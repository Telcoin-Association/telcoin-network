--- conflicted
+++ resolved
@@ -3,14 +3,9 @@
 use rayon::iter::{IntoParallelRefIterator as _, ParallelIterator as _};
 use tn_reth::{bytes_to_txn, recover_signed_transaction, RethEnv, WorkerTxPool};
 use tn_types::{
-<<<<<<< HEAD
     gas_accumulator::BaseFeeContainer, max_batch_gas, max_batch_size, BatchValidation,
     BatchValidationError, BlockHash, ExecHeader, SealedBatch, TransactionSigned,
-    TransactionTrait as _, WorkerId, PARALLEL_SENDER_RECOVERY_THRESHOLD,
-=======
-    max_batch_gas, max_batch_size, BatchValidation, BatchValidationError, BlockHash, ExecHeader,
-    SealedBatch, TransactionSigned, TransactionTrait as _,
->>>>>>> 6193e4ef
+    TransactionTrait as _, WorkerId,
 };
 
 /// Type convenience for implementing block validation errors.
