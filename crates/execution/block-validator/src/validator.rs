//! Block validator

use crate::error::BlockValidationError;
use reth_db::database::Database;
use reth_primitives::Header;
use reth_provider::{providers::BlockchainProvider, HeaderProvider};
use std::fmt::{Debug, Display};
use tn_types::{max_worker_block_gas, max_worker_block_size, TransactionSigned, WorkerBlock};

/// Type convenience for implementing block validation errors.
type BlockValidationResult<T> = Result<T, BlockValidationError>;

/// Block validator
#[derive(Clone)]
pub struct BlockValidator<DB>
where
    DB: Database + Clone + 'static,
{
    /// Database provider to encompass tree and provider factory.
    blockchain_db: BlockchainProvider<DB>,
}

/// Defines the validation procedure for receiving either a new single transaction (from a client)
/// of a block of transactions (from another validator).
///
/// Invalid transactions will not receive further processing.
#[async_trait::async_trait]
pub trait BlockValidation: Clone + Send + Sync + 'static {
    type Error: Display + Debug + Send + Sync + 'static;
    /// Determines if this block can be voted on
    async fn validate_block(&self, b: &WorkerBlock) -> Result<(), Self::Error>;
}

#[async_trait::async_trait]
impl<DB> BlockValidation for BlockValidator<DB>
where
    DB: Database + Sized + Clone + 'static,
{
    /// Error type for block validation
    type Error = BlockValidationError;

    /// Validate a peer's worker block.
    ///
    /// Workers do not execute full blocks. This method validates the required information.
    async fn validate_block(&self, block: &WorkerBlock) -> BlockValidationResult<()> {
        // TODO: validate individual transactions against parent

        // obtain info for validation
        let transactions = block.transactions();

        // retrieve parent header from provider
        //
        // first step towards validating parent's header
        let parent = self
            .blockchain_db
            .header(&block.parent_hash)?
            .ok_or(BlockValidationError::CanonicalChain { block_hash: block.parent_hash })?
            .seal(block.parent_hash);

        // validate timestamp vs parent
        self.validate_against_parent_timestamp(block.timestamp, parent.header())?;

        // validate gas limit
        self.validate_block_gas(block.total_possible_gas(), block.timestamp)?;

        // validate block size (bytes)
        self.validate_block_size_bytes(transactions, block.timestamp)?;

        // validate beneficiary?
        // no - tips would go to someone else

        // TODO: validate basefee doesn't actually do anything yet
        self.validate_basefee()?;
        Ok(())
    }
}

impl<DB> BlockValidator<DB>
where
    DB: Database + Clone,
{
    /// Create a new instance of [Self]
    pub fn new(blockchain_db: BlockchainProvider<DB>) -> Self {
        Self { blockchain_db }
    }

    /// Validates the timestamp against the parent to make sure it is in the past.
    #[inline]
    fn validate_against_parent_timestamp(
        &self,
        timestamp: u64,
        parent: &Header,
    ) -> BlockValidationResult<()> {
        if timestamp <= parent.timestamp {
            return Err(BlockValidationError::TimestampIsInPast {
                parent_timestamp: parent.timestamp,
                timestamp,
            });
        }
        Ok(())
    }

    /// Possible gas used needs to be less than block's gas limit.
    ///
    /// Actual amount of gas used cannot be determined until execution.
    #[inline]
    fn validate_block_gas(
        &self,
        total_possible_gas: u64,
        timestamp: u64,
    ) -> BlockValidationResult<()> {
        // ensure total tx gas limit fits into block's gas limit
        let max_tx_gas = max_worker_block_gas(timestamp);
        if total_possible_gas > max_tx_gas {
            return Err(BlockValidationError::HeaderMaxGasExceedsGasLimit {
                total_possible_gas,
                gas_limit: max_tx_gas,
            });
        }
        Ok(())
    }

    /// Validate the size of transactions (in bytes).
    fn validate_block_size_bytes(
        &self,
        transactions: &[TransactionSigned],
        timestamp: u64,
    ) -> BlockValidationResult<()> {
        // calculate size (in bytes) of included transactions
        let total_bytes = transactions
            .iter()
            .map(|tx| tx.size())
            .reduce(|total, size| total + size)
            .ok_or(BlockValidationError::CalculateTransactionByteSize)?;
        let max_tx_bytes = max_worker_block_size(timestamp);

        // allow txs that equal max tx bytes
        if total_bytes > max_tx_bytes {
            return Err(BlockValidationError::HeaderTransactionBytesExceedsMax(total_bytes));
        }

        Ok(())
    }

    /// TODO: Validate the block's basefee
    fn validate_basefee(&self) -> BlockValidationResult<()> {
        // TODO: validate basefee by consensus round
        Ok(())
    }
}

#[cfg(any(test, feature = "test-utils"))]
/// Noop validation struct that validates any block.
#[derive(Default, Clone)]
pub struct NoopBlockValidator;

#[cfg(any(test, feature = "test-utils"))]
#[async_trait::async_trait]
impl BlockValidation for NoopBlockValidator {
    type Error = BlockValidationError;

    async fn validate_block(&self, _block: &WorkerBlock) -> Result<(), Self::Error> {
        Ok(())
    }
}

#[cfg(test)]
mod tests {
    use super::*;
    use assert_matches::assert_matches;
    use reth_beacon_consensus::EthBeaconConsensus;
    use reth_blockchain_tree::{
        BlockchainTree, BlockchainTreeConfig, ShareableBlockchainTree, TreeExternals,
    };
    use reth_chainspec::ChainSpec;
    use reth_db::{
        test_utils::{create_test_rw_db, tempdir_path, TempDatabase},
        DatabaseEnv,
    };
    use reth_db_common::init::init_genesis;
    use reth_primitives::{
        constants::EMPTY_WITHDRAWALS, hex, proofs, Address, Bloom, Bytes, GenesisAccount, Header,
        SealedHeader, B256, EMPTY_OMMER_ROOT_HASH, U256,
    };
    use reth_provider::{providers::StaticFileProvider, ProviderFactory};
    use reth_prune::PruneModes;
    use std::{str::FromStr, sync::Arc};
<<<<<<< HEAD
    use tn_test_utils::TransactionFactory;
    use tn_types::{adiri_genesis, max_worker_block_gas, Consensus};
=======
    use tn_types::{adiri_genesis, max_worker_block_gas, max_worker_block_size, Consensus};
>>>>>>> 7e1ca11a
    use tracing::debug;

    /// Return the next valid block
    fn next_valid_sealed_header() -> SealedHeader {
        let timestamp = 1701790139;
        // sealed header
        //
        // intentionally used hard-coded values
        SealedHeader::new(
            Header {
                parent_hash: hex!(
                    "bf0f2065b35a695aa0d47e9633d6cc78f6e012b988f774ff7e4c8467ea7f4126"
                )
                .into(),
                ommers_hash: EMPTY_OMMER_ROOT_HASH,
                beneficiary: hex!("0000000000000000000000000000000000000000").into(),
                state_root: B256::ZERO,
                transactions_root: hex!(
                    "3facac570ec391ef164bce1757035e1a8f03d5731640879b17b7da24a027c718"
                )
                .into(),
                receipts_root: B256::ZERO,
                withdrawals_root: Some(EMPTY_WITHDRAWALS),
                logs_bloom: Bloom::default(),
                difficulty: U256::ZERO,
                number: 1,
                gas_limit: max_worker_block_gas(timestamp),
                gas_used: 3_000_000, /* TxFactory sets limit to 1_000_000 * 3txs
                                      * timestamp: 1701790139, */
                timestamp,
                mix_hash: B256::ZERO,
                nonce: 0,
                base_fee_per_gas: Some(7),
                blob_gas_used: None,
                excess_blob_gas: None,
                parent_beacon_block_root: None,
                extra_data: Bytes::default(),
                requests_root: None,
            },
            hex!("abc832c52b74957b7ef596e35022068ba9a8ab222ed4dbbe42b3eb07d17a42ef").into(),
        )
    }

    /// Convenience type for creating test assets.
    struct TestTools {
        /// The expected transactions for the valid sealed header.
        valid_txs: Vec<TransactionSigned>,
        /// The expected sealed header.
        valid_header: SealedHeader,
        /// Validator
        validator: BlockValidator<Arc<TempDatabase<DatabaseEnv>>>,
    }

    /// Create an instance of block validator for tests.
    async fn test_types() -> TestTools {
        test_types_int(false).await
    }

    /// Create an instance of block validator for tests.
    async fn test_types_int(to_much_gas: bool) -> TestTools {
        // reth_tracing::init_test_tracing();
        let genesis = adiri_genesis();
        let mut tx_factory = TransactionFactory::new();
        let factory_address = tx_factory.address();
        debug!("seeding factory address: {factory_address:?}");

        // fund factory with 99mil TEL
        let account = vec![(
            factory_address,
            GenesisAccount::default().with_balance(
                U256::from_str("0x51E410C0F93FE543000000").expect("account balance is parsed"),
            ),
        )];

        let genesis = genesis.extend_accounts(account);
        debug!("seeded genesis: {genesis:?}");
        let chain: Arc<ChainSpec> = Arc::new(genesis.into());

        // tx factory - [0; 32] seed address - nonce 0-2
        //
        // transactions are deterministic bc the factory is seeded with [0; 32]

        let value = U256::from(10).checked_pow(U256::from(18)).expect("1e18 doesn't overflow U256");
        let gas_price = 7;
        let gas_limit = if to_much_gas { Some(max_worker_block_gas(0)) } else { None };

        // create 3 transactions
        let transaction1 = tx_factory.create_eip1559(
            chain.clone(),
            gas_limit,
            gas_price,
            Some(Address::ZERO),
            value, // 1 TEL
            Bytes::new(),
        );
        debug!("transaction 1: {transaction1:?}");

        let transaction2 = tx_factory.create_eip1559(
            chain.clone(),
            None,
            gas_price,
            Some(Address::ZERO),
            value, // 1 TEL
            Bytes::new(),
        );
        debug!("transaction 2: {transaction2:?}");

        let transaction3 = tx_factory.create_eip1559(
            chain.clone(),
            None,
            gas_price,
            Some(Address::ZERO),
            value, // 1 TEL
            Bytes::new(),
        );
        debug!("transaction 3: {transaction3:?}");

        let valid_txs = vec![transaction1, transaction2, transaction3];

        // init genesis
        let db = create_test_rw_db();
        let provider_factory = ProviderFactory::new(
            Arc::clone(&db),
            Arc::clone(&chain),
            StaticFileProvider::read_write(tempdir_path())
                .expect("static file provider read write created with tempdir path"),
        );
        let genesis_hash = init_genesis(provider_factory.clone()).expect("init genesis");
        debug!("genesis hash: {genesis_hash:?}");

        // configure blockchain tree
        let consensus: Arc<dyn Consensus> = Arc::new(EthBeaconConsensus::new(chain.clone()));

        let tree_externals = TreeExternals::new(
            provider_factory.clone(),
            Arc::clone(&consensus),
            reth_node_ethereum::EthExecutorProvider::ethereum(chain.clone()),
        );
        let tree_config = BlockchainTreeConfig::default();
        let tree = BlockchainTree::new(tree_externals, tree_config, PruneModes::none())
            .expect("blockchain tree is valid");

        let blockchain_tree = Arc::new(ShareableBlockchainTree::new(tree));

        // provider
        let blockchain_db =
            BlockchainProvider::new(provider_factory.clone(), blockchain_tree.clone())
                .expect("blockchain db valid");

        let validator = BlockValidator::new(blockchain_db);
        let valid_header = next_valid_sealed_header();

        // block validator
        TestTools { valid_txs, valid_header, validator }
    }

    #[tokio::test]
    async fn test_valid_block() {
        let TestTools { valid_txs, valid_header, validator } = test_types().await;
        let valid_block = WorkerBlock::new_for_test(valid_txs, valid_header);
        let result = validator.validate_block(&valid_block).await;

        assert!(result.is_ok());
    }

    #[tokio::test]
    async fn test_invalid_block_wrong_parent_hash() {
        let TestTools { valid_txs, mut valid_header, validator } = test_types().await;
        let wrong_parent_hash = B256::random();
        valid_header.set_parent_hash(wrong_parent_hash);
        // update hash since this is asserted first
        let wrong_header = valid_header.unseal().seal_slow();
        let wrong_block = WorkerBlock::new_for_test(valid_txs, wrong_header);
        assert_matches!(
            validator.validate_block(&wrong_block).await,
            Err(BlockValidationError::CanonicalChain { block_hash }) if block_hash == wrong_parent_hash
        );
    }

    #[tokio::test]
    async fn test_invalid_block_wrong_timestamp() {
        let TestTools { valid_txs, valid_header, validator } = test_types().await;
        let (mut header, _hash) = valid_header.split();

        // test header timestamp same as parent
        let wrong_timestamp = adiri_genesis().timestamp;
        header.timestamp = wrong_timestamp;

        // update hash since this is asserted first
        let wrong_header = header.clone().seal_slow();
        let wrong_block = WorkerBlock::new_for_test(valid_txs.clone(), wrong_header);
        assert_matches!(
            validator.validate_block(&wrong_block).await,
            Err(BlockValidationError::TimestampIsInPast{parent_timestamp, timestamp}) if parent_timestamp == wrong_timestamp && timestamp == wrong_timestamp
        );

        // test header timestamp before parent
        header.timestamp = wrong_timestamp - 1;

        // update hash since this is asserted first
        let wrong_header = header.seal_slow();
        let wrong_block = WorkerBlock::new_for_test(valid_txs, wrong_header);
        assert_matches!(
            validator.validate_block(&wrong_block).await,
            Err(BlockValidationError::TimestampIsInPast{parent_timestamp, timestamp}) if parent_timestamp == wrong_timestamp && timestamp == wrong_timestamp - 1
        );
    }

    #[tokio::test]
    async fn test_invalid_block_excess_gas_used() {
        // Set super low gas limit.
        let TestTools { valid_txs, valid_header, validator } = test_types_int(true).await;

        let wrong_block = WorkerBlock::new_for_test(valid_txs, valid_header);
        assert_matches!(
            validator.validate_block_gas(wrong_block.total_possible_gas(), wrong_block.timestamp),
            Err(BlockValidationError::HeaderMaxGasExceedsGasLimit {
                total_possible_gas: _,
                gas_limit: _
            })
        );
    }

    #[tokio::test]
    async fn test_invalid_block_wrong_size_in_bytes() {
        let TestTools { valid_header, validator, .. } = test_types().await;
        // create enough transactions to exceed 1MB
        // TODO: clean this up - taken from `test_types` fn
        // because validator uses provided with same genesis
        // and tx_factory needs funds
        let genesis = adiri_genesis();

        // use new tx factory to ensure correct nonces are tracked
        let mut tx_factory = TransactionFactory::new();
        let factory_address = tx_factory.address();

        // fund factory with 99mil TEL
        let account = vec![(
            factory_address,
            GenesisAccount::default().with_balance(
                U256::from_str("0x51E410C0F93FE543000000").expect("account balance is parsed"),
            ),
        )];

        let genesis = genesis.extend_accounts(account);
        let chain: Arc<ChainSpec> = Arc::new(genesis.into());

        // currently: 4695 txs at 1000035 bytes
        let mut too_many_txs = Vec::new();
        let mut total_bytes = 0;
        let mut total_gas = 0;
        while total_bytes < max_worker_block_size(0) {
            let tx = tx_factory.create_explicit_eip1559(
                Some(chain.chain.id()),
                None,                    // default nonce
                None,                    // no tip
                Some(7),                 // min basefee for block 1
                Some(1),                 // low gas limit to prevent excess gas used error
                Some(Address::random()), // send to random address
                Some(U256::from(100)),   // send low amount
                None,                    // no input
                None,                    // no access list
            );

            // track totals
            total_gas += tx.gas_limit();
            total_bytes += tx.size();
            too_many_txs.push(tx);
        }

        // update header so tx root is correct
        let (mut header, _hash) = valid_header.split();
        header.gas_used = total_gas;
        header.transactions_root = proofs::calculate_transaction_root(&too_many_txs);
        let bad_header = header.clone().seal_slow();

        // NOTE: these assertions aren't important but want to know if tx size changes
        assert_eq!(total_bytes, 1_000_035);
        assert_eq!(too_many_txs.len(), 4695);

        let wrong_block = WorkerBlock::new_for_test(too_many_txs, bad_header);
        assert_matches!(
            validator.validate_block(&wrong_block).await,
            Err(BlockValidationError::HeaderTransactionBytesExceedsMax(wrong)) if wrong == total_bytes
        );

        // Generate 1MB vec of 1s - total bytes are: 1_000_213
        let big_input = vec![1u8; 1_000_000];

        // create giant tx
        let max_gas = max_worker_block_gas(0);
        let giant_tx = tx_factory.create_explicit_eip1559(
            Some(chain.chain.id()),
            Some(0),                      // make this first tx in block 1
            None,                         // no tip
            Some(7),                      // min basefee for block 1
            Some(max_gas),                // high gas limit bc this is a lot of data
            None,                         // create tx
            Some(U256::ZERO),             // no transfer
            Some(Bytes::from(big_input)), // no input
            None,                         // no access list
        );

        // NOTE: the actual size just needs to be above 1MB but want to know if tx size ever changes
        let too_big = giant_tx.size();
        assert_eq!(too_big, 1_000_213);

        let txs = vec![giant_tx];
        header.gas_used = max_gas;

        // use expected value to reduce test time
        // to recalculate: proofs::calculate_transaction_root(&txs)
        let tx_root =
            hex!("00e105ab5023ebb359f3770834cad7cc32e1495c79a9cdd803ed2c0eba7cb385").into();
        header.transactions_root = tx_root;
        let bad_header = header.seal_slow();
        let wrong_block = WorkerBlock::new_for_test(txs, bad_header);
        assert_matches!(
            validator.validate_block(&wrong_block).await,
            Err(BlockValidationError::HeaderTransactionBytesExceedsMax(wrong)) if wrong == too_big
        );
    }

    // // TODO:
    // // - basefee
}<|MERGE_RESOLUTION|>--- conflicted
+++ resolved
@@ -185,12 +185,8 @@
     use reth_provider::{providers::StaticFileProvider, ProviderFactory};
     use reth_prune::PruneModes;
     use std::{str::FromStr, sync::Arc};
-<<<<<<< HEAD
     use tn_test_utils::TransactionFactory;
     use tn_types::{adiri_genesis, max_worker_block_gas, Consensus};
-=======
-    use tn_types::{adiri_genesis, max_worker_block_gas, max_worker_block_size, Consensus};
->>>>>>> 7e1ca11a
     use tracing::debug;
 
     /// Return the next valid block
