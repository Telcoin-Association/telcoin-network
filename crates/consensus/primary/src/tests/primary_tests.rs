--- conflicted
+++ resolved
@@ -2,13 +2,8 @@
 
 use super::Primary;
 use crate::{
-<<<<<<< HEAD
     network::{handler::RequestHandler, MissingCertificatesRequest, PrimaryResponse},
-    synchronizer::Synchronizer,
-=======
-    consensus::{LeaderSchedule, LeaderSwapTable},
     state_sync::StateSynchronizer,
->>>>>>> 2bddc942
     ConsensusBus,
 };
 use fastcrypto::{hash::Hash, traits::KeyPair as _};
