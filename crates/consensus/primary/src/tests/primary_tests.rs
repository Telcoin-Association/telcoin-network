--- conflicted
+++ resolved
@@ -21,41 +21,7 @@
     now, AuthorityIdentifier, BlockNumHash, Certificate, Committee, ExecHeader, Hash as _,
     SealedHeader, SignatureVerificationState, TaskManager,
 };
-<<<<<<< HEAD
-use tokio::{sync::mpsc, time::timeout};
-
-fn get_bus_and_primary<DB: Database>(
-    config: ConsensusConfig<DB>,
-    task_manager: &TaskManager,
-) -> (ConsensusBus, Primary<DB>) {
-    let (event_stream, rx_event_stream) = mpsc::channel(100);
-    let consensus_bus = ConsensusBus::new_with_args(config.config().parameters.gc_depth);
-    let consensus_network = ConsensusNetwork::new_for_primary(
-        config.network_config(),
-        event_stream,
-        config.key_config().clone(),
-        MemDatabase::default(),
-    )
-    .expect("p2p network create failed!");
-    let consensus_network_handle = consensus_network.network_handle();
-    let state_sync = StateSynchronizer::new(config.clone(), consensus_bus.clone());
-    let task_spawner = task_manager.get_spawner();
-    let primary_network = PrimaryNetwork::new(
-        rx_event_stream,
-        consensus_network_handle.clone().into(),
-        config.clone(),
-        consensus_bus.clone(),
-        state_sync.clone(),
-        task_spawner.clone(),
-    );
-    primary_network.spawn(&task_spawner);
-
-    let primary = Primary::new(config, &consensus_bus, consensus_network_handle.into(), state_sync);
-    (consensus_bus, primary)
-}
-=======
 use tokio::time::timeout;
->>>>>>> 87020e20
 
 #[tokio::test(flavor = "current_thread", start_paused = true)]
 async fn test_request_vote_has_missing_execution_block() {
