//! Certificate fetcher tests

use crate::{
<<<<<<< HEAD
    certificate_fetcher::CertificateFetcher,
    network::{PrimaryRequest, PrimaryResponse},
    synchronizer::Synchronizer,
    ConsensusBus,
};
use fastcrypto::hash::Hash;
=======
    certificate_fetcher::CertificateFetcher, error::CertManagerError,
    state_sync::StateSynchronizer, ConsensusBus,
};
use anemo::async_trait;
use assert_matches::assert_matches;
use eyre::Result;
use fastcrypto::{hash::Hash, traits::KeyPair};
use indexmap::IndexMap;
>>>>>>> 2bddc942
use itertools::Itertools;
use std::{collections::BTreeSet, sync::Arc, time::Duration};
use tn_network_libp2p::types::{NetworkCommand, NetworkHandle};
use tn_storage::{mem_db::MemDatabase, traits::Database, CertificateStore};
use tn_test_utils::CommitteeFixture;
use tn_types::{
    BlsAggregateSignatureBytes, Certificate, Header, SignatureVerificationState, TaskManager,
};
use tokio::{
    sync::mpsc::{self, error::TryRecvError},
    time::sleep,
};

async fn verify_certificates_in_store<DB: Database>(
    certificate_store: &CertificateStore<DB>,
    certificates: &[Certificate],
    expected_verified_directly_count: u64,
    expected_verified_indirectly_count: u64,
) {
    let mut missing = None;
    let mut verified_indirectly = 0;
    let mut verified_directly = 0;
    for _ in 0..20 {
        missing = None;
        verified_directly = 0;
        verified_indirectly = 0;
        for (i, _) in certificates.iter().enumerate() {
            if let Ok(Some(cert)) = certificate_store.read(certificates[i].digest()) {
                match cert.signature_verification_state() {
                    SignatureVerificationState::VerifiedDirectly(_) => verified_directly += 1,
                    SignatureVerificationState::VerifiedIndirectly(_) => verified_indirectly += 1,
                    _ => panic!(
                        "Found unexpected stored signature state {:?}",
                        cert.signature_verification_state()
                    ),
                };
                continue;
            }
            missing = Some(i);
            break;
        }
        if missing.is_none() {
            break;
        }
        sleep(Duration::from_secs(1)).await;
    }
    if let Some(i) = missing {
        panic!(
            "Missing certificate in store: input index {}, certificate: {:?}",
            i, certificates[i]
        );
    }

    assert_eq!(
        verified_directly, expected_verified_directly_count,
        "Verified {} certificates directly in the store, expected {}",
        verified_directly, expected_verified_directly_count
    );
    assert_eq!(
        verified_indirectly, expected_verified_indirectly_count,
        "Verified {} certificates indirectly in the store, expected {}",
        verified_indirectly, expected_verified_indirectly_count
    );
}

fn verify_certificates_not_in_store<DB: Database>(
    certificate_store: &CertificateStore<DB>,
    certificates: &[Certificate],
) {
    let found_certificates =
        certificate_store.read_all(certificates.iter().map(|c| c.digest())).unwrap();

    let found_count = found_certificates.iter().filter(|&c| c.is_some()).count();

    assert_eq!(found_count, 0, "Found {} certificates in the store", found_count);
}

#[tokio::test(flavor = "current_thread", start_paused = true)]
async fn fetch_certificates_basic() {
    let fixture = CommitteeFixture::builder(MemDatabase::default).randomize_ports(true).build();
    let primary = fixture.authorities().next().unwrap();

    let certificate_store = primary.consensus_config().node_storage().certificate_store.clone();
    let payload_store = primary.consensus_config().node_storage().payload_store.clone();

    // Signal rounds

    let cb = ConsensusBus::new();
    // Make a synchronizer for certificates.
    let synchronizer = StateSynchronizer::new(primary.consensus_config(), cb.clone());
    let task_manager = TaskManager::default();
    synchronizer.spawn(&task_manager);

    let (sender, mut fake_receiver) = mpsc::channel(1000);
    let client_network: NetworkHandle<PrimaryRequest, PrimaryResponse> = NetworkHandle::new(sender);

    // Make a certificate fetcher
    CertificateFetcher::spawn(
        primary.consensus_config(),
        client_network,
        cb.clone(),
        synchronizer.clone(),
        &task_manager,
    );

    // Generate headers and certificates in successive rounds
    let genesis_certs: Vec<_> = Certificate::genesis(&fixture.committee());
    for cert in genesis_certs.iter() {
        certificate_store.write(cert.clone()).expect("Writing certificate to store failed");
    }

    let mut current_round: Vec<_> =
        genesis_certs.into_iter().map(|cert| cert.header().clone()).collect();
    let mut headers = vec![];
    let rounds = 100;
    for i in 0..rounds {
        let parents: BTreeSet<_> =
            current_round.into_iter().map(|header| fixture.certificate(&header).digest()).collect();
        (_, current_round) = fixture.headers_round(i, &parents);
        headers.extend(current_round.clone());
    }

    // Avoid any sort of missing payload by pre-populating the batch
    for (digest, (worker_id, _)) in headers.iter().flat_map(|h| h.payload().iter()) {
        payload_store.write(digest, worker_id).unwrap();
    }

    let total_certificates = fixture.authorities().count() * rounds as usize;
    // Create certificates test data.
    let mut certificates = vec![];
    for header in headers.into_iter() {
        certificates.push(fixture.certificate(&header));
    }
    assert_eq!(certificates.len(), total_certificates); // note genesis is not included
    assert_eq!(400, total_certificates);

    let mut num_written = 4;
    for cert in certificates.iter_mut().take(num_written) {
        // Manually writing the certificates to store so we can consider them verified
        // directly
        cert.set_signature_verification_state(SignatureVerificationState::VerifiedDirectly(
            cert.aggregated_signature().expect("Invalid Signature").clone(),
        ));
        certificate_store.write(cert.clone()).expect("Writing certificate to store failed");
    }

    // Send a primary message for a certificate with parents that do not exist locally, to trigger
    // fetching.
    let target_index = 123;
    let expected_digest = certificates[target_index].digest();
    let error = synchronizer.process_peer_certificate(certificates[target_index].clone()).await;
    assert_matches!(error, Err(CertManagerError::Pending(digest)) if digest == expected_digest);

    // Verify the fetch request.
    let mut first_batch_len = 0;
    let mut first_batch_resp = vec![];
    if let Some(req) = fake_receiver.recv().await {
        match req {
            NetworkCommand::SendRequest { peer: _, request, reply } => match request {
                PrimaryRequest::MissingCertificates { inner } => {
                    let (lower_bound, skip_rounds) = inner.get_bounds().unwrap();
                    assert_eq!(lower_bound, 0);
                    assert_eq!(skip_rounds.len(), fixture.authorities().count());
                    for rounds in skip_rounds.values() {
                        assert_eq!(rounds, &(1..2).collect());
                    }

                    // Send back another 62 certificates.
                    first_batch_len = 62;
                    first_batch_resp = certificates
                        .iter()
                        .skip(num_written)
                        .take(first_batch_len)
                        .cloned()
                        .collect_vec();
                    reply
                        .send(Ok(PrimaryResponse::RequestedCertificates(first_batch_resp.clone())))
                        .unwrap();
                }
                _ => {}
            },
            _ => {}
        }
    }

    // The certificates up to index 66 (4 + 62) should be written to store eventually by core.
    verify_certificates_in_store(
        &certificate_store,
        &certificates[0..(num_written + first_batch_len)],
        6,  // 2 fetched certs verified directly + the initial 4 inserted
        60, // verified indirectly
    )
    .await;
    num_written += first_batch_len;
    // The certificate fetcher should send out another fetch request, because it has not received
    // certificate 123.
    let second_batch_len;
    let second_batch_resp;
    loop {
        match fake_receiver.recv().await {
            Some(NetworkCommand::SendRequest {
                peer: _,
                request: PrimaryRequest::MissingCertificates { inner },
                reply,
            }) => {
                let (_, skip_rounds) = inner.get_bounds().unwrap();
                if skip_rounds.values().next().unwrap().len() == 1 {
                    // Drain the fetch requests sent out before the last reply, when only 1 round in
                    // skip_rounds.
                    reply
                        .send(Ok(PrimaryResponse::RequestedCertificates(first_batch_resp.clone())))
                        .unwrap();
                    continue;
                }
                let (_, skip_rounds) = inner.get_bounds().unwrap();
                assert_eq!(skip_rounds.len(), fixture.authorities().count());
                for (_, rounds) in skip_rounds {
                    let rounds = rounds.into_iter().collect_vec();
                    assert!(rounds == (1..=16).collect_vec() || rounds == (1..=17).collect_vec());
                }

                // Send back another 123 + 1 - 66 = 58 certificates.
                second_batch_len = target_index + 1 - num_written;
                second_batch_resp = certificates
                    .iter()
                    .skip(num_written)
                    .take(second_batch_len)
                    .cloned()
                    .collect_vec();
                reply
                    .send(Ok(PrimaryResponse::RequestedCertificates(second_batch_resp.clone())))
                    .unwrap();
                break;
            }
            Some(_) => {}
            None => panic!("Unexpected channel closing!"),
        }
    }

    // The certificates up to index 124 (4 + 62 + 58) should become available in store eventually.
    verify_certificates_in_store(
        &certificate_store,
        &certificates[0..(num_written + second_batch_len)],
        10,  // 6 fetched certs verified directly + the initial 4 inserted
        114, // verified indirectly
    )
    .await;
    num_written += second_batch_len;

    // No new fetch request is expected.
    sleep(Duration::from_secs(5)).await;
    loop {
        match fake_receiver.try_recv() {
            Ok(NetworkCommand::SendRequest {
                peer: _,
                request: PrimaryRequest::MissingCertificates { inner },
                reply,
            }) => {
                let (_, skip_rounds) = inner.get_bounds().unwrap();
                let first_num_skip_rounds = skip_rounds.values().next().unwrap().len();
                if first_num_skip_rounds == 16 || first_num_skip_rounds == 17 {
                    // Drain the fetch requests sent out before the last reply.
                    reply
                        .send(Ok(PrimaryResponse::RequestedCertificates(second_batch_resp.clone())))
                        .unwrap();
                    continue;
                }
                panic!("No more fetch request is expected! {:#?}", inner);
            }
            Ok(_) => {}
            Err(TryRecvError::Empty) => break,
            Err(TryRecvError::Disconnected) => panic!("Unexpected disconnect!"),
        }
    }

    let target_index = num_written + 204;
    let expected_digest = certificates[target_index].digest();
    let error = synchronizer.process_peer_certificate(certificates[target_index].clone()).await;
    assert_matches!(error, Err(CertManagerError::Pending(digest)) if digest == expected_digest);

    // Verify the fetch request.
    if let Some(req) = fake_receiver.recv().await {
        match req {
            NetworkCommand::SendRequest { peer: _, request, reply } => match request {
                PrimaryRequest::MissingCertificates { inner } => {
                    let (lower_bound, skip_rounds) = inner.get_bounds().unwrap();
                    assert_eq!(lower_bound, 0);
                    assert_eq!(skip_rounds.len(), fixture.authorities().count());
                    for rounds in skip_rounds.values() {
                        assert_eq!(rounds, &(1..32).collect());
                    }

                    // Send out a batch of malformed certificates.
                    let mut certs = Vec::new();
                    // Add cert missing parent info.
                    let mut cert = certificates[num_written].clone();
                    cert.header_mut_for_test().clear_parents_for_test();
                    certs.push(cert);
                    // Add cert with incorrect digest.
                    let mut cert = certificates[num_written].clone();

                    // Use dummy, default header for bad data
                    let wolf_header = Header::default();
                    cert.update_header_for_test(wolf_header);
                    certs.push(cert);
                    // Add cert without all parents in storage.
                    certs.push(certificates[num_written + 1].clone());
                    reply.send(Ok(PrimaryResponse::RequestedCertificates(certs))).unwrap();
                }
                _ => panic!("not missing certs!"),
            },
            _ => panic!("not send request!"),
        }
    } else {
        panic!("no request!")
    }

    // Verify no certificate is written to store.
    sleep(Duration::from_secs(1)).await;
    verify_certificates_not_in_store(&certificate_store, &certificates[num_written..target_index]);

    assert!(!synchronizer
        .get_missing_parents(&certificates[target_index].clone())
        .await
        .unwrap()
        .is_empty());

    // Verify the fetch request.
    if let Some(req) = fake_receiver.recv().await {
        match req {
            NetworkCommand::SendRequest { peer: _, request, reply } => match request {
                PrimaryRequest::MissingCertificates { inner } => {
                    let (lower_bound, skip_rounds) = inner.get_bounds().unwrap();
                    assert_eq!(lower_bound, 0);
                    assert_eq!(skip_rounds.len(), fixture.authorities().count());
                    for rounds in skip_rounds.values() {
                        assert_eq!(rounds, &(1..32).collect());
                    }

                    // Send out a batch of certificates with bad signatures for all certificates.
                    let mut certs = Vec::new();
                    for cert in certificates.iter().skip(num_written).take(204) {
                        let mut cert = cert.clone();
                        cert.set_signature_verification_state(
                            SignatureVerificationState::Unverified(
                                BlsAggregateSignatureBytes::default(),
                            ),
                        );
                        certs.push(cert);
                    }
                    reply.send(Ok(PrimaryResponse::RequestedCertificates(certs))).unwrap();
                }
                _ => panic!("not missing certs!"),
            },
            _ => panic!("not send request!"),
        }
    } else {
        panic!("no request!")
    }

    sleep(Duration::from_secs(1)).await;
    verify_certificates_not_in_store(&certificate_store, &certificates[num_written..target_index]);

    assert!(!synchronizer
        .get_missing_parents(&certificates[target_index].clone())
        .await
        .unwrap()
        .is_empty());

    // Verify the fetch request.
    if let Some(req) = fake_receiver.recv().await {
        match req {
            NetworkCommand::SendRequest { peer: _, request, reply } => match request {
                PrimaryRequest::MissingCertificates { inner } => {
                    let (lower_bound, skip_rounds) = inner.get_bounds().unwrap();
                    assert_eq!(lower_bound, 0);
                    assert_eq!(skip_rounds.len(), fixture.authorities().count());
                    for rounds in skip_rounds.values() {
                        assert_eq!(rounds, &(1..32).collect());
                    }

                    // Send out a batch of certificates with good signatures.
                    // The certificates 4 + 62 + 58 + 204 = 328 should become available in store
                    // eventually
                    let mut certs = Vec::new();
                    for cert in certificates.iter().skip(num_written).take(204) {
                        certs.push(cert.clone());
                    }
                    reply.send(Ok(PrimaryResponse::RequestedCertificates(certs))).unwrap();
                }
                _ => panic!("not missing certs!"),
            },
            _ => panic!("not send request!"),
        }
    } else {
        panic!("no request!")
    }

    verify_certificates_in_store(
        &certificate_store,
        &certificates[(target_index - 60)..(target_index)],
        4,  /* 18,  // 14 fetched certs verified directly + the initial 4 inserted (what's left
             * in the range) */
        56, //310, // to be verified indirectly (what's left in the range)
    )
    .await;
}<|MERGE_RESOLUTION|>--- conflicted
+++ resolved
@@ -1,25 +1,16 @@
 //! Certificate fetcher tests
 
 use crate::{
-<<<<<<< HEAD
     certificate_fetcher::CertificateFetcher,
+    error::CertManagerError,
     network::{PrimaryRequest, PrimaryResponse},
-    synchronizer::Synchronizer,
+    state_sync::StateSynchronizer,
     ConsensusBus,
 };
+use assert_matches::assert_matches;
 use fastcrypto::hash::Hash;
-=======
-    certificate_fetcher::CertificateFetcher, error::CertManagerError,
-    state_sync::StateSynchronizer, ConsensusBus,
-};
-use anemo::async_trait;
-use assert_matches::assert_matches;
-use eyre::Result;
-use fastcrypto::{hash::Hash, traits::KeyPair};
-use indexmap::IndexMap;
->>>>>>> 2bddc942
 use itertools::Itertools;
-use std::{collections::BTreeSet, sync::Arc, time::Duration};
+use std::{collections::BTreeSet, time::Duration};
 use tn_network_libp2p::types::{NetworkCommand, NetworkHandle};
 use tn_storage::{mem_db::MemDatabase, traits::Database, CertificateStore};
 use tn_test_utils::CommitteeFixture;
@@ -340,7 +331,7 @@
     verify_certificates_not_in_store(&certificate_store, &certificates[num_written..target_index]);
 
     assert!(!synchronizer
-        .get_missing_parents(&certificates[target_index].clone())
+        .identify_unkown_parents(&certificates[target_index].header)
         .await
         .unwrap()
         .is_empty());
@@ -382,7 +373,7 @@
     verify_certificates_not_in_store(&certificate_store, &certificates[num_written..target_index]);
 
     assert!(!synchronizer
-        .get_missing_parents(&certificates[target_index].clone())
+        .identify_unkown_parents(&certificates[target_index].header)
         .await
         .unwrap()
         .is_empty());
