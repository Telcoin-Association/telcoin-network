//! Certificate fetcher tests

use crate::{certificate_fetcher::CertificateFetcher, synchronizer::Synchronizer, ConsensusBus};
use anemo::async_trait;
use eyre::Result;
use fastcrypto::{hash::Hash, traits::KeyPair};
use indexmap::IndexMap;
use itertools::Itertools;
use once_cell::sync::OnceCell;
use std::{collections::BTreeSet, sync::Arc, time::Duration};
use tn_network_types::{
    ConsensusOutputRequest, ConsensusOutputResponse, FetchCertificatesRequest,
    FetchCertificatesResponse, PrimaryToPrimary, PrimaryToPrimaryServer, RequestVoteRequest,
    RequestVoteResponse, SendCertificateRequest, SendCertificateResponse,
};
use tn_storage::{mem_db::MemDatabase, traits::Database, CertificateStore};
use tn_test_utils::{test_network, CommitteeFixture};
use tn_types::{
    AuthorityIdentifier, BlockHash, BlsAggregateSignatureBytes, Certificate, CertificateDigest,
    Epoch, Header, HeaderDigest, Round, SignatureVerificationState, SystemMessage, TaskManager,
    TimestampSec, WorkerId,
};
use tokio::{
    sync::{
        mpsc::{self, error::TryRecvError, Receiver, Sender},
        Mutex,
    },
    time::sleep,
};

pub struct NetworkProxy {
    request: Sender<FetchCertificatesRequest>,
    response: Arc<Mutex<Receiver<FetchCertificatesResponse>>>,
}

#[async_trait]
impl PrimaryToPrimary for NetworkProxy {
    async fn send_certificate(
        &self,
        request: anemo::Request<SendCertificateRequest>,
    ) -> Result<anemo::Response<SendCertificateResponse>, anemo::rpc::Status> {
        unimplemented!(
            "FetchCertificateProxy::send_certificate() is unimplemented!! {:#?}",
            request
        );
    }

    async fn request_vote(
        &self,
        _request: anemo::Request<RequestVoteRequest>,
    ) -> Result<anemo::Response<RequestVoteResponse>, anemo::rpc::Status> {
        unimplemented!()
    }

    async fn fetch_certificates(
        &self,
        request: anemo::Request<FetchCertificatesRequest>,
    ) -> Result<anemo::Response<FetchCertificatesResponse>, anemo::rpc::Status> {
        self.request
            .send(request.into_body())
            .await
            .map_err(|e| anemo::rpc::Status::from_error(Box::new(e)))?;
        Ok(anemo::Response::new(self.response.lock().await.recv().await.unwrap()))
    }

    async fn request_consensus(
        &self,
        _request: anemo::Request<ConsensusOutputRequest>,
    ) -> Result<anemo::Response<ConsensusOutputResponse>, anemo::rpc::Status> {
        unimplemented!()
    }
}

async fn verify_certificates_in_store<DB: Database>(
    certificate_store: &CertificateStore<DB>,
    certificates: &[Certificate],
    expected_verified_directly_count: u64,
    expected_verified_indirectly_count: u64,
) {
    let mut missing = None;
    let mut verified_indirectly = 0;
    let mut verified_directly = 0;
    for _ in 0..20 {
        missing = None;
        verified_directly = 0;
        verified_indirectly = 0;
        for (i, _) in certificates.iter().enumerate() {
            if let Ok(Some(cert)) = certificate_store.read(certificates[i].digest()) {
                match cert.signature_verification_state() {
                    SignatureVerificationState::VerifiedDirectly(_) => verified_directly += 1,
                    SignatureVerificationState::VerifiedIndirectly(_) => verified_indirectly += 1,
                    _ => panic!(
                        "Found unexpected stored signature state {:?}",
                        cert.signature_verification_state()
                    ),
                };
                continue;
            }
            missing = Some(i);
            break;
        }
        if missing.is_none() {
            break;
        }
        sleep(Duration::from_secs(1)).await;
    }
    if let Some(i) = missing {
        panic!(
            "Missing certificate in store: input index {}, certificate: {:?}",
            i, certificates[i]
        );
    }

    assert_eq!(
        verified_directly, expected_verified_directly_count,
        "Verified {} certificates directly in the store, expected {}",
        verified_directly, expected_verified_directly_count
    );
    assert_eq!(
        verified_indirectly, expected_verified_indirectly_count,
        "Verified {} certificates indirectly in the store, expected {}",
        verified_indirectly, expected_verified_indirectly_count
    );
}

fn verify_certificates_not_in_store<DB: Database>(
    certificate_store: &CertificateStore<DB>,
    certificates: &[Certificate],
) {
    let found_certificates =
        certificate_store.read_all(certificates.iter().map(|c| c.digest())).unwrap();

    let found_count = found_certificates.iter().filter(|&c| c.is_some()).count();

    assert_eq!(found_count, 0, "Found {} certificates in the store", found_count);
}

// Used below to construct malformed Headers
// Note: this should always mimic the Header struct, only changing the visibility of the id field to
// public
#[allow(dead_code)]
struct BadHeader {
    pub author: AuthorityIdentifier,
    pub round: Round,
    pub epoch: Epoch,
    pub created_at: TimestampSec,
    pub payload: IndexMap<BlockHash, WorkerId>,
    pub system_messages: Vec<SystemMessage>,
    pub parents: BTreeSet<CertificateDigest>,
    pub id: OnceCell<HeaderDigest>,
}

#[tokio::test(flavor = "current_thread", start_paused = true)]
<<<<<<< HEAD
async fn fetch_certificates_v1_basic() {
=======
async fn fetch_certificates_basic() {
>>>>>>> cada9194
    let fixture = CommitteeFixture::builder(MemDatabase::default).randomize_ports(true).build();
    let primary = fixture.authorities().next().unwrap();
    let id = primary.id();
    let fake_primary = fixture.authorities().nth(1).unwrap();

    // FetchCertificateProxy -> test
    let (tx_fetch_req, mut rx_fetch_req) = mpsc::channel(1000);
    // test -> FetchCertificateProxy
    let (tx_fetch_resp, rx_fetch_resp) = mpsc::channel(1000);

    let certificate_store = primary.consensus_config().node_storage().certificate_store.clone();
    let payload_store = primary.consensus_config().node_storage().payload_store.clone();

    // Signal rounds

    let cb = ConsensusBus::new();
    // Make a synchronizer for certificates.
    let synchronizer = Arc::new(Synchronizer::new(primary.consensus_config(), &cb));
    let task_manager = TaskManager::default();
    synchronizer.spawn(&task_manager);

    let fake_primary_addr = fake_primary.network_address().to_anemo_address().unwrap();
    let fake_route =
        anemo::Router::new().add_rpc_service(PrimaryToPrimaryServer::new(NetworkProxy {
            request: tx_fetch_req,
            response: Arc::new(Mutex::new(rx_fetch_resp)),
        }));
    let fake_server_network = anemo::Network::bind(fake_primary_addr.clone())
        .server_name("tn-test")
        .private_key(fake_primary.primary_network_keypair().copy().private().0.to_bytes())
        .start(fake_route)
        .unwrap();
    let client_network = test_network(primary.primary_network_keypair(), primary.network_address());
    client_network
        .connect_with_peer_id(fake_primary_addr, fake_server_network.peer_id())
        .await
        .unwrap();

    // Make a certificate fetcher
    CertificateFetcher::spawn(
        id,
        fixture.committee(),
        client_network.clone(),
        certificate_store.clone(),
        cb.clone(),
        primary.consensus_config().shutdown().subscribe(),
        synchronizer.clone(),
        &task_manager,
    );

    // Generate headers and certificates in successive rounds
    let genesis_certs: Vec<_> = Certificate::genesis(&fixture.committee());
    for cert in genesis_certs.iter() {
        certificate_store.write(cert.clone()).expect("Writing certificate to store failed");
    }

    let mut current_round: Vec<_> =
        genesis_certs.into_iter().map(|cert| cert.header().clone()).collect();
    let mut headers = vec![];
    let rounds = 100;
    for i in 0..rounds {
        let parents: BTreeSet<_> =
            current_round.into_iter().map(|header| fixture.certificate(&header).digest()).collect();
        (_, current_round) = fixture.headers_round(i, &parents);
        headers.extend(current_round.clone());
    }

    // Avoid any sort of missing payload by pre-populating the batch
    for (digest, (worker_id, _)) in headers.iter().flat_map(|h| h.payload().iter()) {
        payload_store.write(digest, worker_id).unwrap();
    }

    let total_certificates = fixture.authorities().count() * rounds as usize;
    // Create certificates test data.
    let mut certificates = vec![];
    for header in headers.into_iter() {
        certificates.push(fixture.certificate(&header));
    }
    assert_eq!(certificates.len(), total_certificates); // note genesis is not included
    assert_eq!(400, total_certificates);

    for cert in certificates.iter_mut().take(4) {
        // Manually writing the certificates to store so we can consider them verified
        // directly
        cert.set_signature_verification_state(SignatureVerificationState::VerifiedDirectly(
            cert.aggregated_signature().expect("Invalid Signature").clone(),
        ));
        certificate_store.write(cert.clone()).expect("Writing certificate to store failed");
    }
    let mut num_written = 4;

    // Send a primary message for a certificate with parents that do not exist locally, to trigger
    // fetching.
    let target_index = 123;
    assert!(!synchronizer
        .get_missing_parents(&certificates[target_index].clone())
        .await
        .unwrap()
        .is_empty());

    // Verify the fetch request.
    let mut req = rx_fetch_req.recv().await.unwrap();
    let (lower_bound, skip_rounds) = req.get_bounds();
    assert_eq!(lower_bound, 0);
    assert_eq!(skip_rounds.len(), fixture.authorities().count());
    for rounds in skip_rounds.values() {
        assert_eq!(rounds, &(1..2).collect());
    }

    // Send back another 62 certificates.
    let first_batch_len = 62;
    let first_batch_resp = FetchCertificatesResponse {
        certificates: certificates
            .iter()
            .skip(num_written)
            .take(first_batch_len)
            .cloned()
            .collect_vec(),
    };
    tx_fetch_resp.try_send(first_batch_resp.clone()).unwrap();

    // The certificates up to index 66 (4 + 62) should be written to store eventually by core.
    verify_certificates_in_store(
        &certificate_store,
        &certificates[0..(num_written + first_batch_len)],
        6,  // 2 fetched certs verified directly + the initial 4 inserted
        60, // verified indirectly
    )
    .await;
    num_written += first_batch_len;

    // The certificate fetcher should send out another fetch request, because it has not received
    // certificate 123.
    loop {
        match rx_fetch_req.recv().await {
            Some(r) => {
                let (_, skip_rounds) = r.get_bounds();
                if skip_rounds.values().next().unwrap().len() == 1 {
                    // Drain the fetch requests sent out before the last reply, when only 1 round in
                    // skip_rounds.
                    tx_fetch_resp.try_send(first_batch_resp.clone()).unwrap();
                    continue;
                }
                req = r;
                break;
            }
            None => panic!("Unexpected channel closing!"),
        }
    }
    let (_, skip_rounds) = req.get_bounds();
    assert_eq!(skip_rounds.len(), fixture.authorities().count());
    for (_, rounds) in skip_rounds {
        let rounds = rounds.into_iter().collect_vec();
        assert!(rounds == (1..=16).collect_vec() || rounds == (1..=17).collect_vec());
    }

    // Send back another 123 + 1 - 66 = 58 certificates.
    let second_batch_len = target_index + 1 - num_written;
    let second_batch_resp = FetchCertificatesResponse {
        certificates: certificates
            .iter()
            .skip(num_written)
            .take(second_batch_len)
            .cloned()
            .collect_vec(),
    };
    tx_fetch_resp.try_send(second_batch_resp.clone()).unwrap();

    // The certificates up to index 124 (4 + 62 + 58) should become available in store eventually.
    verify_certificates_in_store(
        &certificate_store,
        &certificates[0..(num_written + second_batch_len)],
        10,  // 6 fetched certs verified directly + the initial 4 inserted
        114, // verified indirectly
    )
    .await;
    num_written += second_batch_len;

    // No new fetch request is expected.
    sleep(Duration::from_secs(5)).await;
    loop {
        match rx_fetch_req.try_recv() {
            Ok(r) => {
                let (_, skip_rounds) = r.get_bounds();
                let first_num_skip_rounds = skip_rounds.values().next().unwrap().len();
                if first_num_skip_rounds == 16 || first_num_skip_rounds == 17 {
                    // Drain the fetch requests sent out before the last reply.
                    tx_fetch_resp.try_send(second_batch_resp.clone()).unwrap();
                    continue;
                }
                panic!("No more fetch request is expected! {:#?}", r);
            }
            Err(TryRecvError::Empty) => break,
            Err(TryRecvError::Disconnected) => panic!("Unexpected disconnect!"),
        }
    }

    let target_index = num_written + 204;
    assert!(!synchronizer
        .get_missing_parents(&certificates[target_index].clone())
        .await
        .unwrap()
        .is_empty());

    // Verify the fetch request.
    let req = rx_fetch_req.recv().await.unwrap();
    let (lower_bound, skip_rounds) = req.get_bounds();
    assert_eq!(lower_bound, 0);
    assert_eq!(skip_rounds.len(), fixture.authorities().count());
    for rounds in skip_rounds.values() {
        assert_eq!(rounds, &(1..32).collect());
    }

    // Send out a batch of malformed certificates.
    let mut certs = Vec::new();
    // Add cert missing parent info.
    let mut cert = certificates[num_written].clone();
    cert.header_mut_for_test().clear_parents_for_test();
    certs.push(cert);
    // Add cert with incorrect digest.
    let mut cert = certificates[num_written].clone();

    // NOTE: original approach for creating legitimate V1 headers for V2 certificates
    //
    // // This is a bit tedious to craft
    // let cloned_header = cert.header().clone();
    // let Header::V1(inner) = cloned_header;
    // let cert_header = unsafe { std::mem::transmute::<HeaderV1, BadHeader>(inner) };
    // let wrong_header = BadHeader { ..cert_header };
    // let wolf_header = unsafe { std::mem::transmute::<BadHeader, HeaderV1>(wrong_header) };

    // instead: use dummy, default header for bad data
    let wolf_header = Header::default();
    cert.update_header_for_test(wolf_header);
    certs.push(cert);
    // Add cert without all parents in storage.
    certs.push(certificates[num_written + 1].clone());
    tx_fetch_resp.try_send(FetchCertificatesResponse { certificates: certs }).unwrap();

    // Verify no certificate is written to store.
    sleep(Duration::from_secs(1)).await;
    verify_certificates_not_in_store(&certificate_store, &certificates[num_written..target_index]);

    // Send out a batch of certificates with bad signatures for all certificates.
    let mut certs = Vec::new();
    for cert in certificates.iter().skip(num_written).take(204) {
        let mut cert = cert.clone();
        cert.set_signature_verification_state(SignatureVerificationState::Unverified(
            BlsAggregateSignatureBytes::default(),
        ));
        certs.push(cert);
    }
    tx_fetch_resp.try_send(FetchCertificatesResponse { certificates: certs }).unwrap();

    sleep(Duration::from_secs(1)).await;
    verify_certificates_not_in_store(&certificate_store, &certificates[num_written..target_index]);

    // Send out a batch of certificates with good signatures.
    // The certificates 4 + 62 + 58 + 204 = 328 should become available in store eventually
    let mut certs = Vec::new();
    for cert in certificates.iter().skip(num_written).take(204) {
        certs.push(cert.clone());
    }
    tx_fetch_resp.try_send(FetchCertificatesResponse { certificates: certs }).unwrap();

    verify_certificates_in_store(
        &certificate_store,
        &certificates[(target_index - 60)..(target_index)],
        4,  /* 18,  // 14 fetched certs verified directly + the initial 4 inserted (what's left
             * in the range) */
        56, //310, // to be verified indirectly (what's left in the range)
    )
    .await;
}<|MERGE_RESOLUTION|>--- conflicted
+++ resolved
@@ -151,11 +151,7 @@
 }
 
 #[tokio::test(flavor = "current_thread", start_paused = true)]
-<<<<<<< HEAD
-async fn fetch_certificates_v1_basic() {
-=======
 async fn fetch_certificates_basic() {
->>>>>>> cada9194
     let fixture = CommitteeFixture::builder(MemDatabase::default).randomize_ports(true).build();
     let primary = fixture.authorities().next().unwrap();
     let id = primary.id();
