--- conflicted
+++ resolved
@@ -350,33 +350,6 @@
                 }
 
                 Some(certificate) = rx_new_certificates.recv() => {
-<<<<<<< HEAD
-                    match certificate.epoch().cmp(&self.committee.epoch()) {
-                        Ordering::Equal => {
-                            // we can proceed.
-                        }
-                        _ => {
-                            tracing::debug!("Already moved to the next epoch");
-                            continue 'main;
-                        }
-                    }
-
-                    // Process the certificate using the selected consensus protocol.
-                    let (_, committed_sub_dags) = self.protocol.process_certificate(&mut self.state, certificate)?;
-
-                    // We extract a list of headers from this specific validator that
-                    // have been agreed upon, and signal this back to the narwhal sub-system
-                    // to be used to re-send batches that have not made it to a commit.
-                    let mut committed_certificates = Vec::new();
-
-                    // Output the sequence in the right order.
-                    for committed_sub_dag in committed_sub_dags {
-                         tracing::debug!("Commit in Sequence {:?}", committed_sub_dag.sub_dag_index);
-
-                        for certificate in &committed_sub_dag.certificates {
-                            committed_certificates.push(certificate.clone());
-                        }
-=======
                     self.new_certificate(certificate).await?;
                 },
             }
@@ -405,7 +378,6 @@
             let mut committed_certificates = Vec::new();
 
             // Output the sequence in the right order.
-            let mut i = 0;
             for committed_sub_dag in committed_sub_dags {
                 // We need to make sure execution has caught up so we can verify we have not forked.
                 // This will force the follow function to not outrun execution...  this is probably
@@ -434,20 +406,6 @@
                 tracing::debug!(target: "telcoin::consensus_state", "Commit in Sequence {:?}", committed_sub_dag.leader.nonce());
 
                 for certificate in &committed_sub_dag.certificates {
-                    i += 1;
-
-                    if i % 5_000 == 0 {
-                        #[cfg(not(feature = "benchmark"))]
-                        tracing::debug!(target: "telcoin::consensus_state", "Committed {}", certificate.header());
-                    }
->>>>>>> 7f001951
-
-                    #[cfg(feature = "benchmark")]
-                    for digest in certificate.header().payload().keys() {
-                        // NOTE: This log entry is used to compute performance.
-                        tracing::info!("Committed {} -> {:?}", certificate.header(), digest);
-                    }
-
                     committed_certificates.push(certificate.clone());
                 }
 
