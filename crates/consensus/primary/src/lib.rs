--- conflicted
+++ resolved
@@ -8,11 +8,8 @@
 mod certificate_fetcher;
 mod certifier;
 pub mod consensus;
-<<<<<<< HEAD
 mod error;
-=======
 mod network;
->>>>>>> 7aab9c4b
 mod primary;
 mod proposer;
 mod state_handler;
