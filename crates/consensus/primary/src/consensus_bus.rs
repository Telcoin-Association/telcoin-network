//! Implement a container for channels used internally by consensus.
//! This allows easier examination of message flow and avoids excessives channel passing as
//! arguments.

use crate::{
    certificate_fetcher::CertificateFetcherCommand, consensus::ConsensusRound,
    proposer::OurDigestMessage, state_sync::CertificateManagerCommand, RecentBlocks,
};
use consensus_metrics::metered_channel::{self, channel_with_total_sender, MeteredMpscChannel};
use parking_lot::Mutex;
use std::{error::Error, sync::Arc};
use tn_config::Parameters;
use tn_network_libp2p::types::NetworkEvent;
use tn_primary_metrics::{ChannelMetrics, ConsensusMetrics, ExecutorMetrics, Metrics};
use tn_types::{
<<<<<<< HEAD
    BlockHash, BlockNumHash, Certificate, CommittedSubDag, ConsensusHeader, ConsensusOutput,
    EpochCertificate, Header, Round, TnReceiver, TnSender, CHANNEL_CAPACITY,
=======
    error::HeaderError, BlockHash, BlockNumHash, Certificate, CommittedSubDag, ConsensusHeader,
    ConsensusOutput, EpochVote, Header, Round, TnReceiver, TnSender, CHANNEL_CAPACITY,
>>>>>>> 0365c507
};
use tokio::{
    sync::{
        broadcast, mpsc, oneshot,
        watch::{self, error::RecvError},
    },
    time::error::Elapsed,
};

/// Wrapper around a receiver and a subs count to make sure only one of these exists at a time.
/// Note this does NOT implement Clone on purpose, do not implement it else managing subscriptions
/// will break.
#[derive(Debug)]
struct QueChanReceiver<T> {
    receiver: Option<mpsc::Receiver<T>>,
    container: Arc<Mutex<Option<mpsc::Receiver<T>>>>,
}

/// Use the Drop to decrement subs.
impl<T> Drop for QueChanReceiver<T> {
    fn drop(&mut self) {
        (*self.container.lock()) = self.receiver.take();
    }
}

/// Wrapper around an mpsc channel.  It allows a channel to exist for application lifetime
/// even if used for epoch messages.  It tracks subscibers so that each epoch will be able to
/// "subscribe" to the channel (after the last epoch has dropped it's subscription).
#[derive(Debug)]
pub struct QueChannel<T> {
    channel: mpsc::Sender<T>,
    // Putting this in a lock is unfortunate but if want an mpsc under the hood is needed.
    receiver: Arc<Mutex<Option<mpsc::Receiver<T>>>>,
}

impl<T> QueChannel<T> {
    /// Create a new QueChannel.
    pub fn new() -> Self {
        let (tx, rx) = mpsc::channel(CHANNEL_CAPACITY);
        let receiver = Arc::new(Mutex::new(Some(rx)));
        Self { channel: tx, receiver }
    }
}

impl<T> Default for QueChannel<T> {
    fn default() -> Self {
        Self::new()
    }
}

impl<T> Clone for QueChannel<T> {
    fn clone(&self) -> Self {
        Self { channel: self.channel.clone(), receiver: self.receiver.clone() }
    }
}

impl<T: Send + 'static> TnSender<T> for QueChannel<T> {
    async fn send(&self, value: T) -> Result<(), tn_types::SendError<T>> {
        Ok(self.channel.send(value).await?)
    }

    fn try_send(&self, value: T) -> Result<(), tn_types::TrySendError<T>> {
        Ok(self.channel.try_send(value)?)
    }

    fn subscribe(&self) -> impl TnReceiver<T> + 'static {
        let receiver = self.receiver.lock().take();
        if receiver.is_none() {
            panic!("Another subscription is already in use!")
        }
        QueChanReceiver { receiver, container: self.receiver.clone() }
    }
}

impl<T: Send + 'static> TnReceiver<T> for QueChanReceiver<T> {
    async fn recv(&mut self) -> Option<T> {
        self.receiver.as_mut().expect("receiver").recv().await
    }

    fn try_recv(&mut self) -> Result<T, tn_types::TryRecvError> {
        Ok(self.receiver.as_mut().expect("receiver").try_recv()?)
    }

    fn poll_recv(&mut self, cx: &mut std::task::Context<'_>) -> std::task::Poll<Option<T>> {
        self.receiver.as_mut().expect("receiver").poll_recv(cx)
    }
}

/// Has sync completed?
#[derive(Copy, Clone, Debug, Default)]
pub enum NodeMode {
    /// This is a full CVV that can participate in consensus.
    /// The mode indicates fully-synced and actively voting
    /// in the current committee.
    #[default]
    CvvActive,
    /// This node can only follow consensus via consensus output.
    /// It is staked and is "catching up" to participate after a failure
    /// during the epoch. This mode allows the node to sync past the
    /// garbage collection window and rejoin the committee.
    CvvInactive,
    /// Node that is following consensus output. This may or may not be a
    /// staked node. The defining characteristic is it's NOT in the current committee.
    Observer,
}

impl NodeMode {
    /// True if this node is an active CVV.
    pub fn is_active_cvv(&self) -> bool {
        matches!(self, NodeMode::CvvActive)
    }

    /// True if this node is a CVV (i.e. staked and able to participate in a committee).
    pub fn is_cvv(&self) -> bool {
        matches!(self, NodeMode::CvvActive | NodeMode::CvvInactive)
    }

    /// True if this node is only an obsever and will never participate in an committee.
    pub fn is_observer(&self) -> bool {
        matches!(self, NodeMode::Observer)
    }
}

/// The thread-safe inner type that holds all the channels for inner-consensus
/// communication between different tasks.
/// This contains things that exist for the app lifetime.
#[derive(Clone, Debug)]
struct ConsensusBusAppInner {
    /// Outputs the highest committed round & corresponding gc_round in the consensus.
    tx_committed_round_updates: watch::Sender<Round>,
    /// Hold onto a receiver to keep it "open".
    _rx_committed_round_updates: watch::Receiver<Round>,

    /// Outputs the highest gc_round from the consensus.
    tx_gc_round_updates: watch::Sender<Round>,
    /// Hold onto a receiver to keep it "open".
    _rx_gc_round_updates: watch::Receiver<Round>,

    /// Signals a new round
    tx_primary_round_updates: watch::Sender<Round>,
    /// Hold onto the primary metrics (allow early creation)
    _rx_primary_round_updates: watch::Receiver<Round>,

    /// Watch tracking most recent blocks
    tx_recent_blocks: watch::Sender<RecentBlocks>,
    /// Hold onto the recent blocks watch to keep it "open"
    _rx_recent_blocks: watch::Receiver<RecentBlocks>,

    /// Watch tracking most recently seen consensus header.
    tx_last_consensus_header: watch::Sender<ConsensusHeader>,
    /// Hold onto the consensus header watch to keep it "open"
    _rx_last_consensus_header: watch::Receiver<ConsensusHeader>,
    /// Watch tracking the last gossipped consensus block number and hash.
    tx_last_published_consensus_num_hash: watch::Sender<(u64, BlockHash)>,
    /// Hold onto the published consensus header watch to keep it "open"
    _rx_last_published_consensus_num_hash: watch::Receiver<(u64, BlockHash)>,

    /// Consensus output with a consensus header.
    consensus_output: broadcast::Sender<ConsensusOutput>,
    /// Consensus header.  Note this can be used to create consensus output to execute for non
    /// validators.
    consensus_header: broadcast::Sender<ConsensusHeader>,
    /// Status of sync?
    tx_sync_status: watch::Sender<NodeMode>,
    /// Hold onto the recent sync_status to keep it "open"
    _rx_sync_status: watch::Receiver<NodeMode>,

    /// Produce new epoch certs as they are recieved.
<<<<<<< HEAD
    new_epoch_certificates: QueChannel<EpochCertificate>,
=======
    new_epoch_votes: QueChannel<(EpochVote, oneshot::Sender<Result<(), HeaderError>>)>,
>>>>>>> 0365c507
    /// The que channel for primary network events.
    primary_network_events: QueChannel<NetworkEvent<crate::network::Req, crate::network::Res>>,

    /// Hold onto the consensus_metrics (mostly for testing)
    consensus_metrics: Arc<ConsensusMetrics>,
    /// Hold onto the primary metrics (allow early creation)
    primary_metrics: Arc<Metrics>,
    /// Hold onto the channel metrics.
    channel_metrics: Arc<ChannelMetrics>,
    /// Hold onto the executor metrics.
    executor_metrics: Arc<ExecutorMetrics>,
}

impl ConsensusBusAppInner {
    fn new(recent_blocks: u32) -> Self {
        let consensus_metrics = Arc::new(ConsensusMetrics::default());
        let primary_metrics = Arc::new(Metrics::default()); // Initialize the metrics
        let channel_metrics = Arc::new(ChannelMetrics::default());
        let executor_metrics = Arc::new(ExecutorMetrics::default());
        let (tx_committed_round_updates, _rx_committed_round_updates) =
            watch::channel(Round::default());

        let (tx_gc_round_updates, _rx_gc_round_updates) = watch::channel(Round::default());

        let (tx_primary_round_updates, _rx_primary_round_updates) = watch::channel(0u32);
        let (tx_last_consensus_header, _rx_last_consensus_header) =
            watch::channel(ConsensusHeader::default());
        let (tx_last_published_consensus_num_hash, _rx_last_published_consensus_num_hash) =
            watch::channel((0, BlockHash::default()));

        let (tx_recent_blocks, _rx_recent_blocks) =
            watch::channel(RecentBlocks::new(recent_blocks as usize));
        let (tx_sync_status, _rx_sync_status) = watch::channel(NodeMode::default());

        let (consensus_header, _rx_consensus_header) = broadcast::channel(CHANNEL_CAPACITY);
        let (consensus_output, _rx_consensus_output) = broadcast::channel(100);

        Self {
            tx_committed_round_updates,
            _rx_committed_round_updates,
            tx_gc_round_updates,
            _rx_gc_round_updates,

            tx_primary_round_updates,
            _rx_primary_round_updates,
            tx_recent_blocks,
            _rx_recent_blocks,
            tx_last_consensus_header,
            _rx_last_consensus_header,
            tx_last_published_consensus_num_hash,
            _rx_last_published_consensus_num_hash,
            consensus_output,
            consensus_header,
            tx_sync_status,
            _rx_sync_status,
            new_epoch_votes: QueChannel::new(),
            primary_network_events: QueChannel::new(),
            consensus_metrics,
            primary_metrics,
            channel_metrics,
            executor_metrics,
        }
    }

    /// Reset for a new epoch.
    /// This is primarily so we can resubscribe to "one-time" subscription channels.
    fn reset_for_epoch(&self) {
        let _ = self.tx_committed_round_updates.send(Round::default());
        let _ = self.tx_gc_round_updates.send(Round::default());
        let _ = self.tx_primary_round_updates.send(0u32);
        let recent_blocks = self.tx_recent_blocks.borrow().block_capacity();
        // Hang onto the last block of the previous epoch, clear the rest.
        let latest = self.tx_recent_blocks.borrow().latest_block();
        let mut recent_blocks = RecentBlocks::new(recent_blocks as usize);
        recent_blocks.push_latest(latest);
        let _ = self.tx_recent_blocks.send(recent_blocks);
    }
}

/// The thread-safe inner type that holds all the channels for inner-consensus
/// communication between different tasks.
/// These are things that are refreshed each Epoch.
#[derive(Clone, Debug)]
struct ConsensusBusEpochInner {
    /// New certificates from the primary. The primary should send us new certificates
    /// only if it already sent us its whole history.
    new_certificates: MeteredMpscChannel<Certificate>,
    /// Outputs the sequence of ordered certificates to the primary (for cleanup and feedback).
    committed_certificates: MeteredMpscChannel<(Round, Vec<Certificate>)>,

    /// Sends missing certificates to the `CertificateFetcher`.
    /// Receives certificates with missing parents from the `Synchronizer`.
    certificate_fetcher: MeteredMpscChannel<CertificateFetcherCommand>,
    /// Send valid a quorum of certificates' ids to the `Proposer` (along with their round).
    /// Receives the parents to include in the next header (along with their round number) from
    /// `Synchronizer`.
    parents: MeteredMpscChannel<(Vec<Certificate>, Round)>,
    /// Receives the batches' digests from our workers.
    our_digests: MeteredMpscChannel<OurDigestMessage>,
    /// Sends newly created headers to the `Certifier`.
    headers: MeteredMpscChannel<Header>,
    /// Updates when headers were committed by consensus.
    ///
    /// NOTE: this does not mean the header was executed yet.
    committed_own_headers: MeteredMpscChannel<(Round, Vec<Round>)>,

    /// Outputs the sequence of ordered certificates to the application layer.
    sequence: MeteredMpscChannel<CommittedSubDag>,

    /// Messages to the Certificate Manager.
    certificate_manager: MeteredMpscChannel<CertificateManagerCommand>,
}

impl ConsensusBusEpochInner {
    fn new(app_inner: &ConsensusBusAppInner) -> Self {
        let new_certificates = metered_channel::channel_sender(
            CHANNEL_CAPACITY,
            &app_inner.primary_metrics.primary_channel_metrics.tx_new_certificates,
        );

        let committed_certificates = metered_channel::channel_sender(
            CHANNEL_CAPACITY,
            &app_inner.primary_metrics.primary_channel_metrics.tx_committed_certificates,
        );

        let our_digests = channel_with_total_sender(
            CHANNEL_CAPACITY,
            &app_inner.primary_metrics.primary_channel_metrics.tx_our_digests,
            &app_inner.primary_metrics.primary_channel_metrics.tx_our_digests_total,
        );
        let parents = channel_with_total_sender(
            CHANNEL_CAPACITY,
            &app_inner.primary_metrics.primary_channel_metrics.tx_parents,
            &app_inner.primary_metrics.primary_channel_metrics.tx_parents_total,
        );
        let headers = channel_with_total_sender(
            CHANNEL_CAPACITY,
            &app_inner.primary_metrics.primary_channel_metrics.tx_headers,
            &app_inner.primary_metrics.primary_channel_metrics.tx_headers_total,
        );
        let certificate_fetcher = channel_with_total_sender(
            CHANNEL_CAPACITY,
            &app_inner.primary_metrics.primary_channel_metrics.tx_certificate_fetcher,
            &app_inner.primary_metrics.primary_channel_metrics.tx_certificate_fetcher_total,
        );
        let committed_own_headers = channel_with_total_sender(
            CHANNEL_CAPACITY,
            &app_inner.primary_metrics.primary_channel_metrics.tx_committed_own_headers,
            &app_inner.primary_metrics.primary_channel_metrics.tx_committed_own_headers_total,
        );

        let certificate_manager = channel_with_total_sender(
            CHANNEL_CAPACITY,
            &app_inner.primary_metrics.primary_channel_metrics.tx_certificate_acceptor,
            &app_inner.primary_metrics.primary_channel_metrics.tx_certificate_acceptor_total,
        );

        let sequence = metered_channel::channel_sender(
            CHANNEL_CAPACITY,
            &app_inner.channel_metrics.tx_sequence,
        );

        Self {
            new_certificates,
            committed_certificates,
            certificate_fetcher,
            parents,
            our_digests,
            headers,
            committed_own_headers,
            sequence,
            certificate_manager,
        }
    }
}

/// The type that holds the collection of send/sync channels for
/// inter-task communication during consensus.
#[derive(Clone, Debug)]
pub struct ConsensusBus {
    /// The inner type to make this thread-safe and cheap to own.
    /// This is for stuff that lasts the app lifetime.
    inner_app: Arc<ConsensusBusAppInner>,
    /// The inner type to make this thread-safe and cheap to own.
    /// This is for stuff that lasts an epoch lifetime.
    inner_epoch: Arc<ConsensusBusEpochInner>,
}

impl Default for ConsensusBus {
    fn default() -> Self {
        Self::new()
    }
}

/// This contains the shared consensus channels and the prometheus metrics
/// containers (used mostly to track consensus messages).
/// A new bus can be created with new() but there should only ever be one created (except for
/// tests). This allows us to not create and pass channels all over the place add-hoc.
/// It also allows makes it much easier to find where channels are fed and consumed.
impl ConsensusBus {
    /// Create a new consensus bus.
    pub fn new() -> Self {
        // Using default GC depth for blocks to keep in memory.  This should
        // allow for twice the blocks as would be needed for a margin of safety
        // (some testing liked this).  Using the default to not overly complicate
        // creation of the bus.
        // This is basically for testing.
        Self::new_with_args(Parameters::default_gc_depth())
    }

    /// Create a new consensus bus.
    /// Store recent_blocks number of the last generated execution blocks.
    pub fn new_with_args(recent_blocks: u32) -> Self {
        let inner_app = Arc::new(ConsensusBusAppInner::new(recent_blocks));
        let inner_epoch = Arc::new(ConsensusBusEpochInner::new(&inner_app));
        Self { inner_app, inner_epoch }
    }

    /// Reset for a new epoch.
    /// This is primarily so we can resubscribe to "one-time" subscription channels.
    pub fn reset_for_epoch(&mut self) {
        self.inner_app.reset_for_epoch();
        let inner_epoch = Arc::new(ConsensusBusEpochInner::new(&self.inner_app));
        self.inner_epoch = inner_epoch;
    }

    /// New certificates.
    ///
    /// New certificates from the primary. The primary should send us new certificates
    /// only if it already sent us its whole history.
    /// Can only be subscribed to once.
    pub fn new_certificates(&self) -> &impl TnSender<Certificate> {
        &self.inner_epoch.new_certificates
    }

    /// Outputs the sequence of ordered certificates to the primary (for cleanup and feedback).
    /// Can only be subscribed to once.
    pub fn committed_certificates(&self) -> &impl TnSender<(Round, Vec<Certificate>)> {
        &self.inner_epoch.committed_certificates
    }

    /// Missing certificates.
    ///
    /// Sends missing certificates to the `CertificateFetcher`.
    /// Receives certificates with missing parents from the `Synchronizer`.
    /// Can only be subscribed to once.
    pub fn certificate_fetcher(&self) -> &impl TnSender<CertificateFetcherCommand> {
        &self.inner_epoch.certificate_fetcher
    }

    /// Valid quorum of certificates' ids.
    ///
    /// Sends a valid quorum of certificates' ids to the `Proposer` (along with their round).
    /// Receives the parents to include in the next header (along with their round number) from
    /// `Synchronizer`.
    /// Can only be subscribed to once.
    pub fn parents(&self) -> &impl TnSender<(Vec<Certificate>, Round)> {
        &self.inner_epoch.parents
    }

    /// Contains the highest committed round & corresponding gc_round for consensus.
    pub fn committed_round_updates(&self) -> &watch::Sender<Round> {
        &self.inner_app.tx_committed_round_updates
    }

    /// Contains the highest gc_round for consensus.
    pub fn gc_round_updates(&self) -> &watch::Sender<Round> {
        &self.inner_app.tx_gc_round_updates
    }

    /// Signals a new round
    pub fn primary_round_updates(&self) -> &watch::Sender<Round> {
        &self.inner_app.tx_primary_round_updates
    }

    /// Batches' digests from our workers.
    /// Can only be subscribed to once.
    pub fn our_digests(&self) -> &impl TnSender<OurDigestMessage> {
        &self.inner_epoch.our_digests
    }

    /// Sends newly created headers to the `Certifier`.
    /// Can only be subscribed to once.
    pub fn headers(&self) -> &impl TnSender<Header> {
        &self.inner_epoch.headers
    }

    /// Updates when headers are committed by consensus.
    ///
    /// NOTE: this does not mean the header was executed yet.
    /// Can only be subscribed to once.
    pub fn committed_own_headers(&self) -> &impl TnSender<(Round, Vec<Round>)> {
        &self.inner_epoch.committed_own_headers
    }

    /// Outputs the sequence of ordered certificates from consensus.
    /// Can only be subscribed to once.
    pub fn sequence(&self) -> &impl TnSender<CommittedSubDag> {
        &self.inner_epoch.sequence
    }

    /// Channel for forwarding newly received certificates for verification.
    ///
    /// These channels are used to communicate with the long-running CertificateManager task.
    /// Can only be subscribed to once.
    pub(crate) fn certificate_manager(&self) -> &impl TnSender<CertificateManagerCommand> {
        &self.inner_epoch.certificate_manager
    }

    /// Track recent blocks.
    pub fn recent_blocks(&self) -> &watch::Sender<RecentBlocks> {
        &self.inner_app.tx_recent_blocks
    }

    /// Track the latest consensus header.
    pub fn last_consensus_header(&self) -> &watch::Sender<ConsensusHeader> {
        &self.inner_app.tx_last_consensus_header
    }

    /// Track the latest published consensus header block number and hash seen on the gossip
    /// network. This is straight from the pub/sub network and should be verified before taking
    /// action with it.
    pub fn last_published_consensus_num_hash(&self) -> &watch::Sender<(u64, BlockHash)> {
        &self.inner_app.tx_last_published_consensus_num_hash
    }

    /// Broadcast channel with consensus output (includes the consensus chain block).
    /// This also provides the ConsesusHeader, use this for block execution.
    pub fn consensus_output(&self) -> &impl TnSender<ConsensusOutput> {
        &self.inner_app.consensus_output
    }

    /// Broadcast subscriber with consensus output.
    /// This breaks the trait pattern in order to return a concrete receiver to pass to the
    /// execution module.
    pub fn subscribe_consensus_output(&self) -> broadcast::Receiver<ConsensusOutput> {
        self.inner_app.consensus_output.subscribe()
    }

    /// Broadcast channel with consensus header.
    /// This is useful pre-consensus output when not participating in consensus.
    pub fn consensus_header(&self) -> &impl TnSender<ConsensusHeader> {
        &self.inner_app.consensus_header
    }

    /// Status of initial sync operation.
    pub fn node_mode(&self) -> &watch::Sender<NodeMode> {
        &self.inner_app.tx_sync_status
    }

    /// Return the channel for primary network events.
    pub fn primary_network_events(
        &self,
    ) -> &impl TnSender<NetworkEvent<crate::network::Req, crate::network::Res>> {
        &self.inner_app.primary_network_events
    }

    /// Return the channel for primary network events.  Returns a concrete clone.
    pub fn primary_network_events_cloned(
        &self,
    ) -> QueChannel<NetworkEvent<crate::network::Req, crate::network::Res>> {
        self.inner_app.primary_network_events.clone()
    }

    /// Hold onto the consensus_metrics (mostly for testing)
    pub fn consensus_metrics(&self) -> Arc<ConsensusMetrics> {
        self.inner_app.consensus_metrics.clone()
    }

    /// Hold onto the primary metrics (allow early creation)
    pub fn primary_metrics(&self) -> Arc<Metrics> {
        self.inner_app.primary_metrics.clone()
    }

    /// Hold onto the channel metrics (metrics for the sequence channel).
    pub fn channel_metrics(&self) -> Arc<ChannelMetrics> {
        self.inner_app.channel_metrics.clone()
    }

    /// Hold onto the executor metrics
    pub fn executor_metrics(&self) -> &ExecutorMetrics {
        &self.inner_app.executor_metrics
    }

    /// New epoch certs as they are recieved.
<<<<<<< HEAD
    pub fn new_epoch_certificates(&self) -> &impl TnSender<EpochCertificate> {
        &self.inner_app.new_epoch_certificates
=======
    pub fn new_epoch_votes(
        &self,
    ) -> &impl TnSender<(EpochVote, oneshot::Sender<Result<(), HeaderError>>)> {
        &self.inner_app.new_epoch_votes
>>>>>>> 0365c507
    }

    /// Update consensus round watch channels.
    ///
    /// This sends both the gc round and the committed round to the respective watch channels after
    /// consensus updates.
    pub fn update_consensus_rounds(&self, update: ConsensusRound) -> eyre::Result<()> {
        let ConsensusRound { committed_round, gc_round } = update;
        self.gc_round_updates().send(gc_round)?;
        self.committed_round_updates().send(committed_round)?;
        Ok(())
    }

    /// Will resolve once we have executed block.
    ///
    /// Return an error if we do not execute the requested block by block number.
    /// Note if the chain is not advancing this may never return.
    pub async fn wait_for_execution(
        &self,
        block: BlockNumHash,
    ) -> Result<(), WaitForExecutionElapsed> {
        let mut watch_execution_result = self.recent_blocks().subscribe();
        let target_number = block.number;
        // Make sure that our recent blocks is not empty.  If it is we can have a race around block
        // 0.
        while self.recent_blocks().borrow().is_empty() {
            watch_execution_result.changed().await?;
        }
        let mut current_number = self.recent_blocks().borrow().latest_block_num_hash().number;
        while current_number < target_number {
            watch_execution_result.changed().await?;
            current_number = self.recent_blocks().borrow().latest_block_num_hash().number;
        }
        if self.recent_blocks().borrow().contains_hash(block.hash) {
            // Once we see our hash, should happen when current_number == target_number- trust
            // digesting for this, we are done.
            Ok(())
        } else {
            // Failed to find our block at it's number.
            Err(WaitForExecutionElapsed())
        }
    }
}

/// Error for wait_for_execution().
#[derive(Copy, Clone, Debug)]
pub struct WaitForExecutionElapsed();

impl From<Elapsed> for WaitForExecutionElapsed {
    fn from(_: Elapsed) -> Self {
        Self()
    }
}

impl From<RecvError> for WaitForExecutionElapsed {
    fn from(_: RecvError) -> Self {
        Self()
    }
}

impl Error for WaitForExecutionElapsed {}
impl std::fmt::Display for WaitForExecutionElapsed {
    fn fmt(&self, f: &mut std::fmt::Formatter<'_>) -> std::fmt::Result {
        write!(f, "{self:?}")
    }
}<|MERGE_RESOLUTION|>--- conflicted
+++ resolved
@@ -13,13 +13,8 @@
 use tn_network_libp2p::types::NetworkEvent;
 use tn_primary_metrics::{ChannelMetrics, ConsensusMetrics, ExecutorMetrics, Metrics};
 use tn_types::{
-<<<<<<< HEAD
-    BlockHash, BlockNumHash, Certificate, CommittedSubDag, ConsensusHeader, ConsensusOutput,
-    EpochCertificate, Header, Round, TnReceiver, TnSender, CHANNEL_CAPACITY,
-=======
     error::HeaderError, BlockHash, BlockNumHash, Certificate, CommittedSubDag, ConsensusHeader,
     ConsensusOutput, EpochVote, Header, Round, TnReceiver, TnSender, CHANNEL_CAPACITY,
->>>>>>> 0365c507
 };
 use tokio::{
     sync::{
@@ -188,11 +183,7 @@
     _rx_sync_status: watch::Receiver<NodeMode>,
 
     /// Produce new epoch certs as they are recieved.
-<<<<<<< HEAD
-    new_epoch_certificates: QueChannel<EpochCertificate>,
-=======
     new_epoch_votes: QueChannel<(EpochVote, oneshot::Sender<Result<(), HeaderError>>)>,
->>>>>>> 0365c507
     /// The que channel for primary network events.
     primary_network_events: QueChannel<NetworkEvent<crate::network::Req, crate::network::Res>>,
 
@@ -578,15 +569,10 @@
     }
 
     /// New epoch certs as they are recieved.
-<<<<<<< HEAD
-    pub fn new_epoch_certificates(&self) -> &impl TnSender<EpochCertificate> {
-        &self.inner_app.new_epoch_certificates
-=======
     pub fn new_epoch_votes(
         &self,
     ) -> &impl TnSender<(EpochVote, oneshot::Sender<Result<(), HeaderError>>)> {
         &self.inner_app.new_epoch_votes
->>>>>>> 0365c507
     }
 
     /// Update consensus round watch channels.
