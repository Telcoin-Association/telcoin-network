// Copyright (c) 2021, Facebook, Inc. and its affiliates
// Copyright (c) Telcoin, LLC
// Copyright (c) Mysten Labs, Inc.
// SPDX-License-Identifier: Apache-2.0
use crate::{aggregators::VotesAggregator, synchronizer::Synchronizer};

use consensus_metrics::{metered_channel::Receiver, monitored_future, spawn_logged_monitored_task};
use fastcrypto::signature_service::SignatureService;
use futures::{stream::FuturesUnordered, StreamExt};
use narwhal_network::anemo_ext::NetworkExt;
use narwhal_primary_metrics::PrimaryMetrics;
use narwhal_storage::CertificateStore;
use narwhal_typed_store::traits::Database;
use std::{sync::Arc, time::Duration};
use telcoin_macros::fail_point_async;
use tn_types::{AuthorityIdentifier, Committee};

use narwhal_network_types::{PrimaryToPrimaryClient, RequestVoteRequest};
use tn_types::{
    ensure,
    error::{DagError, DagResult},
    BlsSignature, Certificate, CertificateDigest, ConditionalBroadcastReceiver, Header,
    NetworkPublicKey, Vote,
};
use tokio::{
    sync::oneshot,
    task::{JoinHandle, JoinSet},
};
use tracing::{debug, enabled, error, info, instrument, warn};

#[cfg(test)]
#[path = "tests/certifier_tests.rs"]
pub mod certifier_tests;

/// This component is responisble for proposing headers to peers, collecting votes on headers,
/// and certifying headers into certificates.
///
/// It receives headers to propose from Proposer via `rx_headers`, and sends out certificates to be
/// broadcasted by calling `Synchronizer::accept_own_certificate()`.
pub struct Certifier<DB> {
    /// The identifier of this primary.
    authority_id: AuthorityIdentifier,
    /// The committee information.
    committee: Committee,
    /// The persistent storage keyed to certificates.
    certificate_store: CertificateStore<DB>,
    /// Handles synchronization with other nodes and our workers.
    synchronizer: Arc<Synchronizer<DB>>,
    /// Service to sign headers.
    signature_service: SignatureService<BlsSignature, { tn_types::INTENT_MESSAGE_LENGTH }>,
    /// Receiver for shutdown.
    rx_shutdown: ConditionalBroadcastReceiver,
    /// Receives our newly created headers from the `Proposer`.
    rx_headers: Receiver<Header>,
    /// Used to cancel vote requests for a previously-proposed header that is being replaced
    /// before a certificate could be formed.
    cancel_proposed_header: Option<oneshot::Sender<()>>,
    /// Handle to propose_header task. Our target is to have only one task running always, thus
    /// we cancel the previously running before we spawn the next one. However, we don't wait for
    /// the previous to finish to spawn the new one, so we might temporarily have more that one
    /// parallel running, which should be fine though.
    propose_header_tasks: JoinSet<DagResult<Certificate>>,
    /// A network sender to send the batches to the other workers.
    network: anemo::Network,
    /// Metrics handler
    metrics: Arc<PrimaryMetrics>,
}

impl<DB: Database> Certifier<DB> {
    #[allow(clippy::too_many_arguments)]
    #[must_use]
    pub fn spawn(
        authority_id: AuthorityIdentifier,
        committee: Committee,
        certificate_store: CertificateStore<DB>,
        synchronizer: Arc<Synchronizer<DB>>,
        signature_service: SignatureService<BlsSignature, { tn_types::INTENT_MESSAGE_LENGTH }>,
        rx_shutdown: ConditionalBroadcastReceiver,
        rx_headers: Receiver<Header>,
        metrics: Arc<PrimaryMetrics>,
        primary_network: anemo::Network,
    ) -> JoinHandle<()> {
        spawn_logged_monitored_task!(
            async move {
                Self {
                    authority_id,
                    committee,
                    certificate_store,
                    synchronizer,
                    signature_service,
                    rx_shutdown,
                    rx_headers,
                    cancel_proposed_header: None,
                    propose_header_tasks: JoinSet::new(),
                    network: primary_network,
                    metrics,
                }
                .run_inner()
                .await
            },
            "CertifierTask"
        )
    }

    #[instrument(level = "info", skip_all)]
    async fn run_inner(self) {
        // copy authority id for errors
        let authority = self.authority_id;
        let core = async move { self.run().await };

        match core.await {
<<<<<<< HEAD
            Err(err @ DagError::ShuttingDown) => error!("{:?}", err),
            Err(err) => panic!("{:?}", err),
            Ok(_) => {}
=======
            Err(err @ DagError::ShuttingDown) => {
                error!(target: "primary::certifier", ?authority, ?err, "core error")
            }
            Err(err) => {
                error!(target: "primary::certifier", ?authority, ?err, "PANIC");
                panic!("{:?} - {:?}", authority, err)
            }
            Ok(_) => info!(target: "primary::certifier", ?authority, "run_inner complete"),
>>>>>>> 14fa79cd
        }
    }

    /// Requests a vote for a Header from the given peer. Retries indefinitely until either a
    /// vote is received, or a permanent error is returned.
    #[instrument(level = "debug", skip_all, fields(header_digest = ?header.digest()))]
    async fn request_vote(
        network: anemo::Network,
        committee: Committee,
        certificate_store: CertificateStore<DB>,
        authority: AuthorityIdentifier,
        target: NetworkPublicKey,
        header: Header,
    ) -> DagResult<Vote> {
        debug!(target: "primary::certifier", ?authority, ?header, "requesting vote for header...");
        let peer_id = anemo::PeerId(target.0.to_bytes());
        let peer = network.waiting_peer(peer_id);

        let mut client = PrimaryToPrimaryClient::new(peer);

        let mut missing_parents: Vec<CertificateDigest> = Vec::new();
        let mut attempt: u32 = 0;
        let vote: Vote = loop {
            attempt += 1;

            let parents = if missing_parents.is_empty() {
                Vec::new()
            } else {
                let expected_count = missing_parents.len();
                let parents: Vec<_> = certificate_store
                    .read_all(
                        missing_parents
                            .into_iter()
                            // Only provide certs that are parents for the requested vote.
                            .filter(|parent| header.parents().contains(parent)),
                    )?
                    .into_iter()
                    .flatten()
                    .collect();
                if parents.len() != expected_count {
                    error!("tried to read {expected_count} missing certificates requested by remote primary for vote request, but only found {}", parents.len());
                    return Err(DagError::ProposedHeaderMissingCertificates);
                }
                parents
            };

            let request =
                anemo::Request::new(RequestVoteRequest { header: header.clone(), parents })
                    .with_timeout(Duration::from_secs(30));
            match client.request_vote(request).await {
                Ok(response) => {
                    let response = response.into_body();
                    debug!(target: "primary::certifier", ?authority, ?response, "Ok response received after request vote");
                    if response.vote.is_some() {
                        break response.vote.unwrap();
                    }
                    missing_parents = response.missing;
                }
                Err(status) => {
                    // TODO: why does this error out so much?
                    error!(target: "primary::certifier", ?authority, ?status, ?header, "bad request for requested vote");
                    if status.status() == anemo::types::response::StatusCode::BadRequest {
                        error!(target: "primary::certifier", ?authority, ?status, ?header, "fatal request for requested vote");
                        return Err(DagError::NetworkError(format!(
                            "irrecoverable error requesting vote for {header}: {status:?}"
                        )));
                    }
                    missing_parents = Vec::new();
                }
            }

            // Retry delay. Using custom values here because pure exponential backoff is hard to
            // configure without it being either too aggressive or too slow. We want the first
            // retry to be instantaneous, next couple to be fast, and to slow quickly thereafter.
            tokio::time::sleep(Duration::from_millis(match attempt {
                1 => 0,
                2 => 100,
                3 => 500,
                4 => 1_000,
                5 => 2_000,
                6 => 5_000,
                _ => 10_000,
            }))
            .await;
        };

        // Verify the vote. Note that only the header digest is signed by the vote.
        ensure!(
            vote.header_digest() == header.digest()
                && vote.origin() == header.author()
                && vote.author() == authority,
            DagError::UnexpectedVote(vote.header_digest())
        );
        // Possible equivocations.
        ensure!(
            header.epoch() == vote.epoch(),
            DagError::InvalidEpoch { expected: header.epoch(), received: vote.epoch() }
        );
        ensure!(
            header.round() == vote.round(),
            DagError::InvalidRound { expected: header.round(), received: vote.round() }
        );

        // Ensure the header is from the correct epoch.
        ensure!(
            vote.epoch() == committee.epoch(),
            DagError::InvalidEpoch { expected: committee.epoch(), received: vote.epoch() }
        );

        // Ensure the authority has voting rights.
        ensure!(
            committee.stake_by_id(vote.author()) > 0,
            DagError::UnknownAuthority(vote.author().to_string())
        );

        Ok(vote)
    }

    #[allow(clippy::too_many_arguments)]
    #[instrument(level = "debug", skip_all, fields(header_digest = ?header.digest()))]
    async fn propose_header(
        authority_id: AuthorityIdentifier,
        committee: Committee,
        certificate_store: CertificateStore<DB>,
        signature_service: SignatureService<BlsSignature, { tn_types::INTENT_MESSAGE_LENGTH }>,
        metrics: Arc<PrimaryMetrics>,
        network: anemo::Network,
        header: Header,
        mut cancel: oneshot::Receiver<()>,
    ) -> DagResult<Certificate> {
        debug!(target: "primary::certifier", ?authority_id, "proposing header");
        if header.epoch() != committee.epoch() {
            error!(
                target: "primary::certifier",
                "Certifier received mismatched header proposal for epoch {}, currently at epoch {}",
                header.epoch(),
                committee.epoch()
            );
            return Err(DagError::InvalidEpoch {
                expected: committee.epoch(),
                received: header.epoch(),
            });
        }

        metrics.proposed_header_round.set(header.round() as i64);

        // Reset the votes aggregator and sign our own header.
        let mut votes_aggregator = VotesAggregator::new(metrics.clone());
        let vote = Vote::new(&header, &authority_id, &signature_service).await;
        let mut certificate = votes_aggregator.append(vote, &committee, &header)?;

        // Trigger vote requests.
        let peers = committee
            .others_primaries_by_id(authority_id)
            .into_iter()
            .map(|(name, _, network_key)| (name, network_key));
        let mut requests: FuturesUnordered<_> = peers
            .map(|(name, target)| {
                let header = header.clone();
                Self::request_vote(
                    network.clone(),
                    committee.clone(),
                    certificate_store.clone(),
                    name,
                    target,
                    header,
                )
            })
            .collect();
        loop {
            if certificate.is_some() {
                break;
            }
            let mut next_request = requests.next();
            tokio::select! {
                result = &mut next_request => {
                    debug!(target: "primary::certifier", ?authority_id, ?result, "next request in unordered futures");

                    match result {
                        Some(Ok(vote)) => {
                            certificate = votes_aggregator.append(
                                vote,
                                &committee,
                                &header,
                            )?;
                        },
<<<<<<< HEAD
                        Some(Err(e)) => error!("failed to get vote for header {header:?}: {e:?}"),
=======
                        Some(Err(e)) => error!(target: "primary::certifier", ?authority_id, "failed to get vote for header {header:?}: {e:?}"),
>>>>>>> 14fa79cd
                        None => break,
                    }
                },
                _ = &mut cancel => {
<<<<<<< HEAD
                    warn!("canceling Header proposal {header} for round {}", header.round());
=======
                    warn!(target: "primary::certifier", ?authority_id, "canceling Header proposal {header} for round {}", header.round());
>>>>>>> 14fa79cd
                    return Err(DagError::Canceled)
                },
            }
        }

        let certificate = certificate.ok_or_else(|| {
            // Log detailed header info if we failed to form a certificate.
            if enabled!(tracing::Level::WARN) {
                let mut msg = format!(
                    "Failed to form certificate from header {header:?} with parent certificates:\n"
                );
                for parent_digest in header.parents().iter() {
                    let parent_msg = match certificate_store.read(*parent_digest) {
                        Ok(Some(cert)) => format!("{cert:?}\n"),
                        Ok(None) => {
                            format!("!!!missing certificate for digest {parent_digest:?}!!!\n")
                        }
                        Err(e) => format!(
                            "!!!error retrieving certificate for digest {parent_digest:?}: {e:?}\n"
                        ),
                    };
                    msg.push_str(&parent_msg);
                }
                warn!(target: "primary::certifier", ?authority_id, msg, "inside propose_header");
            }
            DagError::CouldNotFormCertificate(header.digest())
        })?;
        debug!(target: "primary::certifier", ?authority_id, "Assembled {certificate:?}");

        Ok(certificate)
    }

<<<<<<< HEAD
    // Logs Certifier errors as appropriate.
=======
    /// Logs Certifier errors as appropriate.
>>>>>>> 14fa79cd
    fn process_result(&self, result: &DagResult<()>) {
        match result {
            Ok(()) => (),
            Err(DagError::StoreError(e)) => {
                error!(target: "primary::certifier", authority=?self.authority_id, "PANIC - {e}");
                panic!("Storage failure: killing node.");
            }
            Err(
                e @ DagError::TooOld(..)
                | e @ DagError::VoteTooOld(..)
                | e @ DagError::InvalidEpoch { .. },
<<<<<<< HEAD
            ) => debug!("{e}"),
            Err(e) => warn!("{:?} - {e}", self.authority_id),
=======
            ) => debug!(target: "primary::certifier", authority=?self.authority_id, "{e}"),
            Err(e) => {
                warn!(target: "primary::certifier", "processing result: {:?} - {e}", self.authority_id)
            }
>>>>>>> 14fa79cd
        }
    }

    /// Main loop listening to incoming messages.
    pub async fn run(mut self) -> DagResult<Self> {
        info!(target: "primary::certifier", "Certifier on node {} has started successfully.", self.authority_id);
        loop {
            let result = tokio::select! {
                // We also receive here our new headers created by the `Proposer`.
                // TODO: move logic into Proposer.
                Some(header) = self.rx_headers.recv() => {
                    debug!(target: "primary::certifier", authority=?self.authority_id, ?header, "header received!");
                    let (tx_cancel, rx_cancel) = oneshot::channel();
                    if let Some(cancel) = self.cancel_proposed_header {
                        let _ = cancel.send(());
                    }
                    self.cancel_proposed_header = Some(tx_cancel);

                    let name = self.authority_id;
                    let committee = self.committee.clone();
                    let certificate_store = self.certificate_store.clone();
                    let signature_service = self.signature_service.clone();
                    let metrics = self.metrics.clone();
                    let network = self.network.clone();
                    fail_point_async!("narwhal-delay");
                    debug!(target: "primary::certifier", authority=?self.authority_id, "spawning proposer header task...");
                    self.propose_header_tasks.spawn(monitored_future!(Self::propose_header(
                        name,
                        committee,
                        certificate_store,
                        signature_service,
                        metrics,
                        network,
                        header,
                        rx_cancel,
                    )));
                    Ok(())
                },

                // Process certificates formed after receiving enough votes.
                // TODO: move logic into Proposer.
                Some(result) = self.propose_header_tasks.join_next() => {
                    debug!(target: "primary::certifier", authority=?self.authority_id, ?result, "joining next propose_header_task");
                    match result {
                        Ok(Ok(certificate)) => {
                            fail_point_async!("narwhal-delay");
                            self.synchronizer.accept_own_certificate(certificate).await
                        },
                        Ok(Err(e)) => Err(e),
                        Err(e) => {
                            if e.is_cancelled() {
<<<<<<< HEAD
                                error!("Certifier error: task cancelled! Shutting down...");
=======
                                error!(target: "primary::certifier", authority=?self.authority_id, "Certifier error: task cancelled! Shutting down...");
>>>>>>> 14fa79cd
                                // Ungraceful shutdown.
                                Err(DagError::ShuttingDown)
                            } else if e.is_panic() {
                                error!(target: "primary::certifier", authority=?self.authority_id, "PANIC");
                                // propagate panics.
                                std::panic::resume_unwind(e.into_panic());
                            } else {
                                error!(target: "primary::certifier", authority=?self.authority_id, "PANIC");
                                panic!("propose header task failed: {:?} - {e}", self.authority_id);
                            }
                        },
                    }
                },

                _ = self.rx_shutdown.receiver.recv() => {
                    return Ok(self);
                }
            };

            self.process_result(&result);
        }
    }
}<|MERGE_RESOLUTION|>--- conflicted
+++ resolved
@@ -109,11 +109,6 @@
         let core = async move { self.run().await };
 
         match core.await {
-<<<<<<< HEAD
-            Err(err @ DagError::ShuttingDown) => error!("{:?}", err),
-            Err(err) => panic!("{:?}", err),
-            Ok(_) => {}
-=======
             Err(err @ DagError::ShuttingDown) => {
                 error!(target: "primary::certifier", ?authority, ?err, "core error")
             }
@@ -122,7 +117,6 @@
                 panic!("{:?} - {:?}", authority, err)
             }
             Ok(_) => info!(target: "primary::certifier", ?authority, "run_inner complete"),
->>>>>>> 14fa79cd
         }
     }
 
@@ -309,20 +303,12 @@
                                 &header,
                             )?;
                         },
-<<<<<<< HEAD
-                        Some(Err(e)) => error!("failed to get vote for header {header:?}: {e:?}"),
-=======
                         Some(Err(e)) => error!(target: "primary::certifier", ?authority_id, "failed to get vote for header {header:?}: {e:?}"),
->>>>>>> 14fa79cd
                         None => break,
                     }
                 },
                 _ = &mut cancel => {
-<<<<<<< HEAD
-                    warn!("canceling Header proposal {header} for round {}", header.round());
-=======
                     warn!(target: "primary::certifier", ?authority_id, "canceling Header proposal {header} for round {}", header.round());
->>>>>>> 14fa79cd
                     return Err(DagError::Canceled)
                 },
             }
@@ -355,11 +341,7 @@
         Ok(certificate)
     }
 
-<<<<<<< HEAD
-    // Logs Certifier errors as appropriate.
-=======
     /// Logs Certifier errors as appropriate.
->>>>>>> 14fa79cd
     fn process_result(&self, result: &DagResult<()>) {
         match result {
             Ok(()) => (),
@@ -371,15 +353,10 @@
                 e @ DagError::TooOld(..)
                 | e @ DagError::VoteTooOld(..)
                 | e @ DagError::InvalidEpoch { .. },
-<<<<<<< HEAD
-            ) => debug!("{e}"),
-            Err(e) => warn!("{:?} - {e}", self.authority_id),
-=======
             ) => debug!(target: "primary::certifier", authority=?self.authority_id, "{e}"),
             Err(e) => {
                 warn!(target: "primary::certifier", "processing result: {:?} - {e}", self.authority_id)
             }
->>>>>>> 14fa79cd
         }
     }
 
@@ -431,11 +408,7 @@
                         Ok(Err(e)) => Err(e),
                         Err(e) => {
                             if e.is_cancelled() {
-<<<<<<< HEAD
-                                error!("Certifier error: task cancelled! Shutting down...");
-=======
                                 error!(target: "primary::certifier", authority=?self.authority_id, "Certifier error: task cancelled! Shutting down...");
->>>>>>> 14fa79cd
                                 // Ungraceful shutdown.
                                 Err(DagError::ShuttingDown)
                             } else if e.is_panic() {
