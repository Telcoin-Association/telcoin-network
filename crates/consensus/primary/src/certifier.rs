//! Certifier broadcasts headers and certificates for this primary.

// Copyright (c) Telcoin, LLC
// Copyright (c) 2021, Facebook, Inc. and its affiliates
// Copyright (c) Mysten Labs, Inc.
// SPDX-License-Identifier: Apache-2.0

use crate::{aggregators::VotesAggregator, synchronizer::Synchronizer, ConsensusBus};
use anemo::{rpc::Status, Request, Response};
use consensus_metrics::{monitored_future, spawn_logged_monitored_task};
use consensus_network::anemo_ext::{NetworkExt, WaitingPeer};
use consensus_network_types::{
    PrimaryToPrimaryClient, RequestVoteRequest, SendCertificateRequest, SendCertificateResponse,
};
use futures::{
    stream::{FuturesOrdered, FuturesUnordered},
    StreamExt,
};
use std::{cmp::min, future::Future, pin::pin, sync::Arc, task::Poll, time::Duration};
use tn_config::{ConsensusConfig, KeyConfig};
use tn_primary_metrics::PrimaryMetrics;
use tn_storage::{traits::Database, CertificateStore};
use tn_types::{
    ensure,
    error::{DagError, DagResult},
    AuthorityIdentifier, BlsSigner, Certificate, CertificateDigest, Committee, Header,
    NetworkPublicKey, Noticer, TnReceiver, TnSender, Vote, CHANNEL_CAPACITY,
};
use tokio::{
    sync::{broadcast, oneshot},
    task::{JoinHandle, JoinSet},
};
use tracing::{debug, enabled, error, info, instrument, trace, warn};

#[cfg(test)]
#[path = "tests/certifier_tests.rs"]
pub mod certifier_tests;

/// This component is responisble for proposing headers to peers, collecting votes on headers,
/// and certifying headers into certificates.
///
/// It receives headers to propose from Proposer via `rx_headers`, and sends out certificates to be
/// broadcasted by calling `Synchronizer::accept_own_certificate()`.
pub struct Certifier<DB> {
    /// The identifier of this primary.
    authority_id: AuthorityIdentifier,
    /// The committee information.
    committee: Committee,
    /// The persistent storage keyed to certificates.
    certificate_store: CertificateStore<DB>,
    /// Handles synchronization with other nodes and our workers.
    synchronizer: Arc<Synchronizer<DB>>,
    /// Service to sign headers.
    signature_service: KeyConfig,
    /// Receiver for shutdown.
    rx_shutdown: Noticer,
    /// Consensus channels.
    consensus_bus: ConsensusBus,
    /// Used to cancel vote requests for a previously-proposed header that is being replaced
    /// before a certificate could be formed.
    cancel_proposed_header: Option<oneshot::Sender<()>>,
    /// Handle to propose_header task. Our target is to have only one task running always, thus
    /// we cancel the previously running before we spawn the next one. However, we don't wait for
    /// the previous to finish to spawn the new one, so we might temporarily have more that one
    /// parallel running, which should be fine though.
    propose_header_tasks: JoinSet<DagResult<Certificate>>,
    /// A network sender to send the batches to the other workers.
    network: anemo::Network,
    /// Metrics handler
    metrics: Arc<PrimaryMetrics>,
    /// Send own certificates to be broadcasted to all other peers.
    tx_own_certificate_broadcast: broadcast::Sender<Certificate>,
    /// Background tasks broadcasting newly formed certificates.
    ///
    /// The set must be "owned" as it runs in the background.
    _certificate_senders: JoinSet<()>,
}

impl<DB: Database> Certifier<DB> {
    #[must_use]
    pub fn spawn(
        config: ConsensusConfig<DB>,
        consensus_bus: ConsensusBus,
        synchronizer: Arc<Synchronizer<DB>>,
        primary_network: anemo::Network,
    ) -> JoinHandle<()> {
        let rx_shutdown = config.subscribe_shutdown();
        let metrics = consensus_bus.primary_metrics().node_metrics.clone();
        // These channels are used internally to this module (file) and don't need to go in the
        // consensus bus. If this changes they can move.  Note there can be issues receiving
        // certs over the broadcast if not subscribed early.
        let (tx_own_certificate_broadcast, _rx_own_certificate_broadcast) =
            broadcast::channel(CHANNEL_CAPACITY);

        // prevents race condition during startup when first proposed header fails during
        // tx_own_certificate_broadcast.send()
        let broadcast_targets: Vec<(_, _, _)> = config
            .committee()
            .others_primaries_by_id(config.authority().id())
            .into_iter()
            .map(|(name, _addr, network_key)| {
                (name, tx_own_certificate_broadcast.subscribe(), network_key)
            })
            .collect();

        let highest_created_certificate = config
            .node_storage()
            .certificate_store
            .last_round(config.authority().id())
            .expect("certificate store available");

        let mut _certificate_senders = JoinSet::new();
        for (name, rx_own_certificate_broadcast, network_key) in broadcast_targets.into_iter() {
            trace!(target:"primary::synchronizer::broadcast_certificates", ?name, "spawning sender for peer");
            _certificate_senders.spawn(Self::push_certificates(
                primary_network.clone(),
                name,
                network_key,
                rx_own_certificate_broadcast,
            ));
        }
        if let Some(cert) = highest_created_certificate {
            // Error can be ignored.
            if let Err(e) = tx_own_certificate_broadcast.send(cert) {
                error!(target: "primary::certifier", ?e, "failed to broadcast highest created certificate during startup");
            }
        }

<<<<<<< HEAD
        // spawn_logged_monitored_task!(
        //     async move {
        //         trace!(target:"primary::synchronizer::broadcast_certificates", "awaiting lock for
        // certificate senders...");         let mut senders =
        // inner_senders.certificate_senders.lock();         trace!(target:"
        // primary::synchronizer::broadcast_certificates", "certificate senders mutex lock
        // obtained");         for (name, rx_own_certificate_broadcast, network_key) in
        //             broadcast_targets.into_iter()
        //         {
        //             trace!(target:"primary::synchronizer::broadcast_certificates", ?name,
        // "spawning sender for peer");             senders.spawn(Self::push_certificates(
        //                 inner_senders.network.clone(),
        //                 name,
        //                 network_key,
        //                 rx_own_certificate_broadcast,
        //             ));
        //         }
        //         if let Some(cert) = highest_created_certificate {
        //             // Error can be ignored.
        //             if let Err(e) = tx_own_certificate_broadcast.send(cert) {
        //                 error!(target: "primary::synchronizer::broadcast_certificates", ?e,
        // "failed to broadcast certificate inside broadcast task");             }
        //         }
        //     },
        //     "Synchronizer::BroadcastCertificates"
        // );

=======
>>>>>>> 3dcb3f5a
        spawn_logged_monitored_task!(
            async move {
                info!(target: "primary::certifier", "Certifier on node {} has started successfully.", config.authority().id());
                Self {
                    authority_id: config.authority().id(),
                    committee: config.committee().clone(),
                    certificate_store: config.node_storage().certificate_store.clone(),
                    synchronizer,
                    signature_service: config.key_config().clone(),
                    rx_shutdown,
                    consensus_bus,
                    cancel_proposed_header: None,
                    propose_header_tasks: JoinSet::new(),
                    network: primary_network,
                    metrics,
                    tx_own_certificate_broadcast: tx_own_certificate_broadcast.clone(),
                    _certificate_senders,
                }
                .await;
                info!(target: "primary::certifier", "Certifier on node {} has shutdown.", config.authority().id());
            },
            "CertifierTask"
        )
    }

    /// Requests a vote for a Header from the given peer. Retries indefinitely until either a
    /// vote is received, or a permanent error is returned.
    #[instrument(level = "debug", skip_all, fields(header_digest = ?header.digest()))]
    async fn request_vote(
        network: anemo::Network,
        committee: Committee,
        certificate_store: CertificateStore<DB>,
        authority: AuthorityIdentifier,
        target: NetworkPublicKey,
        header: Header,
    ) -> DagResult<Vote> {
        debug!(target: "primary::certifier", ?authority, ?header, "requesting vote for header...");
        let peer_id = anemo::PeerId(target.0.to_bytes());
        let peer = network.waiting_peer(peer_id);

        let mut client = PrimaryToPrimaryClient::new(peer);

        let mut missing_parents: Vec<CertificateDigest> = Vec::new();
        let mut attempt: u32 = 0;
        let vote: Vote = loop {
            attempt += 1;

            let parents = if missing_parents.is_empty() {
                Vec::new()
            } else {
                let expected_count = missing_parents.len();
                let parents: Vec<_> = certificate_store
                    .read_all(
                        missing_parents
                            .into_iter()
                            // Only provide certs that are parents for the requested vote.
                            .filter(|parent| header.parents().contains(parent)),
                    )?
                    .into_iter()
                    .flatten()
                    .collect();
                if parents.len() != expected_count {
                    error!("tried to read {expected_count} missing certificates requested by remote primary for vote request, but only found {}", parents.len());
                    return Err(DagError::ProposedHeaderMissingCertificates);
                }
                parents
            };

            let request =
                anemo::Request::new(RequestVoteRequest { header: header.clone(), parents })
                    .with_timeout(Duration::from_secs(30));
            match client.request_vote(request).await {
                Ok(response) => {
                    let response = response.into_body();
                    debug!(target: "primary::certifier", ?authority, ?response, "Ok response received after request vote");
                    if response.vote.is_some() {
                        break response.vote.unwrap();
                    }
                    missing_parents = response.missing;
                }
                Err(status) => {
                    // TODO: why does this error out so much?
                    error!(target: "primary::certifier", ?authority, ?status, ?header, "bad request for requested vote");
                    if status.status() == anemo::types::response::StatusCode::BadRequest {
                        error!(target: "primary::certifier", ?authority, ?status, ?header, "fatal request for requested vote");
                        return Err(DagError::NetworkError(format!(
                            "irrecoverable error requesting vote for {header}: {status:?}"
                        )));
                    }
                    missing_parents = Vec::new();
                }
            }

            // Retry delay. Using custom values here because pure exponential backoff is hard to
            // configure without it being either too aggressive or too slow. We want the first
            // retry to be instantaneous, next couple to be fast, and to slow quickly thereafter.
            tokio::time::sleep(Duration::from_millis(match attempt {
                1 => 0,
                2 => 100,
                3 => 500,
                4 => 1_000,
                5 => 2_000,
                6 => 5_000,
                _ => 10_000,
            }))
            .await;
        };

        // Verify the vote. Note that only the header digest is signed by the vote.
        ensure!(
            vote.header_digest() == header.digest()
                && vote.origin() == header.author()
                && vote.author() == authority,
            DagError::UnexpectedVote(vote.header_digest())
        );
        // Possible equivocations.
        ensure!(
            header.epoch() == vote.epoch(),
            DagError::InvalidEpoch { expected: header.epoch(), received: vote.epoch() }
        );
        ensure!(
            header.round() == vote.round(),
            DagError::InvalidRound { expected: header.round(), received: vote.round() }
        );

        // Ensure the header is from the correct epoch.
        ensure!(
            vote.epoch() == committee.epoch(),
            DagError::InvalidEpoch { expected: committee.epoch(), received: vote.epoch() }
        );

        // Ensure the authority has voting rights.
        ensure!(
            committee.stake_by_id(vote.author()) > 0,
            DagError::UnknownAuthority(vote.author().to_string())
        );

        Ok(vote)
    }

    #[allow(clippy::too_many_arguments)]
    #[instrument(level = "debug", skip_all, fields(header_digest = ?header.digest()))]
    async fn propose_header<BLS: BlsSigner>(
        authority_id: AuthorityIdentifier,
        committee: Committee,
        certificate_store: CertificateStore<DB>,
        signature_service: BLS,
        metrics: Arc<PrimaryMetrics>,
        network: anemo::Network,
        header: Header,
        mut cancel: oneshot::Receiver<()>,
    ) -> DagResult<Certificate> {
        debug!(target: "primary::certifier", ?authority_id, "proposing header");
        if header.epoch() != committee.epoch() {
            error!(
                target: "primary::certifier",
                "Certifier received mismatched header proposal for epoch {}, currently at epoch {}",
                header.epoch(),
                committee.epoch()
            );
            return Err(DagError::InvalidEpoch {
                expected: committee.epoch(),
                received: header.epoch(),
            });
        }

        metrics.proposed_header_round.set(header.round() as i64);

        // Reset the votes aggregator and sign our own header.
        let mut votes_aggregator = VotesAggregator::new(metrics.clone());
        let vote = Vote::new(&header, &authority_id, &signature_service).await;
        let mut certificate = votes_aggregator.append(vote, &committee, &header)?;

        // Trigger vote requests.
        let peers = committee
            .others_primaries_by_id(authority_id)
            .into_iter()
            .map(|(name, _, network_key)| (name, network_key));
        let mut requests: FuturesUnordered<_> = peers
            .map(|(name, target)| {
                let header = header.clone();
                Self::request_vote(
                    network.clone(),
                    committee.clone(),
                    certificate_store.clone(),
                    name,
                    target,
                    header,
                )
            })
            .collect();
        loop {
            if certificate.is_some() {
                break;
            }
            let mut next_request = requests.next();
            tokio::select! {
                result = &mut next_request => {
                    debug!(target: "primary::certifier", ?authority_id, ?result, "next request in unordered futures");

                    match result {
                        Some(Ok(vote)) => {
                            certificate = votes_aggregator.append(
                                vote,
                                &committee,
                                &header,
                            )?;
                        },
                        Some(Err(e)) => error!(target: "primary::certifier", ?authority_id, "failed to get vote for header {header:?}: {e:?}"),
                        None => {
                            break;
                        }
                    }
                },
                _ = &mut cancel => {
                    warn!(target: "primary::certifier", ?authority_id, "canceling Header proposal {header} for round {}", header.round());
                    return Err(DagError::Canceled)
                },
            }
        }

        let certificate = certificate.ok_or_else(|| {
            // Log detailed header info if we failed to form a certificate.
            if enabled!(tracing::Level::WARN) {
                let mut msg = format!(
                    "Failed to form certificate from header {header:?} with parent certificates:\n"
                );
                for parent_digest in header.parents().iter() {
                    let parent_msg = match certificate_store.read(*parent_digest) {
                        Ok(Some(cert)) => format!("{cert:?}\n"),
                        Ok(None) => {
                            format!("!!!missing certificate for digest {parent_digest:?}!!!\n")
                        }
                        Err(e) => format!(
                            "!!!error retrieving certificate for digest {parent_digest:?}: {e:?}\n"
                        ),
                    };
                    msg.push_str(&parent_msg);
                }
                error!(target: "primary::certifier", ?authority_id, msg, "inside propose_header");
            }
            DagError::CouldNotFormCertificate(header.digest())
        })?;
        debug!(target: "primary::certifier", ?authority_id, "Assembled {certificate:?}");

        Ok(certificate)
    }

    /// Pushes new certificates received from the rx_own_certificate_broadcast channel
    /// to the target peer continuously. Only exits when the primary is shutting down.
    async fn push_certificates(
        network: anemo::Network,
        authority_id: AuthorityIdentifier,
        network_key: NetworkPublicKey,
        mut rx_own_certificate_broadcast: broadcast::Receiver<Certificate>,
    ) {
        const PUSH_TIMEOUT: Duration = Duration::from_secs(10);
        let peer_id = anemo::PeerId(network_key.0.to_bytes());
        let peer = network.waiting_peer(peer_id);
        let client = PrimaryToPrimaryClient::new(peer);
        // Older broadcasts return early, so the last broadcast must be the latest certificate.
        // This will contain at most certificates created within the last PUSH_TIMEOUT.
        let mut requests = FuturesOrdered::new();
        // Back off and retry only happen when there is only one certificate to be broadcasted.
        // Otherwise no retry happens.
        const BACKOFF_INTERVAL: Duration = Duration::from_millis(100);
        const MAX_BACKOFF_MULTIPLIER: u32 = 100;
        let mut backoff_multiplier: u32 = 0;

        async fn send_certificate(
            mut client: PrimaryToPrimaryClient<WaitingPeer>,
            request: Request<SendCertificateRequest>,
            cert: Certificate,
        ) -> (Certificate, Result<Response<SendCertificateResponse>, Status>) {
            let resp = client.send_certificate(request).await;
            (cert, resp)
        }

        loop {
            trace!(target: "primary::synchronizer", authority=?authority_id, "start loop for push certificate");
            tokio::select! {
                result = rx_own_certificate_broadcast.recv() => {
                    trace!(target: "primary::synchronizer", authority=?authority_id, "rx_own_certificate_broadcast received");
                    let cert = match result {
                        Ok(cert) => cert,
                        Err(broadcast::error::RecvError::Closed) => {
                            trace!(target: "primary::synchronizer", "Certificate sender {authority_id} is shutting down!");
                            return;
                        }
                        Err(broadcast::error::RecvError::Lagged(e)) => {
                            warn!(target: "primary::synchronizer", "Certificate broadcaster {authority_id} lagging! {e}");
                            // Re-run the loop to receive again.
                            continue;
                        }
                    };
                    trace!(target: "primary::synchronizer", authority=?authority_id, ?cert, "successfully received own cert broadcast");
                    let request = Request::new(SendCertificateRequest { certificate: cert.clone() }).with_timeout(PUSH_TIMEOUT);
                    requests.push_back(send_certificate(client.clone(),request, cert));
                }
                Some((cert, resp)) = requests.next() => {
                    trace!(target: "primary::synchronizer", authority=?authority_id, ?resp, ?cert, "next cert request");
                    backoff_multiplier = match resp {
                        Ok(_) => {
                            0
                        },
                        Err(_) => {
                            if requests.is_empty() {
                                // Retry broadcasting the latest certificate, to help the network stay alive.
                                let request = Request::new(SendCertificateRequest { certificate: cert.clone() }).with_timeout(PUSH_TIMEOUT);
                                requests.push_back(send_certificate(client.clone(), request, cert));
                                min(backoff_multiplier * 2 + 1, MAX_BACKOFF_MULTIPLIER)
                            } else {
                                // TODO: add backoff and retries for transient & retriable errors.
                                0
                            }
                        },
                    };
                    if backoff_multiplier > 0 {
                        tokio::time::sleep(BACKOFF_INTERVAL * backoff_multiplier).await;
                    }
                }
            };
        }
    }
}

impl<DB: Database> Future for Certifier<DB> {
    // Errors are either loggable events or show stoppers so we don't return an error type.
    type Output = ();

    fn poll(
        self: std::pin::Pin<&mut Self>,
        cx: &mut std::task::Context<'_>,
    ) -> std::task::Poll<Self::Output> {
        let this = self.get_mut();

        // Are we done?
        if pin!(&this.rx_shutdown).poll(cx).is_ready() {
            return Poll::Ready(());
        }

        {
            let mut rx_headers = this.consensus_bus.headers().borrow_subscriber();
            // We also receive here our new headers created by the `Proposer`.
            while let Poll::Ready(Some(header)) = rx_headers.poll_recv(cx) {
                debug!(target: "primary::certifier", authority=?this.authority_id, ?header, "header received!");
                let (tx_cancel, rx_cancel) = oneshot::channel();
                if let Some(cancel) = this.cancel_proposed_header.take() {
                    let _ = cancel.send(());
                }
                this.cancel_proposed_header = Some(tx_cancel);

                let name = this.authority_id;
                let committee = this.committee.clone();
                let certificate_store = this.certificate_store.clone();
                let signature_service = this.signature_service.clone();
                let metrics = this.metrics.clone();
                let network = this.network.clone();
                debug!(target: "primary::certifier", authority=?this.authority_id, "spawning proposer header task...");
                this.propose_header_tasks.spawn(monitored_future!(Self::propose_header(
                    name,
                    committee,
                    certificate_store,
                    signature_service,
                    metrics,
                    network,
                    header,
                    rx_cancel,
                )));
            }
        }

        // Process certificates formed after receiving enough votes.
        let join_next = this.propose_header_tasks.join_next();
        if let Poll::Ready(Some(result)) = pin!(join_next).poll(cx) {
            debug!(target: "primary::certifier", authority=?this.authority_id, ?result, "joining next propose_header_task");
            match result {
                Ok(Ok(certificate)) => {
                    let synchronizer = this.synchronizer.clone();
                    let tx_own_certificate_broadcast = this.tx_own_certificate_broadcast.clone();
                    // TODO: both of these should be fatal and cause shutdown
                    tokio::spawn(async move {
                        // pass to synchronizer for internal processing
                        if let Err(e) =
                            synchronizer.accept_own_certificate(certificate.clone()).await
                        {
                            error!(target: "primary::certifier", "error accepting own certificate: {e}");
                        }

                        // Broadcast the certificate once the synchronizer is ok
                        if let Err(e) = tx_own_certificate_broadcast.send(certificate.clone()) {
                            error!(target: "primary::certifier", ?certificate, ?e, "failed to broadcast certificate to self!");
                        }
                    });
                }
                Ok(Err(e)) => {
                    error!(target: "primary::certifier", authority=?this.authority_id, "Certifier error on proposed header task: {e}");
                }
                Err(e) => {
                    if e.is_cancelled() {
                        // Ungraceful task shutdown.
                        error!(target: "primary::certifier", authority=?this.authority_id, "Certifier error: task cancelled! Shutting down...");
                        //Err(DagError::ShuttingDown);
                    } else if e.is_panic() {
                        error!(target: "primary::certifier", authority=?this.authority_id, "PANIC");
                        // propagate panics.
                        std::panic::resume_unwind(e.into_panic());
                    } else {
                        error!(target: "primary::certifier", authority=?this.authority_id, "PANIC");
                        panic!("propose header task failed: {:?} - {e}", this.authority_id);
                    }
                }
            }
        }

        Poll::Pending
    }
}<|MERGE_RESOLUTION|>--- conflicted
+++ resolved
@@ -126,36 +126,6 @@
             }
         }
 
-<<<<<<< HEAD
-        // spawn_logged_monitored_task!(
-        //     async move {
-        //         trace!(target:"primary::synchronizer::broadcast_certificates", "awaiting lock for
-        // certificate senders...");         let mut senders =
-        // inner_senders.certificate_senders.lock();         trace!(target:"
-        // primary::synchronizer::broadcast_certificates", "certificate senders mutex lock
-        // obtained");         for (name, rx_own_certificate_broadcast, network_key) in
-        //             broadcast_targets.into_iter()
-        //         {
-        //             trace!(target:"primary::synchronizer::broadcast_certificates", ?name,
-        // "spawning sender for peer");             senders.spawn(Self::push_certificates(
-        //                 inner_senders.network.clone(),
-        //                 name,
-        //                 network_key,
-        //                 rx_own_certificate_broadcast,
-        //             ));
-        //         }
-        //         if let Some(cert) = highest_created_certificate {
-        //             // Error can be ignored.
-        //             if let Err(e) = tx_own_certificate_broadcast.send(cert) {
-        //                 error!(target: "primary::synchronizer::broadcast_certificates", ?e,
-        // "failed to broadcast certificate inside broadcast task");             }
-        //         }
-        //     },
-        //     "Synchronizer::BroadcastCertificates"
-        // );
-
-=======
->>>>>>> 3dcb3f5a
         spawn_logged_monitored_task!(
             async move {
                 info!(target: "primary::certifier", "Certifier on node {} has started successfully.", config.authority().id());
