//! Certifier broadcasts headers and certificates for this primary.

<<<<<<< HEAD
use crate::{
    aggregators::VotesAggregator,
    network::{client::NetworkClient, PrimaryRequest, PrimaryResponse},
    synchronizer::Synchronizer,
    ConsensusBus,
};
=======
use crate::{aggregators::VotesAggregator, state_sync::StateSynchronizer, ConsensusBus};
use anemo::{rpc::Status, Request, Response};
>>>>>>> 2bddc942
use consensus_metrics::monitored_future;
use futures::{
    stream::{FuturesOrdered, FuturesUnordered},
    StreamExt,
};
use std::{cmp::min, sync::Arc, time::Duration};
use tn_config::{ConsensusConfig, KeyConfig};
use tn_network_libp2p::{
    error::NetworkError,
    types::{NetworkHandle, NetworkResult},
};
use tn_primary_metrics::PrimaryMetrics;
use tn_storage::{traits::Database, CertificateStore};
use tn_types::{
    ensure,
    error::{DagError, DagResult},
    AuthorityIdentifier, Certificate, CertificateDigest, Committee, Header, Noticer, TaskManager,
    TnReceiver, TnSender, Vote, CHANNEL_CAPACITY,
};
use tokio::sync::broadcast;
use tracing::{debug, enabled, error, info, instrument, trace, warn};

#[cfg(test)]
#[path = "tests/certifier_tests.rs"]
pub mod certifier_tests;

/// This component is responisble for proposing headers to peers, collecting votes on headers,
/// and certifying headers into certificates.
///
/// It receives headers to propose from Proposer via `rx_headers`, and sends out certificates to be
/// broadcasted by calling `Synchronizer::accept_own_certificate()`.
pub struct Certifier<DB> {
    /// The identifier of this primary.
    authority_id: AuthorityIdentifier,
    /// The committee information.
    committee: Committee,
    /// The persistent storage keyed to certificates.
    certificate_store: CertificateStore<DB>,
    /// Handles synchronization with other nodes and our workers.
    state_sync: StateSynchronizer<DB>,
    /// Service to sign headers.
    signature_service: KeyConfig,
    /// Receiver for shutdown.
    rx_shutdown: Noticer,
    /// Consensus channels.
    consensus_bus: ConsensusBus,
    /// Consensus config.
    config: ConsensusConfig<DB>,
    /// A network sender to send the batches to the other workers.
    network: NetworkHandle<PrimaryRequest, PrimaryResponse>,
    /// Metrics handler
    metrics: Arc<PrimaryMetrics>,
    /// Send own certificates to be broadcasted to all other peers.
    tx_own_certificate_broadcast: broadcast::Sender<Certificate>,
}

impl<DB: Database> Certifier<DB> {
    pub fn spawn(
        config: ConsensusConfig<DB>,
        consensus_bus: ConsensusBus,
<<<<<<< HEAD
        synchronizer: Arc<Synchronizer<DB>>,
        network: NetworkHandle<PrimaryRequest, PrimaryResponse>,
=======
        state_sync: StateSynchronizer<DB>,
        primary_network: anemo::Network,
>>>>>>> 2bddc942
        task_manager: &TaskManager,
    ) {
        let rx_shutdown = config.shutdown().subscribe();
        let metrics = consensus_bus.primary_metrics().node_metrics.clone();
        // These channels are used internally to this module (file) and don't need to go in the
        // consensus bus. If this changes they can move.  Note there can be issues receiving
        // certs over the broadcast if not subscribed early.
        let (tx_own_certificate_broadcast, _rx_own_certificate_broadcast) =
            broadcast::channel(CHANNEL_CAPACITY);

        // prevents race condition during startup when first proposed header fails during
        // tx_own_certificate_broadcast.send()
        let broadcast_targets: Vec<(_, _)> = config
            .committee()
            .others_primaries_by_id(config.authority().id())
            .into_iter()
            .map(|(name, _addr, _network_key)| (name, tx_own_certificate_broadcast.subscribe()))
            .collect();

        let highest_created_certificate = config
            .node_storage()
            .certificate_store
            .last_round(config.authority().id())
            .expect("certificate store available");

        // TODO- these tasks to send to each peer should be replaced with a libp2p pub/sub topic.
        for (name, rx_own_certificate_broadcast) in broadcast_targets.into_iter() {
            trace!(target:"primary::synchronizer::broadcast_certificates", ?name, "spawning sender for peer");
            task_manager.spawn_task(
                format!("broadcast certificates to {name}"),
                Self::push_certificates(
                    network.clone(),
                    name,
                    rx_own_certificate_broadcast,
                    config.clone(),
                ),
            );
        }
        if let Some(cert) = highest_created_certificate {
            // Error can be ignored.
            if let Err(e) = tx_own_certificate_broadcast.send(cert) {
                error!(target: "primary::certifier", ?e, "failed to broadcast highest created certificate during startup");
            }
        }

        task_manager.spawn_task("certifier task", monitored_future!(
            async move {
                info!(target: "primary::certifier", "Certifier on node {} has started successfully.", config.authority().id());
                Self {
                    authority_id: config.authority().id(),
                    committee: config.committee().clone(),
                    certificate_store: config.node_storage().certificate_store.clone(),
                    state_sync,
                    signature_service: config.key_config().clone(),
                    rx_shutdown,
                    consensus_bus,
                    config: config.clone(),
                    network,
                    metrics,
                    tx_own_certificate_broadcast: tx_own_certificate_broadcast.clone(),
                }
                .run()
                .await;
                info!(target: "primary::certifier", "Certifier on node {} has shutdown.", config.authority().id());
            },
            "CertifierTask"
        ));
    }

    /// Requests a vote for a Header from the given peer. Retries indefinitely until either a
    /// vote is received, or a permanent error is returned.
    #[instrument(level = "debug", skip_all, fields(header_digest = ?header.digest()))]
    async fn request_vote(
        &self,
        authority: AuthorityIdentifier,
        header: Header,
    ) -> DagResult<Vote> {
        debug!(target: "primary::certifier", ?authority, ?header, "requesting vote for header...");
        let peer_id = self.config.peer_id_for_authority(&authority).expect("missing peer id!");
        let client = NetworkClient::new(self.network.clone(), peer_id);

        let mut missing_parents: Vec<CertificateDigest> = Vec::new();
        let mut attempt: u32 = 0;
        let vote: Vote = loop {
            attempt += 1;

            let parents = if missing_parents.is_empty() {
                Vec::new()
            } else {
                let expected_count = missing_parents.len();
                let parents: Vec<_> = self
                    .certificate_store
                    .read_all(
                        missing_parents
                            .into_iter()
                            // Only provide certs that are parents for the requested vote.
                            .filter(|parent| header.parents().contains(parent)),
                    )?
                    .into_iter()
                    .flatten()
                    .collect();
                if parents.len() != expected_count {
                    error!("tried to read {expected_count} missing certificates requested by remote primary for vote request, but only found {}", parents.len());
                    return Err(DagError::ProposedHeaderMissingCertificates);
                }
                parents
            };

            match client.request_vote(header.clone(), parents).await {
                Ok(PrimaryResponse::Vote(vote)) => {
                    debug!(target: "primary::certifier", ?authority, ?vote, "Ok response received after request vote");
                    break vote;
                }
                Ok(PrimaryResponse::MissingParents(parents)) => {
                    debug!(target: "primary::certifier", ?authority, ?parents, "Ok missing parents response received after request vote");
                    missing_parents = parents;
                }
                Ok(_) => panic!("invalid response, this should have been an error!"),
                Err(error) => {
                    if let NetworkError::RPCError(error) = error {
                        error!(target: "primary::certifier", ?authority, ?error, ?header, "fatal request for requested vote");
                        return Err(DagError::NetworkError(format!(
                            "irrecoverable error requesting vote for {header}: {error}"
                        )));
                    } else {
                        error!(target: "primary::certifier", ?authority, ?error, ?header, "network error requesting vote");
                    }
                    missing_parents = Vec::new();
                }
            }

            // Retry delay. Using custom values here because pure exponential backoff is hard to
            // configure without it being either too aggressive or too slow. We want the first
            // retry to be instantaneous, next couple to be fast, and to slow quickly thereafter.
            tokio::time::sleep(Duration::from_millis(match attempt {
                1 => 0,
                2 => 100,
                3 => 500,
                4 => 1_000,
                5 => 2_000,
                6 => 5_000,
                _ => 10_000,
            }))
            .await;
        };

        // Verify the vote. Note that only the header digest is signed by the vote.
        ensure!(
            vote.header_digest() == header.digest()
                && vote.origin() == header.author()
                && vote.author() == authority,
            DagError::UnexpectedVote(vote.header_digest())
        );
        // Possible equivocations.
        ensure!(
            header.epoch() == vote.epoch(),
            DagError::InvalidEpoch { expected: header.epoch(), received: vote.epoch() }
        );
        ensure!(
            header.round() == vote.round(),
            DagError::InvalidRound { expected: header.round(), received: vote.round() }
        );

        // Ensure the header is from the correct epoch.
        ensure!(
            vote.epoch() == self.committee.epoch(),
            DagError::InvalidEpoch { expected: self.committee.epoch(), received: vote.epoch() }
        );

        // Ensure the authority has voting rights.
        ensure!(
            self.committee.stake_by_id(vote.author()) > 0,
            DagError::UnknownAuthority(vote.author().to_string())
        );

        Ok(vote)
    }

    #[instrument(level = "debug", skip_all, fields(header_digest = ?header.digest()))]
    async fn propose_header<RXH: TnReceiver<Header>>(
        &self,
        header: Header,
        rx_headers: &mut RXH,
    ) -> DagResult<Certificate> {
        let authority_id = self.authority_id;
        debug!(target: "primary::certifier", ?authority_id, "proposing header");
        if header.epoch() != self.committee.epoch() {
            error!(
                target: "primary::certifier",
                "Certifier received mismatched header proposal for epoch {}, currently at epoch {}",
                header.epoch(),
                self.committee.epoch()
            );
            return Err(DagError::InvalidEpoch {
                expected: self.committee.epoch(),
                received: header.epoch(),
            });
        }

        self.metrics.proposed_header_round.set(header.round() as i64);

        // Reset the votes aggregator and sign our own header.
        let mut votes_aggregator = VotesAggregator::new(self.metrics.clone());
        let vote = Vote::new(&header, &self.authority_id, &self.signature_service).await;
        let mut certificate = votes_aggregator.append(vote, &self.committee, &header)?;

        // Trigger vote requests.
        let peers = self
            .committee
            .others_primaries_by_id(self.authority_id)
            .into_iter()
            .map(|(name, _, network_key)| (name, network_key));
        let mut requests: FuturesUnordered<_> = peers
            .map(|(name, _target)| {
                let header = header.clone();
                self.request_vote(name, header)
            })
            .collect();
        loop {
            if certificate.is_some() {
                break;
            }
            let mut next_request = requests.next();
            tokio::select! {
                result = &mut next_request => {
                    debug!(target: "primary::certifier", ?authority_id, ?result, "next request in unordered futures");

                    match result {
                        Some(Ok(vote)) => {
                            certificate = votes_aggregator.append(
                                vote,
                                &self.committee,
                                &header,
                            )?;
                        },
                        Some(Err(e)) => error!(target: "primary::certifier", ?authority_id, "failed to get vote for header {header:?}: {e:?}"),
                        None => {
                            break;
                        }
                    }
                },
                _ = rx_headers.recv() => {
                    warn!(target: "primary::certifier", ?authority_id, "canceling Header proposal {header} for round {}", header.round());
                    // This allows us to inturupt the propose_header future- just put it back on the headers channel to get picked up in outer select.
                    let _ = self.consensus_bus.headers().send(header).await;
                    return Err(DagError::Canceled)
                },
            }
        }

        let certificate = certificate.ok_or_else(|| {
            // Log detailed header info if we failed to form a certificate.
            if enabled!(tracing::Level::WARN) {
                let mut msg = format!(
                    "Failed to form certificate from header {header:?} with parent certificates:\n"
                );
                for parent_digest in header.parents().iter() {
                    let parent_msg = match self.certificate_store.read(*parent_digest) {
                        Ok(Some(cert)) => format!("{cert:?}\n"),
                        Ok(None) => {
                            format!("!!!missing certificate for digest {parent_digest:?}!!!\n")
                        }
                        Err(e) => format!(
                            "!!!error retrieving certificate for digest {parent_digest:?}: {e:?}\n"
                        ),
                    };
                    msg.push_str(&parent_msg);
                }
                error!(target: "primary::certifier", ?authority_id, msg, "inside propose_header");
            }
            DagError::CouldNotFormCertificate(header.digest())
        })?;
        debug!(target: "primary::certifier", ?authority_id, "Assembled {certificate:?}");

        Ok(certificate)
    }

    /// Pushes new certificates received from the rx_own_certificate_broadcast channel
    /// to the target peer continuously. Only exits when the primary is shutting down.
    async fn push_certificates(
        network: NetworkHandle<PrimaryRequest, PrimaryResponse>,
        authority_id: AuthorityIdentifier,
        mut rx_own_certificate_broadcast: broadcast::Receiver<Certificate>,
        config: ConsensusConfig<DB>,
    ) {
        const PUSH_TIMEOUT: Duration = Duration::from_secs(10);
        let peer_id = config.peer_id_for_authority(&authority_id).expect("missing peer id!");
        let client = NetworkClient::new(network, peer_id);
        // Older broadcasts return early, so the last broadcast must be the latest certificate.
        // This will contain at most certificates created within the last PUSH_TIMEOUT.
        let mut requests = FuturesOrdered::new();
        // Back off and retry only happen when there is only one certificate to be broadcasted.
        // Otherwise no retry happens.
        const BACKOFF_INTERVAL: Duration = Duration::from_millis(100);
        const MAX_BACKOFF_MULTIPLIER: u32 = 100;
        let mut backoff_multiplier: u32 = 0;

        async fn send_certificate(
            client: NetworkClient,
            cert: Certificate,
        ) -> (Certificate, NetworkResult<()>) {
            let resp = client.publish_certificate(cert.clone()).await;
            (cert, resp)
        }

        loop {
            trace!(target: "primary::certifier", authority=?authority_id, "start loop for push certificate");
            tokio::select! {
                result = rx_own_certificate_broadcast.recv() => {
                    trace!(target: "primary::certifier", authority=?authority_id, "rx_own_certificate_broadcast received");
                    let cert = match result {
                        Ok(cert) => cert,
                        Err(broadcast::error::RecvError::Closed) => {
                            info!(target: "primary::certifier", "Certificate sender {authority_id} is shutting down!");
                            return;
                        }
                        Err(broadcast::error::RecvError::Lagged(e)) => {
                            warn!(target: "primary::certifier", "Certificate broadcaster {authority_id} lagging! {e}");
                            // Re-run the loop to receive again.
                            continue;
                        }
                    };
                    trace!(target: "primary::certifier", authority=?authority_id, ?cert, "successfully received own cert broadcast");
                    requests.push_back(send_certificate(client.clone(), cert));
                }
                Some((cert, resp)) = requests.next() => {
                    trace!(target: "primary::certifier", authority=?authority_id, ?resp, ?cert, "next cert request");
                    backoff_multiplier = match resp {
                        Ok(_) => {
                            0
                        },
                        Err(_) => {
                            if requests.is_empty() {
                                // Retry broadcasting the latest certificate, to help the network stay alive.
                                requests.push_back(send_certificate(client.clone(), cert));
                                min(backoff_multiplier * 2 + 1, MAX_BACKOFF_MULTIPLIER)
                            } else {
                                // TODO: add backoff and retries for transient & retriable errors.
                                0
                            }
                        },
                    };
                    if backoff_multiplier > 0 {
                        tokio::time::sleep(BACKOFF_INTERVAL * backoff_multiplier).await;
                    }
                }
            };
        }
    }

    /// Execute the main certification task.  Will run until shutdown is signalled.
    /// If this exits outside of shutdown it will log an error and this will trigger a node
    /// shutdown.
    async fn run(self) {
        info!(target: "primary::certifier", "Certifier on node {} has started successfully.", self.authority_id);
        let mut rx_headers = self.consensus_bus.headers().subscribe();
        loop {
            tokio::select! {
                Some(header) = rx_headers.recv() => {
                    debug!(target: "primary::certifier", authority=?self.authority_id, ?header, "header received!");

                    match self.propose_header(header, &mut rx_headers).await {
                        Ok(certificate) => {
                            let state_sync = self.state_sync.clone();
                            let tx_own_certificate_broadcast = self.tx_own_certificate_broadcast.clone();
                            // pass to state_sync for internal processing
                            if let Err(e) = state_sync.process_own_certificate(certificate.clone()).await {
                                error!(target: "primary::certifier", "error accepting own certificate: {e}");
                                return;
                            }

                            // Broadcast the certificate once the synchronizer is ok
                            if let Err(e) = tx_own_certificate_broadcast.send(certificate.clone()) {
                                error!(target: "primary::certifier", ?certificate, ?e, "failed to broadcast certificate to self!");
                                return;
                            }
                        }
                        Err(e) => {
                            error!(target: "primary::certifier", authority=?self.authority_id, "Certifier error on proposed header task: {e}");
                        }
                    }
                },

                _ = &self.rx_shutdown => {
                    warn!(target: "primary::certifier", "Certifier has shutdown");
                    break;
                }
            }
        }
    }
}<|MERGE_RESOLUTION|>--- conflicted
+++ resolved
@@ -1,16 +1,11 @@
 //! Certifier broadcasts headers and certificates for this primary.
 
-<<<<<<< HEAD
 use crate::{
     aggregators::VotesAggregator,
     network::{client::NetworkClient, PrimaryRequest, PrimaryResponse},
-    synchronizer::Synchronizer,
+    state_sync::StateSynchronizer,
     ConsensusBus,
 };
-=======
-use crate::{aggregators::VotesAggregator, state_sync::StateSynchronizer, ConsensusBus};
-use anemo::{rpc::Status, Request, Response};
->>>>>>> 2bddc942
 use consensus_metrics::monitored_future;
 use futures::{
     stream::{FuturesOrdered, FuturesUnordered},
@@ -71,13 +66,8 @@
     pub fn spawn(
         config: ConsensusConfig<DB>,
         consensus_bus: ConsensusBus,
-<<<<<<< HEAD
-        synchronizer: Arc<Synchronizer<DB>>,
+        state_sync: StateSynchronizer<DB>,
         network: NetworkHandle<PrimaryRequest, PrimaryResponse>,
-=======
-        state_sync: StateSynchronizer<DB>,
-        primary_network: anemo::Network,
->>>>>>> 2bddc942
         task_manager: &TaskManager,
     ) {
         let rx_shutdown = config.shutdown().subscribe();
