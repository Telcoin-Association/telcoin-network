--- conflicted
+++ resolved
@@ -19,13 +19,8 @@
 use tn_types::{
     ensure,
     error::{DagError, DagResult},
-<<<<<<< HEAD
-    AuthorityIdentifier, Certificate, CertificateDigest, Committee, Header, Noticer, TaskManager,
-    TnReceiver, TnSender, Vote, CHANNEL_CAPACITY,
-=======
-    AuthorityIdentifier, Certificate, CertificateDigest, Committee, Database, Header,
-    NetworkPublicKey, Noticer, TaskManager, TnReceiver, TnSender, Vote, CHANNEL_CAPACITY,
->>>>>>> d74e153f
+    AuthorityIdentifier, Certificate, CertificateDigest, Committee, Database, Header, Noticer,
+    TaskManager, TnReceiver, TnSender, Vote, CHANNEL_CAPACITY,
 };
 use tokio::sync::broadcast;
 use tracing::{debug, enabled, error, info, instrument, trace, warn};
@@ -69,7 +64,7 @@
         config: ConsensusConfig<DB>,
         consensus_bus: ConsensusBus,
         state_sync: StateSynchronizer<DB>,
-        network: PrimaryNetworkHandle,
+        primary_network: PrimaryNetworkHandle,
         task_manager: &TaskManager,
     ) {
         let rx_shutdown = config.shutdown().subscribe();
@@ -100,7 +95,11 @@
             trace!(target:"primary::synchronizer::broadcast_certificates", ?name, "spawning sender for peer");
             task_manager.spawn_task(
                 format!("broadcast certificates to {name}"),
-                Self::push_certificates(network.clone(), name, rx_own_certificate_broadcast),
+                Self::push_certificates(
+                    primary_network.clone(),
+                    name,
+                    rx_own_certificate_broadcast,
+                ),
             );
         }
         if let Some(cert) = highest_created_certificate {
@@ -121,14 +120,9 @@
                     signature_service: config.key_config().clone(),
                     rx_shutdown,
                     consensus_bus,
-<<<<<<< HEAD
                     config: config.clone(),
-                    network,
-                    metrics,
-=======
                     network: primary_network,
                     metrics: primary_metrics,
->>>>>>> d74e153f
                     tx_own_certificate_broadcast: tx_own_certificate_broadcast.clone(),
                 }
                 .run()
