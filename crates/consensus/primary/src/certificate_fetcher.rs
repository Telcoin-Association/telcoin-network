--- conflicted
+++ resolved
@@ -1,18 +1,11 @@
 //! Fetch missing certificates from peers and verify them.
 
 use crate::{
-<<<<<<< HEAD
+    error::{CertManagerError, CertManagerResult},
     network::{client::NetworkClient, PrimaryRequest, PrimaryResponse},
-    synchronizer::Synchronizer,
-    ConsensusBus,
-};
-=======
-    error::{CertManagerError, CertManagerResult},
     state_sync::StateSynchronizer,
     ConsensusBus,
 };
-use anemo::Request;
->>>>>>> 2bddc942
 use consensus_metrics::{monitored_future, monitored_scope};
 use futures::{stream::FuturesUnordered, StreamExt};
 use rand::{rngs::ThreadRng, seq::SliceRandom};
@@ -27,14 +20,8 @@
 use tn_primary_metrics::PrimaryMetrics;
 use tn_storage::{traits::Database, CertificateStore};
 use tn_types::{
-<<<<<<< HEAD
-    error::{DagError, DagResult},
     validate_received_certificate, AuthorityIdentifier, Certificate, Committee, Noticer, Round,
     TaskManager, TnReceiver, TnSender,
-=======
-    validate_received_certificate, AuthorityIdentifier, Certificate, Committee, NetworkPublicKey,
-    Noticer, Round, TaskManager, TnReceiver, TnSender,
->>>>>>> 2bddc942
 };
 use tokio::{
     task::JoinSet,
@@ -111,12 +98,7 @@
         config: ConsensusConfig<DB>,
         network: NetworkHandle<PrimaryRequest, PrimaryResponse>,
         consensus_bus: ConsensusBus,
-<<<<<<< HEAD
-        synchronizer: Arc<Synchronizer<DB>>,
-=======
-        rx_shutdown: Noticer,
         state_sync: StateSynchronizer<DB>,
->>>>>>> 2bddc942
         task_manager: &TaskManager,
     ) {
         let authority_id = config.authority().id();
@@ -300,13 +282,12 @@
             self.targets.values().max().unwrap_or(&0),
             gc_round
         );
-        let config = self.state.config.clone();
         self.fetch_certificates_task.spawn(monitored_future!(async move {
             let _scope = monitored_scope("CertificatesFetching");
             state.metrics.certificate_fetcher_inflight_fetch.inc();
 
             let now = Instant::now();
-            match run_fetch_task(state.clone(), committee, gc_round, written_rounds, config).await {
+            match run_fetch_task(state.clone(), committee, gc_round, written_rounds).await {
                 Ok(_) => {
                     debug!(target: "primary::cert_fetcher",
                         "Finished task to fetch certificates successfully, elapsed = {}s",
@@ -334,12 +315,7 @@
     committee: Committee,
     gc_round: Round,
     written_rounds: BTreeMap<AuthorityIdentifier, BTreeSet<Round>>,
-<<<<<<< HEAD
-    config: ConsensusConfig<DB>,
-) -> DagResult<()> {
-=======
 ) -> CertManagerResult<()> {
->>>>>>> 2bddc942
     // Send request to fetch certificates.
     let request = FetchCertificatesRequest::default()
         .set_bounds(gc_round, written_rounds)
@@ -349,7 +325,7 @@
         state.network.clone(),
         &committee,
         request,
-        config,
+        state.config.clone(),
     )
     .await
     else {
