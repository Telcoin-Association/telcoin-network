--- conflicted
+++ resolved
@@ -50,13 +50,8 @@
         );
 
         // accumulate vote and voting power
-<<<<<<< HEAD
         self.votes.push((author.clone(), *vote.signature()));
-        self.weight += committee.stake_by_id(author);
-=======
-        self.votes.push((author, *vote.signature()));
         self.weight += committee.voting_power_by_id(author);
->>>>>>> 2f5a254e
 
         // update metrics
         self.metrics.votes_received_last_round.set(self.votes.len() as i64);
