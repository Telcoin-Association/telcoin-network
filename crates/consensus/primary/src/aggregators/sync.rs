--- conflicted
+++ resolved
@@ -91,11 +91,7 @@
 
         // accumulate certificates and voting power
         self.certificates.push(certificate);
-<<<<<<< HEAD
-        self.weight += committee.stake_by_id(&origin);
-=======
-        self.weight += committee.voting_power_by_id(origin);
->>>>>>> 2f5a254e
+        self.weight += committee.voting_power_by_id(&origin);
 
         // check for quorum
         if self.weight >= committee.quorum_threshold() {
