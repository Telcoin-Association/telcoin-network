//! Primary Receiver Handler is the entrypoint for peer network requests.
//!
//! This module includes implementations for when the primary receives network
//! requests from it's own workers and other primaries.

use std::{sync::Arc, time::Duration};

use crate::{proposer::OurDigestMessage, state_sync::StateSynchronizer, ConsensusBus};
use handler::RequestHandler;
pub use message::{MissingCertificatesRequest, PrimaryRequest, PrimaryResponse};
use message::{PrimaryGossip, PrimaryRPCError};
use tn_config::ConsensusConfig;
use tn_network_libp2p::{
    error::NetworkError,
    types::{IntoResponse as _, NetworkCommand, NetworkEvent, NetworkHandle, NetworkResult},
    GossipMessage, PeerExchangeMap, Penalty, ResponseChannel,
};
use tn_network_types::{WorkerOthersBatchMessage, WorkerOwnBatchMessage, WorkerToPrimaryClient};
use tn_storage::PayloadStore;
use tn_types::{
<<<<<<< HEAD
    encode, BlockHash, BlsPublicKey, BlsSignature, Certificate, CertificateDigest, ConsensusHeader,
    Database, Epoch, EpochCertificate, EpochRecord, Header, TaskSpawner, TnReceiver, TnSender,
=======
    encode, BlockHash, BlsPublicKey, Certificate, CertificateDigest, ConsensusHeader, Database,
    Epoch, EpochCertificate, EpochRecord, EpochVote, Header, TaskSpawner, TnReceiver, TnSender,
>>>>>>> 0365c507
    Vote,
};
use tokio::sync::{mpsc, oneshot};
use tracing::warn;
pub mod handler;
mod message;

#[cfg(test)]
#[path = "../tests/network_tests.rs"]
mod network_tests;

/// Convenience type for Primary network.
pub(crate) type Req = PrimaryRequest;
/// Convenience type for Primary network.
pub(crate) type Res = PrimaryResponse;

/// Primary network specific handle.
#[derive(Clone, Debug)]
pub struct PrimaryNetworkHandle {
    handle: NetworkHandle<Req, Res>,
}

impl From<NetworkHandle<Req, Res>> for PrimaryNetworkHandle {
    fn from(handle: NetworkHandle<Req, Res>) -> Self {
        Self { handle }
    }
}

impl PrimaryNetworkHandle {
    /// Create a new instance of Self.
    pub fn new(handle: NetworkHandle<Req, Res>) -> Self {
        Self { handle }
    }

    //// Convenience method for creating a new Self for tests.
    pub fn new_for_test(sender: mpsc::Sender<NetworkCommand<Req, Res>>) -> Self {
        Self { handle: NetworkHandle::new(sender) }
    }

    /// Return a reference to the inner handle.
    pub fn inner_handle(&self) -> &NetworkHandle<PrimaryRequest, PrimaryResponse> {
        &self.handle
    }

    /// Publish a certificate to the consensus network.
    pub async fn publish_certificate(&self, certificate: Certificate) -> NetworkResult<()> {
        let data = encode(&PrimaryGossip::Certificate(Box::new(certificate)));
        self.handle.publish(tn_config::LibP2pConfig::primary_topic(), data).await?;
        Ok(())
    }

    /// Publish a consensus block number and hash of the header.
    pub async fn publish_consensus(
        &self,
        consensus_block_num: u64,
        consensus_header_hash: BlockHash,
        key: BlsPublicKey,
        signature: BlsSignature,
    ) -> NetworkResult<()> {
<<<<<<< HEAD
        let data = encode(&PrimaryGossip::Consenus(
            consensus_block_num,
            consensus_header_hash,
            key,
            signature,
        ));
        self.handle.publish("tn-primary".into(), data).await?;
=======
        let data = encode(&PrimaryGossip::Consensus(consensus_block_num, consensus_header_hash));
        self.handle.publish(tn_config::LibP2pConfig::primary_topic(), data).await?;
>>>>>>> 0365c507
        Ok(())
    }

    /// Publish a certificate to the consensus network.
    pub async fn publish_epoch_vote(&self, vote: EpochVote) -> NetworkResult<()> {
        let data = encode(&PrimaryGossip::EpochVote(Box::new(vote)));
        self.handle.publish(tn_config::LibP2pConfig::epoch_vote_topic(), data).await?;
        Ok(())
    }

    /// Request a vote for header from the peer.
    /// Can return a response of Vote or MissingParents, other responses will be an error.
    pub async fn request_vote(
        &self,
        peer: BlsPublicKey,
        header: Header,
        parents: Vec<Certificate>,
    ) -> NetworkResult<RequestVoteResult> {
        let header = Arc::new(header);
        let request = PrimaryRequest::Vote { header: header.clone(), parents: parents.clone() };
        let res = self.handle.send_request(request, peer).await?;
        let mut res = res.await??;
        let mut tries = 0;
        while let PrimaryResponse::RecoverableError(PrimaryRPCError(s)) = res {
            warn!(target: "primary::network", "Got recoverable error {s}, retrying");
            tokio::time::sleep(Duration::from_millis(250)).await;
            let request = PrimaryRequest::Vote { header: header.clone(), parents: parents.clone() };
            let res_raw = self.handle.send_request(request, peer).await?;
            res = res_raw.await??;
            tries += 1;
            if tries > 5 {
                break;
            }
        }
        match res {
            PrimaryResponse::Vote(vote) => Ok(RequestVoteResult::Vote(vote)),
            PrimaryResponse::RecoverableError(PrimaryRPCError(s))
            | PrimaryResponse::Error(PrimaryRPCError(s)) => Err(NetworkError::RPCError(s)),
            PrimaryResponse::RequestedCertificates(_vec) => Err(NetworkError::RPCError(
                "Got wrong response, not a vote is requested certificates!".to_string(),
            )),
            PrimaryResponse::MissingParents(parents) => {
                Ok(RequestVoteResult::MissingParents(parents))
            }
            PrimaryResponse::ConsensusHeader(_consensus_header) => Err(NetworkError::RPCError(
                "Got wrong response, not a vote is consensus header!".to_string(),
            )),
            PrimaryResponse::EpochRecord { .. } => Err(NetworkError::RPCError(
                "Got wrong response, not a vote is epoch record!".to_string(),
            )),
            PrimaryResponse::PeerExchange { .. } => Err(NetworkError::RPCError(
                "Got wrong response, not a vote is peer exchange!".to_string(),
            )),
        }
    }

    pub async fn fetch_certificates(
        &self,
        peer: BlsPublicKey,
        request: MissingCertificatesRequest,
    ) -> NetworkResult<Vec<Certificate>> {
        let request = PrimaryRequest::MissingCertificates { inner: request };
        let res = self.handle.send_request(request, peer).await?;
        let res = res.await??;
        match res {
            PrimaryResponse::RequestedCertificates(certs) => Ok(certs),
            PrimaryResponse::Error(PrimaryRPCError(s)) => Err(NetworkError::RPCError(s)),
            _ => Err(NetworkError::RPCError("Got wrong response, not a certificate!".to_string())),
        }
    }

    /// Request consensus header from specific peer.
    pub async fn request_consensus_from_peer(
        &self,
        peer: BlsPublicKey,
        number: Option<u64>,
        hash: Option<BlockHash>,
    ) -> NetworkResult<ConsensusHeader> {
        let request = PrimaryRequest::ConsensusHeader { number, hash };
        let res = self.handle.send_request(request, peer).await?;
        let res = res.await??;
        match res {
            PrimaryResponse::ConsensusHeader(header) => Ok(Arc::unwrap_or_clone(header)),
            PrimaryResponse::Error(PrimaryRPCError(s)) => Err(NetworkError::RPCError(s)),
            _ => Err(NetworkError::RPCError(
                "Got wrong response, not a consensus header!".to_string(),
            )),
        }
    }

    /// Request consensus header from a random peer up to three times from three different peers.
    pub async fn request_consensus(
        &self,
        number: Option<u64>,
        hash: Option<BlockHash>,
    ) -> NetworkResult<ConsensusHeader> {
        let request = PrimaryRequest::ConsensusHeader { number, hash };
        // Try up to three times (from three peers) to get consensus.
        // This could be a lot more complicated but this KISS method should work fine.
        for _ in 0..3 {
            let res = self.handle.send_request_any(request.clone()).await?;
            let res = res.await?;
            if let Ok(PrimaryResponse::ConsensusHeader(header)) = res {
                return Ok(Arc::unwrap_or_clone(header));
            }
        }
        Err(NetworkError::RPCError("Could not get the consensus header!".to_string()))
    }

    /// Request consensus header from a random peer up to three times from three different peers.
    pub async fn request_epoch_cert(
        &self,
        epoch: Option<Epoch>,
        hash: Option<BlockHash>,
    ) -> NetworkResult<(EpochRecord, EpochCertificate)> {
        let request = PrimaryRequest::EpochRecord { epoch, hash };
        // Try up to three times (from three peers) to get consensus.
        // This could be a lot more complicated but this KISS method should work fine.
        for _ in 0..3 {
            let res = self.handle.send_request_any(request.clone()).await?;
            let res = res.await?;
            if let Ok(PrimaryResponse::EpochRecord { record, certificate }) = res {
                return Ok((record, certificate));
            }
        }
        Err(NetworkError::RPCError("Could not get the epoch record!".to_string()))
    }

    /// Report a penalty to the network's peer manager.
    async fn report_penalty(&self, peer: BlsPublicKey, penalty: Penalty) {
        self.handle.report_penalty(peer, penalty).await;
    }

    /// Notify peer manager of peer exchange information.
    pub(crate) async fn process_peer_exchange(
        &self,
        peers: PeerExchangeMap,
        channel: ResponseChannel<PrimaryResponse>,
    ) {
        if let Err(e) = self.handle.process_peer_exchange(peers, channel).await {
            warn!(target: "primary::network", ?e, "process peer exchange failed");
        }
    }

    /// Retrieve the count of connected peers.
    pub async fn connected_peers_count(&self) -> NetworkResult<usize> {
        self.handle.connected_peer_count().await
    }
}

/// Handle inter-node communication between primaries.
pub struct PrimaryNetwork<DB, Events> {
    /// Receiver for network events.
    network_events: Events,
    /// Network handle to send commands.
    network_handle: PrimaryNetworkHandle,
    /// Request handler to process requests and return responses.
    request_handler: RequestHandler<DB>,
    /// The type to spawn tasks.
    task_spawner: TaskSpawner,
}

impl<DB, Events> PrimaryNetwork<DB, Events>
where
    DB: Database,
    Events: TnReceiver<NetworkEvent<Req, Res>> + 'static,
{
    /// Create a new instance of Self.
    pub fn new(
        network_events: Events,
        network_handle: PrimaryNetworkHandle,
        consensus_config: ConsensusConfig<DB>,
        consensus_bus: ConsensusBus,
        state_sync: StateSynchronizer<DB>,
        task_spawner: TaskSpawner,
    ) -> Self {
        let request_handler =
            RequestHandler::new(consensus_config, consensus_bus, state_sync.clone());
        Self { network_events, network_handle, request_handler, task_spawner }
    }

    pub fn handle(&self) -> &PrimaryNetworkHandle {
        &self.network_handle
    }

    /// Run the network for the epoch.
    pub fn spawn(mut self, epoch_task_spawner: &TaskSpawner) {
        epoch_task_spawner.spawn_critical_task("primary network events", async move {
            while let Some(event) = self.network_events.recv().await {
                self.process_network_event(event)
            }
        });
    }

    /// Handle events concurrently.
    fn process_network_event(&mut self, event: NetworkEvent<Req, Res>) {
        // match event
        match event {
            NetworkEvent::Request { peer, request, channel, cancel } => match request {
                PrimaryRequest::Vote { header, parents } => {
                    self.process_vote_request(
                        peer,
                        Arc::unwrap_or_clone(header),
                        parents,
                        channel,
                        cancel,
                    );
                }
                PrimaryRequest::MissingCertificates { inner } => {
                    self.process_request_for_missing_certs(peer, inner, channel, cancel)
                }
                PrimaryRequest::ConsensusHeader { number, hash } => {
                    self.process_consensus_output_request(peer, number, hash, channel, cancel)
                }
                PrimaryRequest::PeerExchange { peers } => {
                    self.process_peer_exchange(peers, channel)
                }
                PrimaryRequest::EpochRecord { epoch, hash } => {
                    self.process_epoch_record_request(peer, epoch, hash, channel, cancel)
                }
            },
            NetworkEvent::Gossip(msg, propogation_source) => {
                self.process_gossip(msg, propogation_source);
            }
            NetworkEvent::Error(msg, channel) => {
                let err = PrimaryResponse::Error(PrimaryRPCError(msg));
                let network_handle = self.network_handle.clone();
                self.task_spawner.spawn_task("report request error", async move {
                    let _ = network_handle.handle.send_response(err, channel).await;
                });
            }
        }
    }

    /// Process vote request.
    ///
    /// Spawn a task to evaluate a peer's proposed header and return a response.
    fn process_vote_request(
        &self,
        peer: BlsPublicKey,
        header: Header,
        parents: Vec<Certificate>,
        channel: ResponseChannel<PrimaryResponse>,
        cancel: oneshot::Receiver<()>,
    ) {
        // clone for spawned tasks
        let request_handler = self.request_handler.clone();
        let network_handle = self.network_handle.clone();
        let task_name = format!("VoteRequest-{}", header.digest());

        self.task_spawner.spawn_task(task_name, async move {
            tokio::select! {
                vote = request_handler.vote(peer, header, parents) => {
                    let response = vote.into_response();
                    let _ = network_handle.handle.send_response(response, channel).await;
                }
                // cancel notification from network layer
                _ = cancel => (),
            }
        });
    }

    /// Attempt to retrieve certificates for a peer that's missing them.
    fn process_request_for_missing_certs(
        &self,
        peer: BlsPublicKey,
        request: MissingCertificatesRequest,
        channel: ResponseChannel<PrimaryResponse>,
        cancel: oneshot::Receiver<()>,
    ) {
        // clone for spawned tasks
        let request_handler = self.request_handler.clone();
        let network_handle = self.network_handle.clone();
        let task_name = format!("MissingCertsReq-{peer}");
        self.task_spawner.spawn_task(task_name, async move {
            tokio::select! {
                result = request_handler.retrieve_missing_certs(request) => {
                    // report penalty if any
                    if let Err(ref e) = result {
                        if let Some(penalty) = e.into() {
                            network_handle.report_penalty(peer, penalty).await;
                        }
                    }

                    let response = result.into_response();
                    let _ = network_handle.handle.send_response(response, channel).await;
                }
                // cancel notification from network layer
                _ = cancel => (),
            }
        });
    }

    /// Attempt to retrieve consensus chain header from the database.
    fn process_consensus_output_request(
        &self,
        peer: BlsPublicKey,
        number: Option<u64>,
        hash: Option<BlockHash>,
        channel: ResponseChannel<PrimaryResponse>,
        cancel: oneshot::Receiver<()>,
    ) {
        // clone for spawned tasks
        let request_handler = self.request_handler.clone();
        let network_handle = self.network_handle.clone();
        let task_name = format!("ConsensusOutputReq-{peer}");
        self.task_spawner.spawn_task(task_name, async move {
            tokio::select! {
                header =
                    request_handler.retrieve_consensus_header(number, hash) => {
                        let response = header.into_response();
                        // TODO: penalize peer's reputation for bad request
                        // if response.is_err() { }
                        let _ = network_handle.handle.send_response(response, channel).await;
                    }
                // cancel notification from network layer
                _ = cancel => (),
            }
        });
    }

    /// Attempt to retrieve consensus chain header from the database.
    fn process_epoch_record_request(
        &self,
        peer: BlsPublicKey,
        epoch: Option<Epoch>,
        hash: Option<BlockHash>,
        channel: ResponseChannel<PrimaryResponse>,
        cancel: oneshot::Receiver<()>,
    ) {
        // clone for spawned tasks
        let request_handler = self.request_handler.clone();
        let network_handle = self.network_handle.clone();
        let task_name = format!("ConsensusOutputReq-{peer}");
        self.task_spawner.spawn_task(task_name, async move {
            tokio::select! {
                header =
                    request_handler.retrieve_epoch_record(epoch, hash) => {
                        let response = header.into_response();
                        // TODO: penalize peer's reputation for bad request
                        // if response.is_err() { }
                        let _ = network_handle.handle.send_response(response, channel).await;
                    }
                // cancel notification from network layer
                _ = cancel => (),
            }
        });
    }

    /// Process gossip from committee.
    fn process_gossip(&self, msg: GossipMessage, propogation_source: BlsPublicKey) {
        // clone for spawned tasks
        let request_handler = self.request_handler.clone();
        let network_handle = self.network_handle.clone();
        let task_name = format!("ProcessGossip-{propogation_source}");
        // spawn task to process gossip
        self.task_spawner.spawn_task(task_name, async move {
            if let Err(e) = request_handler.process_gossip(&msg).await {
                warn!(target: "primary::network", ?e, "process_gossip");
                // convert error into penalty to lower peer score
                if let Some(penalty) = (&e).into() {
                    network_handle.report_penalty(propogation_source, penalty).await;
                }
            }
        });
    }

    /// Process peer exchange.
    fn process_peer_exchange(
        &self,
        peers: PeerExchangeMap,
        channel: ResponseChannel<PrimaryResponse>,
    ) {
        let network_handle = self.network_handle.clone();
        // notify peer manager and respond with ack
        self.task_spawner.spawn_task("ProcessPeerExchange", async move {
            network_handle.process_peer_exchange(peers, channel).await;
        });
    }
}

/// Defines how the network receiver handles incoming workers messages.
#[derive(Clone)]
pub(super) struct WorkerReceiverHandler<DB> {
    consensus_bus: ConsensusBus,
    payload_store: DB,
}

impl<DB: PayloadStore> WorkerReceiverHandler<DB> {
    /// Create a new instance of Self.
    pub fn new(consensus_bus: ConsensusBus, payload_store: DB) -> Self {
        Self { consensus_bus, payload_store }
    }
}

#[async_trait::async_trait]
impl<DB: Database> WorkerToPrimaryClient for WorkerReceiverHandler<DB> {
    async fn report_own_batch(&self, message: WorkerOwnBatchMessage) -> eyre::Result<()> {
        let (tx_ack, rx_ack) = oneshot::channel();
        let response = self
            .consensus_bus
            .our_digests()
            .send(OurDigestMessage {
                digest: message.digest,
                worker_id: message.worker_id,
                timestamp: message.timestamp,
                ack_channel: tx_ack,
            })
            .await?;

        // If we are ok, then wait for the ack
        rx_ack.await?;

        Ok(response)
    }

    async fn report_others_batch(&self, message: WorkerOthersBatchMessage) -> eyre::Result<()> {
        self.payload_store.write_payload(&message.digest, &message.worker_id)?;
        Ok(())
    }
}

/// Responses to a vote request.
#[derive(Clone, Debug, PartialEq)]
pub enum RequestVoteResult {
    /// The peer's vote if the peer considered the proposed header valid.
    Vote(Vote),
    /// Missing certificates in order to vote.
    ///
    /// If the peer was unable to verify parents for a proposed header, they respond requesting
    /// the missing certificate by digest.
    MissingParents(Vec<CertificateDigest>),
}<|MERGE_RESOLUTION|>--- conflicted
+++ resolved
@@ -18,14 +18,9 @@
 use tn_network_types::{WorkerOthersBatchMessage, WorkerOwnBatchMessage, WorkerToPrimaryClient};
 use tn_storage::PayloadStore;
 use tn_types::{
-<<<<<<< HEAD
     encode, BlockHash, BlsPublicKey, BlsSignature, Certificate, CertificateDigest, ConsensusHeader,
-    Database, Epoch, EpochCertificate, EpochRecord, Header, TaskSpawner, TnReceiver, TnSender,
-=======
-    encode, BlockHash, BlsPublicKey, Certificate, CertificateDigest, ConsensusHeader, Database,
-    Epoch, EpochCertificate, EpochRecord, EpochVote, Header, TaskSpawner, TnReceiver, TnSender,
->>>>>>> 0365c507
-    Vote,
+    Database, Epoch, EpochCertificate, EpochRecord, EpochVote, Header, TaskSpawner, TnReceiver,
+    TnSender, Vote,
 };
 use tokio::sync::{mpsc, oneshot};
 use tracing::warn;
@@ -84,7 +79,6 @@
         key: BlsPublicKey,
         signature: BlsSignature,
     ) -> NetworkResult<()> {
-<<<<<<< HEAD
         let data = encode(&PrimaryGossip::Consenus(
             consensus_block_num,
             consensus_header_hash,
@@ -92,10 +86,6 @@
             signature,
         ));
         self.handle.publish("tn-primary".into(), data).await?;
-=======
-        let data = encode(&PrimaryGossip::Consensus(consensus_block_num, consensus_header_hash));
-        self.handle.publish(tn_config::LibP2pConfig::primary_topic(), data).await?;
->>>>>>> 0365c507
         Ok(())
     }
 
