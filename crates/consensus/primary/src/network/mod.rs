//! Primary Receiver Handler is the entrypoint for peer network requests.
//!
//! This module includes implementations for when the primary receives network
//! requests from it's own workers and other primaries.

use std::{collections::VecDeque, sync::Arc};

use crate::{proposer::OurDigestMessage, state_sync::StateSynchronizer, ConsensusBus};
use handler::RequestHandler;
pub use message::{MissingCertificatesRequest, PrimaryRequest, PrimaryResponse};
use message::{PrimaryGossip, PrimaryRPCError};
use tn_config::ConsensusConfig;
use tn_network_libp2p::{
    error::NetworkError,
    types::{IntoResponse as _, NetworkCommand, NetworkEvent, NetworkHandle, NetworkResult},
    GossipMessage, PeerExchangeMap, Penalty, ResponseChannel,
};
use tn_network_types::{WorkerOthersBatchMessage, WorkerOwnBatchMessage, WorkerToPrimaryClient};
use tn_storage::PayloadStore;
use tn_types::{
    encode, BlockHash, BlsPublicKey, Certificate, CertificateDigest, ConsensusHeader, Database,
<<<<<<< HEAD
    Epoch, EpochCertificate, EpochRecord, Header, TaskSpawner, TnSender, Vote,
=======
    Header, TaskSpawner, TnReceiver, TnSender, Vote,
>>>>>>> 7f55ac2f
};
use tokio::sync::{mpsc, oneshot};
use tracing::warn;
pub mod handler;
mod message;

#[cfg(test)]
#[path = "../tests/network_tests.rs"]
mod network_tests;

// Maximum number of certificates for one request.
pub(crate) const MAX_CERTIFICATES_PER_REQUEST: usize = 2_000;
/// Convenience type for Primary network.
pub(crate) type Req = PrimaryRequest;
/// Convenience type for Primary network.
pub(crate) type Res = PrimaryResponse;

/// Primary network specific handle.
#[derive(Clone, Debug)]
pub struct PrimaryNetworkHandle {
    handle: NetworkHandle<Req, Res>,
}

impl From<NetworkHandle<Req, Res>> for PrimaryNetworkHandle {
    fn from(handle: NetworkHandle<Req, Res>) -> Self {
        Self { handle }
    }
}

impl PrimaryNetworkHandle {
    /// Create a new instance of Self.
    pub fn new(handle: NetworkHandle<Req, Res>) -> Self {
        Self { handle }
    }

    //// Convenience method for creating a new Self for tests.
    pub fn new_for_test(sender: mpsc::Sender<NetworkCommand<Req, Res>>) -> Self {
        Self { handle: NetworkHandle::new(sender) }
    }

    /// Return a reference to the inner handle.
    pub fn inner_handle(&self) -> &NetworkHandle<PrimaryRequest, PrimaryResponse> {
        &self.handle
    }

    /// Publish a certificate to the consensus network.
    pub async fn publish_certificate(&self, certificate: Certificate) -> NetworkResult<()> {
        let data = encode(&PrimaryGossip::Certificate(Box::new(certificate)));
        self.handle.publish("tn-primary".into(), data).await?;
        Ok(())
    }

    /// Publish a consensus block number and hash of the header.
    pub async fn publish_consensus(
        &self,
        consensus_block_num: u64,
        consensus_header_hash: BlockHash,
    ) -> NetworkResult<()> {
        let data = encode(&PrimaryGossip::Consenus(consensus_block_num, consensus_header_hash));
        self.handle.publish("tn-primary".into(), data).await?;
        Ok(())
    }

    /// Publish a certificate to the consensus network.
    pub async fn publish_epoch_certificate(
        &self,
        certificate: EpochCertificate,
    ) -> NetworkResult<()> {
        let data = encode(&PrimaryGossip::EpochCertificate(certificate));
        self.handle.publish("tn-primary".into(), data).await?;
        Ok(())
    }

    /// Request a vote for header from the peer.
    /// Can return a response of Vote or MissingParents, other responses will be an error.
    pub async fn request_vote(
        &self,
        peer: BlsPublicKey,
        header: Header,
        parents: Vec<Certificate>,
    ) -> NetworkResult<RequestVoteResult> {
        let request = PrimaryRequest::Vote { header: Arc::new(header), parents };
        let res = self.handle.send_request(request, peer).await?;
        let res = res.await??;
        match res {
            PrimaryResponse::Vote(vote) => Ok(RequestVoteResult::Vote(vote)),
            PrimaryResponse::Error(PrimaryRPCError(s)) => Err(NetworkError::RPCError(s)),
            PrimaryResponse::RequestedCertificates(_vec) => Err(NetworkError::RPCError(
                "Got wrong response, not a vote is requested certificates!".to_string(),
            )),
            PrimaryResponse::MissingParents(parents) => {
                Ok(RequestVoteResult::MissingParents(parents))
            }
            PrimaryResponse::ConsensusHeader(_consensus_header) => Err(NetworkError::RPCError(
                "Got wrong response, not a vote is consensus header!".to_string(),
            )),
            PrimaryResponse::EpochRecord { .. } => Err(NetworkError::RPCError(
                "Got wrong response, not a vote is epoch record!".to_string(),
            )),
            PrimaryResponse::PeerExchange { .. } => Err(NetworkError::RPCError(
                "Got wrong response, not a vote is peer exchange!".to_string(),
            )),
        }
    }

    pub async fn fetch_certificates(
        &self,
        peer: BlsPublicKey,
        request: MissingCertificatesRequest,
    ) -> NetworkResult<Vec<Certificate>> {
        let request = PrimaryRequest::MissingCertificates { inner: request };
        let res = self.handle.send_request(request, peer).await?;
        let res = res.await??;
        match res {
            PrimaryResponse::RequestedCertificates(certs) => Ok(certs),
            PrimaryResponse::Error(PrimaryRPCError(s)) => Err(NetworkError::RPCError(s)),
            _ => Err(NetworkError::RPCError("Got wrong response, not a certificate!".to_string())),
        }
    }

    /// Request consensus header from specific peer.
    pub async fn request_consensus_from_peer(
        &self,
        peer: BlsPublicKey,
        number: Option<u64>,
        hash: Option<BlockHash>,
    ) -> NetworkResult<ConsensusHeader> {
        let request = PrimaryRequest::ConsensusHeader { number, hash };
        let res = self.handle.send_request(request, peer).await?;
        let res = res.await??;
        match res {
            PrimaryResponse::ConsensusHeader(header) => Ok(Arc::unwrap_or_clone(header)),
            PrimaryResponse::Error(PrimaryRPCError(s)) => Err(NetworkError::RPCError(s)),
            _ => Err(NetworkError::RPCError(
                "Got wrong response, not a consensus header!".to_string(),
            )),
        }
    }

    /// Request consensus header from a random peer up to three times from three different peers.
    pub async fn request_consensus(
        &self,
        number: Option<u64>,
        hash: Option<BlockHash>,
    ) -> NetworkResult<ConsensusHeader> {
        let request = PrimaryRequest::ConsensusHeader { number, hash };
        // Try up to three times (from three peers) to get consensus.
        // This could be a lot more complicated but this KISS method should work fine.
        for _ in 0..3 {
            let res = self.handle.send_request_any(request.clone()).await?;
            let res = res.await?;
            if let Ok(PrimaryResponse::ConsensusHeader(header)) = res {
                return Ok(Arc::unwrap_or_clone(header));
            }
        }
        Err(NetworkError::RPCError("Could not get the consensus header!".to_string()))
    }

    /// Request consensus header from a random peer up to three times from three different peers.
    pub async fn request_epoch(
        &self,
        epoch: Option<Epoch>,
        hash: Option<BlockHash>,
    ) -> NetworkResult<(EpochRecord, EpochCertificate)> {
        let request = PrimaryRequest::EpochRecord { epoch, hash };
        // Try up to three times (from three peers) to get consensus.
        // This could be a lot more complicated but this KISS method should work fine.
        for _ in 0..3 {
            let res = self.handle.send_request_any(request.clone()).await?;
            let res = res.await?;
            if let Ok(PrimaryResponse::EpochRecord { record, certificate }) = res {
                return Ok((record, certificate));
            }
        }
        Err(NetworkError::RPCError("Could not get the epoch record!".to_string()))
    }

    /// Report a penalty to the network's peer manager.
    async fn report_penalty(&self, peer: BlsPublicKey, penalty: Penalty) {
        self.handle.report_penalty(peer, penalty).await;
    }

    /// Notify peer manager of peer exchange information.
    pub(crate) async fn process_peer_exchange(
        &self,
        peers: PeerExchangeMap,
        channel: ResponseChannel<PrimaryResponse>,
    ) {
        if let Err(e) = self.handle.process_peer_exchange(peers, channel).await {
            warn!(target: "primary::network", ?e, "process peer exchange failed");
        }
    }

    /// Retrieve the count of connected peers.
    pub async fn connected_peers_count(&self) -> NetworkResult<usize> {
        self.handle.connected_peer_count().await
    }
}

/// Wrap a network event stream to cache non-epoch close events when between epochs.
/// We need to use the network to close the epoch but also need to avoid races with
/// non epoch close events.
struct NetworkEvents {
    /// Receiver for network events.
    network_events: mpsc::Receiver<NetworkEvent<Req, Res>>,
    /// Cached event to replay when epoch starts.
    cached_events: VecDeque<NetworkEvent<Req, Res>>,
}

impl NetworkEvents {
    fn new(network_events: mpsc::Receiver<NetworkEvent<Req, Res>>) -> Self {
        Self { network_events, cached_events: VecDeque::new() }
    }

    async fn recv(&mut self) -> Option<NetworkEvent<Req, Res>> {
        self.network_events.recv().await
    }
}

/// Handle inter-node communication between primaries.
pub struct PrimaryNetwork<DB, Events> {
    /// Receiver for network events.
<<<<<<< HEAD
    network_events: NetworkEvents, //XXXXmpsc::Receiver<NetworkEvent<Req, Res>>,
=======
    network_events: Events,
>>>>>>> 7f55ac2f
    /// Network handle to send commands.
    network_handle: PrimaryNetworkHandle,
    /// Request handler to process requests and return responses.
    request_handler: RequestHandler<DB>,
    /// The type to spawn tasks.
    task_spawner: TaskSpawner,
}

impl<DB, Events> PrimaryNetwork<DB, Events>
where
    DB: Database,
    Events: TnReceiver<NetworkEvent<Req, Res>> + 'static,
{
    /// Create a new instance of Self.
    pub fn new(
        network_events: Events,
        network_handle: PrimaryNetworkHandle,
        consensus_config: ConsensusConfig<DB>,
        consensus_bus: ConsensusBus,
        state_sync: StateSynchronizer<DB>,
        task_spawner: TaskSpawner,
    ) -> Self {
        let request_handler =
            RequestHandler::new(consensus_config, consensus_bus, state_sync.clone());
        Self {
            network_events: NetworkEvents::new(network_events),
            network_handle,
            request_handler,
            task_spawner,
        }
    }

    pub fn handle(&self) -> &PrimaryNetworkHandle {
        &self.network_handle
    }

    /// Run the network for the epoch.
    pub fn spawn(mut self, epoch_task_spawner: &TaskSpawner) {
        epoch_task_spawner.spawn_critical_task("primary network events", async move {
            while let Some(event) = self.network_events.recv().await {
                self.process_network_event(event)
            }
        });
    }

    /// Handle events concurrently.
    fn process_network_event(&mut self, event: NetworkEvent<Req, Res>) {
        // match event
        match event {
            NetworkEvent::Request { peer, request, channel, cancel } => match request {
                PrimaryRequest::Vote { header, parents } => {
                    self.process_vote_request(
                        peer,
                        Arc::unwrap_or_clone(header),
                        parents,
                        channel,
                        cancel,
                    );
                }
                PrimaryRequest::MissingCertificates { inner } => {
                    self.process_request_for_missing_certs(peer, inner, channel, cancel)
                }
                PrimaryRequest::ConsensusHeader { number, hash } => {
                    self.process_consensus_output_request(peer, number, hash, channel, cancel)
                }
                PrimaryRequest::PeerExchange { peers } => {
                    self.process_peer_exchange(peers, channel)
                }
                PrimaryRequest::EpochRecord { epoch, hash } => {
                    self.process_epoch_record_request(peer, epoch, hash, channel, cancel)
                }
            },
            NetworkEvent::Gossip(msg, source) => {
                self.process_gossip(msg, source);
            }
            NetworkEvent::Error(msg, channel) => {
                let err = PrimaryResponse::Error(PrimaryRPCError(msg));
                let network_handle = self.network_handle.clone();
                self.task_spawner.spawn_task("report request error", async move {
                    let _ = network_handle.handle.send_response(err, channel).await;
                });
            }
        }
    }

    /// Process vote request.
    ///
    /// Spawn a task to evaluate a peer's proposed header and return a response.
    fn process_vote_request(
        &self,
        peer: BlsPublicKey,
        header: Header,
        parents: Vec<Certificate>,
        channel: ResponseChannel<PrimaryResponse>,
        cancel: oneshot::Receiver<()>,
    ) {
        // clone for spawned tasks
        let request_handler = self.request_handler.clone();
        let network_handle = self.network_handle.clone();
        let task_name = format!("VoteRequest-{}", header.digest());

        self.task_spawner.spawn_task(task_name, async move {
            tokio::select! {
                vote = request_handler.vote(peer, header, parents) => {
                    let response = vote.into_response();
                    let _ = network_handle.handle.send_response(response, channel).await;
                }
                // cancel notification from network layer
                _ = cancel => (),
            }
        });
    }

    /// Attempt to retrieve certificates for a peer that's missing them.
    fn process_request_for_missing_certs(
        &self,
        peer: BlsPublicKey,
        request: MissingCertificatesRequest,
        channel: ResponseChannel<PrimaryResponse>,
        cancel: oneshot::Receiver<()>,
    ) {
        // clone for spawned tasks
        let request_handler = self.request_handler.clone();
        let network_handle = self.network_handle.clone();
        let task_name = format!("MissingCertsReq-{peer}");
        self.task_spawner.spawn_task(task_name, async move {
            tokio::select! {
                certs = request_handler.retrieve_missing_certs(request) => {
                    let response = certs.into_response();

                    // TODO: penalize peer's reputation for bad request
                    // if response.is_err() { }

                    let _ = network_handle.handle.send_response(response, channel).await;
                }
                // cancel notification from network layer
                _ = cancel => (),
            }
        });
    }

    /// Attempt to retrieve consensus chain header from the database.
    fn process_consensus_output_request(
        &self,
        peer: BlsPublicKey,
        number: Option<u64>,
        hash: Option<BlockHash>,
        channel: ResponseChannel<PrimaryResponse>,
        cancel: oneshot::Receiver<()>,
    ) {
        // clone for spawned tasks
        let request_handler = self.request_handler.clone();
        let network_handle = self.network_handle.clone();
        let task_name = format!("ConsensusOutputReq-{peer}");
        self.task_spawner.spawn_task(task_name, async move {
            tokio::select! {
                header =
                    request_handler.retrieve_consensus_header(number, hash) => {
                        let response = header.into_response();
                        // TODO: penalize peer's reputation for bad request
                        // if response.is_err() { }
                        let _ = network_handle.handle.send_response(response, channel).await;
                    }
                // cancel notification from network layer
                _ = cancel => (),
            }
        });
    }

    /// Attempt to retrieve consensus chain header from the database.
    fn process_epoch_record_request(
        &self,
        peer: BlsPublicKey,
        epoch: Option<Epoch>,
        hash: Option<BlockHash>,
        channel: ResponseChannel<PrimaryResponse>,
        cancel: oneshot::Receiver<()>,
    ) {
        // clone for spawned tasks
        let request_handler = self.request_handler.clone();
        let network_handle = self.network_handle.clone();
        let task_name = format!("ConsensusOutputReq-{peer}");
        self.task_spawner.spawn_task(task_name, async move {
            tokio::select! {
                header =
                    request_handler.retrieve_epoch_record(epoch, hash) => {
                        let response = header.into_response();
                        // TODO: penalize peer's reputation for bad request
                        // if response.is_err() { }
                        let _ = network_handle.handle.send_response(response, channel).await;
                    }
                // cancel notification from network layer
                _ = cancel => (),
            }
        });
    }

    /// Process gossip from committee.
    fn process_gossip(&self, msg: GossipMessage, source: BlsPublicKey) {
        // clone for spawned tasks
        let request_handler = self.request_handler.clone();
        let network_handle = self.network_handle.clone();
        let task_name = format!("ProcessGossip-{source}");
        // spawn task to process gossip
        self.task_spawner.spawn_task(task_name, async move {
            if let Err(e) = request_handler.process_gossip(&msg, source).await {
                warn!(target: "primary::network", ?e, "process_gossip");
                // convert error into penalty to lower peer score
                if let Some(penalty) = e.into() {
                    network_handle.report_penalty(source, penalty).await;
                }
            }
        });
    }

    /// Process peer exchange.
    fn process_peer_exchange(
        &self,
        peers: PeerExchangeMap,
        channel: ResponseChannel<PrimaryResponse>,
    ) {
        let network_handle = self.network_handle.clone();
        // notify peer manager and respond with ack
        self.task_spawner.spawn_task("ProcessPeerExchange", async move {
            network_handle.process_peer_exchange(peers, channel).await;
        });
    }
}

/// Defines how the network receiver handles incoming workers messages.
#[derive(Clone)]
pub(super) struct WorkerReceiverHandler<DB> {
    consensus_bus: ConsensusBus,
    payload_store: DB,
}

impl<DB: PayloadStore> WorkerReceiverHandler<DB> {
    /// Create a new instance of Self.
    pub fn new(consensus_bus: ConsensusBus, payload_store: DB) -> Self {
        Self { consensus_bus, payload_store }
    }
}

#[async_trait::async_trait]
impl<DB: Database> WorkerToPrimaryClient for WorkerReceiverHandler<DB> {
    async fn report_own_batch(&self, message: WorkerOwnBatchMessage) -> eyre::Result<()> {
        let (tx_ack, rx_ack) = oneshot::channel();
        let response = self
            .consensus_bus
            .our_digests()
            .send(OurDigestMessage {
                digest: message.digest,
                worker_id: message.worker_id,
                timestamp: message.timestamp,
                ack_channel: tx_ack,
            })
            .await?;

        // If we are ok, then wait for the ack
        rx_ack.await?;

        Ok(response)
    }

    async fn report_others_batch(&self, message: WorkerOthersBatchMessage) -> eyre::Result<()> {
        self.payload_store.write_payload(&message.digest, &message.worker_id)?;
        Ok(())
    }
}

/// Responses to a vote request.
#[derive(Clone, Debug, PartialEq)]
pub enum RequestVoteResult {
    /// The peer's vote if the peer considered the proposed header valid.
    Vote(Vote),
    /// Missing certificates in order to vote.
    ///
    /// If the peer was unable to verify parents for a proposed header, they respond requesting
    /// the missing certificate by digest.
    MissingParents(Vec<CertificateDigest>),
}<|MERGE_RESOLUTION|>--- conflicted
+++ resolved
@@ -19,11 +19,7 @@
 use tn_storage::PayloadStore;
 use tn_types::{
     encode, BlockHash, BlsPublicKey, Certificate, CertificateDigest, ConsensusHeader, Database,
-<<<<<<< HEAD
-    Epoch, EpochCertificate, EpochRecord, Header, TaskSpawner, TnSender, Vote,
-=======
-    Header, TaskSpawner, TnReceiver, TnSender, Vote,
->>>>>>> 7f55ac2f
+    Epoch, EpochCertificate, EpochRecord, Header, TaskSpawner, TnReceiver, TnSender, Vote,
 };
 use tokio::sync::{mpsc, oneshot};
 use tracing::warn;
@@ -246,11 +242,7 @@
 /// Handle inter-node communication between primaries.
 pub struct PrimaryNetwork<DB, Events> {
     /// Receiver for network events.
-<<<<<<< HEAD
-    network_events: NetworkEvents, //XXXXmpsc::Receiver<NetworkEvent<Req, Res>>,
-=======
     network_events: Events,
->>>>>>> 7f55ac2f
     /// Network handle to send commands.
     network_handle: PrimaryNetworkHandle,
     /// Request handler to process requests and return responses.
@@ -275,12 +267,7 @@
     ) -> Self {
         let request_handler =
             RequestHandler::new(consensus_config, consensus_bus, state_sync.clone());
-        Self {
-            network_events: NetworkEvents::new(network_events),
-            network_handle,
-            request_handler,
-            task_spawner,
-        }
+        Self { network_events, network_handle, request_handler, task_spawner }
     }
 
     pub fn handle(&self) -> &PrimaryNetworkHandle {
