--- conflicted
+++ resolved
@@ -1,16 +1,9 @@
-<<<<<<< HEAD
-// Copyright (c) Telcoin, LLC
-//! Network contains logic for type that sends and receives messages between other primaries.
-
-use crate::{anemo_network::PrimaryReceiverHandler, synchronizer::Synchronizer, ConsensusBus};
-=======
 //! Primary Receiver Handler is the entrypoint for peer network requests.
 //!
 //! This module includes implementations for when the primary receives network
 //! requests from it's own workers and other primaries.
 
 use crate::{synchronizer::Synchronizer, ConsensusBus};
->>>>>>> cada9194
 use fastcrypto::hash::Hash;
 use handler::RequestHandler;
 pub use message::{PrimaryRequest, PrimaryResponse};
@@ -35,7 +28,6 @@
 };
 use tokio::sync::mpsc;
 use tracing::{debug, error, warn};
-<<<<<<< HEAD
 mod handler;
 mod message;
 
@@ -52,23 +44,6 @@
     network_handle: NetworkHandle<Req, Res>,
     /// Request handler to process requests and return responses.
     request_handler: RequestHandler<DB>,
-=======
-mod primary;
-mod worker;
-
-/// Defines how the network receiver handles incoming workers messages.
-#[derive(Clone)]
-pub(super) struct WorkerReceiverHandler<DB> {
-    consensus_bus: ConsensusBus,
-    payload_store: PayloadStore<DB>,
-}
-
-impl<DB: Database> WorkerReceiverHandler<DB> {
-    /// Create a new instance of Self.
-    pub fn new(consensus_bus: ConsensusBus, payload_store: PayloadStore<DB>) -> Self {
-        Self { consensus_bus, payload_store }
-    }
->>>>>>> cada9194
 }
 
 impl<DB> PrimaryNetwork<DB>
@@ -84,7 +59,6 @@
         Self { network_events, network_handle, request_handler }
     }
 
-<<<<<<< HEAD
     /// Run the network.
     async fn spawn(mut self) {
         tokio::select! {
@@ -110,221 +84,6 @@
                         }
                     },
                     None => todo!(),
-=======
-    #[allow(clippy::mutable_key_type)]
-    async fn process_request_vote(
-        &self,
-        request: anemo::Request<RequestVoteRequest>,
-    ) -> DagResult<RequestVoteResponse> {
-        let header = &request.body().header;
-        let committee = self.consensus_config.committee().clone();
-        header.validate(&committee, self.consensus_config.worker_cache())?;
-
-        let num_parents = request.body().parents.len();
-        ensure!(
-            num_parents <= committee.size(),
-            DagError::TooManyParents(num_parents, committee.size())
-        );
-        self.metrics.certificates_in_votes.inc_by(num_parents as u64);
-
-        // Vote request must come from the Header's author.
-        let peer_id = request
-            .peer_id()
-            .ok_or_else(|| DagError::NetworkError("Unable to access remote peer ID".to_owned()))?;
-        let peer_network_key = NetworkPublicKey::from_bytes(&peer_id.0).map_err(|e| {
-            DagError::NetworkError(format!(
-                "Unable to interpret remote peer ID {peer_id:?} as a NetworkPublicKey: {e:?}"
-            ))
-        })?;
-        let peer_authority =
-            committee.authority_by_network_key(&peer_network_key).ok_or_else(|| {
-                DagError::NetworkError(format!(
-                    "Unable to find authority with network key {peer_network_key:?}"
-                ))
-            })?;
-        ensure!(
-            header.author() == peer_authority.id(),
-            DagError::NetworkError(format!(
-                "Header author {:?} must match requesting peer {peer_authority:?}",
-                header.author()
-            ))
-        );
-        let mut rx_recent_blocks = self.consensus_bus.recent_blocks().subscribe();
-        let mut latest_block_num =
-            self.consensus_bus.recent_blocks().borrow().latest_block_num_hash();
-        // Make sure we are within a few blocks of this headers block number.
-        // Using half the GC window should roughly cover the blocks from the current window.
-        let allowed_previous_blocks = self.consensus_config.config().parameters.gc_depth as u64 / 2;
-        ensure!(
-            header.latest_execution_block_num <= latest_block_num.number + allowed_previous_blocks,
-            DagError::NetworkError(format!(
-                "Header latest execution block {}/{} is too far ahead of us, we are at block {}",
-                header.latest_execution_block_num,
-                header.latest_execution_block,
-                latest_block_num.number
-            ))
-        );
-        // If we are a little behind then wait to catch up...
-        while header.latest_execution_block_num > latest_block_num.number {
-            rx_recent_blocks.changed().await.map_err(|e| {
-                DagError::ClosedChannel(format!("recent blocks changed failed: {e}"))
-            })?;
-            latest_block_num = self.consensus_bus.recent_blocks().borrow().latest_block_num_hash();
-        }
-        ensure!(
-            self.consensus_bus
-                .recent_blocks()
-                .borrow()
-                .contains_hash(header.latest_execution_block),
-            // Note, errors are currently "flattened" but if/when we return better errors may want
-            // to make this specific in case we want to take action on this (i.e. are
-            // we on our own fork?).
-            DagError::NetworkError(format!(
-                "Header latest execution block {}/{} must be a block we have executed recently",
-                header.latest_execution_block_num, header.latest_execution_block
-            ))
-        );
-
-        debug!("Processing vote request for {:?} round:{:?}", header, header.round());
-
-        // Request missing parent certificates from the header proposer, to reduce voting latency
-        // when some certificates are not broadcasted to many primaries.
-        // This is only a latency optimization, and not required for liveness.
-        let parents = request.body().parents.clone();
-        if parents.is_empty() {
-            // If any parent is still unknown, ask the header proposer to include them with another
-            // vote request.
-            let unknown_digests = self.get_unknown_parent_digests(header).await?;
-            if !unknown_digests.is_empty() {
-                debug!(
-                    "Received vote request for {:?} with unknown parents {:?}",
-                    header, unknown_digests
-                );
-                return Ok(RequestVoteResponse { vote: None, missing: unknown_digests });
-            }
-        } else {
-            let mut validated_received_parents = vec![];
-            for parent in parents {
-                validated_received_parents.push(
-                    validate_received_certificate_version(parent).map_err(|err| {
-                        error!("request vote parents processing error: {err}");
-                        DagError::InvalidCertificateVersion
-                    })?,
-                );
-            }
-            // If requester has provided parent certificates, try to accept them.
-            // It is ok to not check for additional unknown digests, because certificates can
-            // become available asynchronously from broadcast or certificate fetching.
-            self.try_accept_unknown_parents(header, validated_received_parents).await?;
-        }
-
-        // Ensure the header has all parents accepted. If some are missing, waits until they become
-        // available from broadcast or certificate fetching. If no certificate becomes available
-        // for a digest, this request will time out or get cancelled by the requestor eventually.
-        // This check is necessary for correctness.
-        let parents = self.synchronizer.notify_read_parent_certificates(header).await?;
-
-        // Check the parent certificates. Ensure the parents:
-        // - form a quorum
-        // - are all from the previous round
-        // - are from unique authorities
-        let mut parent_authorities = BTreeSet::new();
-        let mut stake = 0;
-        for parent in parents.iter() {
-            ensure!(
-                parent.round() + 1 == header.round(),
-                DagError::HeaderHasInvalidParentRoundNumbers(header.digest())
-            );
-            ensure!(
-                header.created_at() >= parent.header().created_at(),
-                DagError::HeaderHasInvalidParentTimestamp(header.digest())
-            );
-            ensure!(
-                parent_authorities.insert(parent.header().author()),
-                DagError::HeaderHasDuplicateParentAuthorities(header.digest())
-            );
-            stake += committee.stake_by_id(parent.origin());
-        }
-        ensure!(
-            stake >= committee.quorum_threshold(),
-            DagError::HeaderRequiresQuorum(header.digest())
-        );
-
-        // Synchronize all batches referenced in the header.
-        self.synchronizer.sync_header_batches(header, /* max_age */ 0).await?;
-
-        // Check that the time of the header is smaller than the current time. If not but the
-        // difference is small, just wait. Otherwise reject with an error.
-        const TOLERANCE_SEC: u64 = 1;
-        let current_time = now();
-        if current_time < *header.created_at() {
-            if *header.created_at() - current_time <= TOLERANCE_SEC {
-                // for a small difference we simply wait
-                tokio::time::sleep(Duration::from_secs(*header.created_at() - current_time)).await;
-            } else {
-                // For larger differences return an error, and log it
-                warn!(
-                    "Rejected header {:?} due to timestamp {} newer than {current_time}",
-                    header,
-                    *header.created_at()
-                );
-                return Err(DagError::InvalidTimestamp {
-                    created_time: *header.created_at(),
-                    local_time: current_time,
-                });
-            }
-        }
-
-        // Check if we can vote for this header.
-        // Send the vote when:
-        // 1. when there is no existing vote for this publicKey & epoch/round
-        // 2. when there is a vote for this publicKey & epoch/round, and the vote is the same
-        // Taking the inverse of these two, the only time we don't want to vote is when:
-        // there is a digest for the publicKey & epoch/round, and it does not match the digest
-        // of the vote we create for this header.
-        // Also when the header is older than one we've already voted for, it is useless to vote,
-        // so we don't.
-        let result = self
-            .consensus_config
-            .node_storage()
-            .vote_digest_store
-            .read(&header.author())
-            .map_err(DagError::StoreError)?;
-
-        if let Some(vote_info) = result {
-            ensure!(
-                header.epoch() == vote_info.epoch(),
-                DagError::InvalidEpoch { expected: header.epoch(), received: vote_info.epoch() }
-            );
-            ensure!(
-                header.round() >= vote_info.round(),
-                DagError::AlreadyVotedNewerHeader(
-                    header.digest(),
-                    header.round(),
-                    vote_info.round(),
-                )
-            );
-            if header.round() == vote_info.round() {
-                // Make sure we don't vote twice for the same authority in the same epoch/round.
-                let vote = Vote::new(
-                    header,
-                    &self.consensus_config.authority().id(),
-                    self.consensus_config.key_config(),
-                )
-                .await;
-                if vote.digest() != vote_info.vote_digest() {
-                    warn!(
-                        "Authority {} submitted different header {:?} for voting",
-                        header.author(),
-                        header,
-                    );
-                    self.metrics.votes_dropped_equivocation_protection.inc();
-                    return Err(DagError::AlreadyVoted(
-                        vote_info.vote_digest(),
-                        header.digest(),
-                        header.round(),
-                    ));
->>>>>>> cada9194
                 }
             }
         }
@@ -335,7 +94,6 @@
     /// Spawn a task to evaluate a peer's proposed header and return a response.
     fn process_vote_request(
         &self,
-<<<<<<< HEAD
         peer: PeerId,
         header: Header,
         parents: Vec<Certificate>,
@@ -346,47 +104,6 @@
         tokio::spawn(async move {
             let response = request_handler.vote(peer, header, parents).await.into_response();
             let _ = network_handle.send_response(response, channel).await;
-=======
-        header: &Header,
-    ) -> DagResult<Vec<CertificateDigest>> {
-        // Get digests not known by the synchronizer, in storage or among suspended certificates.
-        let mut digests = self.synchronizer.get_unknown_parent_digests(header).await?;
-
-        // Maximum header age is chosen to strike a balance between allowing for slightly older
-        // certificates to still have a chance to be included in the DAG while not wasting
-        // resources on very old vote requests. This value affects performance but not correctness
-        // of the algorithm.
-        const HEADER_AGE_LIMIT: Round = 3;
-
-        // Lock to ensure consistency between limit_round and where parent_digests are gc'ed.
-        let mut parent_digests = self.parent_digests.lock();
-
-        // Check that the header is not too old.
-        let primary_round = *self.consensus_bus.primary_round_updates().borrow();
-        let limit_round = primary_round.saturating_sub(HEADER_AGE_LIMIT);
-        ensure!(
-            limit_round <= header.round(),
-            DagError::TooOld(header.digest().into(), header.round(), primary_round)
-        );
-
-        // Drop old entries from parent_digests.
-        while let Some(((round, _digest), _authority)) = parent_digests.first_key_value() {
-            // Minimum header round is limit_round, so minimum parent round is limit_round - 1.
-            if *round < limit_round.saturating_sub(1) {
-                parent_digests.pop_first();
-            } else {
-                break;
-            }
-        }
-
-        // Filter out digests that are already requested from other header proposers.
-        digests.retain(|digest| match parent_digests.entry((header.round() - 1, *digest)) {
-            Entry::Occupied(_) => false,
-            Entry::Vacant(v) => {
-                v.insert(header.author());
-                true
-            }
->>>>>>> cada9194
         });
     }
 }