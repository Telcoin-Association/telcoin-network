//! Handle specific request types received from the network.

use super::{
    message::{ConsensusResult, MissingCertificatesRequest},
    PrimaryResponse,
};
use crate::{
    error::{CertManagerError, PrimaryNetworkError, PrimaryNetworkResult},
    network::message::PrimaryGossip,
    state_sync::{CertificateCollector, StateSynchronizer},
    ConsensusBus, NodeMode,
};
use parking_lot::Mutex;
use std::{
    collections::{BTreeMap, BTreeSet, HashMap},
    sync::Arc,
    time::Duration,
};
use tn_config::ConsensusConfig;
use tn_network_libp2p::GossipMessage;
use tn_storage::{tables::ConsensusBlocks, ConsensusStore, EpochStore, VoteDigestStore};
use tn_types::{
    ensure,
    error::{CertificateError, HeaderError, HeaderResult},
    now, to_intent_message, try_decode, AuthorityIdentifier, BlockHash, BlsPublicKey, Certificate,
    CertificateDigest, ConsensusHeader, Database, Epoch, EpochCertificate, EpochRecord, Hash as _,
    Header, ProtocolSignature, Round, SignatureVerificationState, TnSender as _, Vote,
};
use tokio::sync::oneshot;
use tracing::{debug, error, warn};

/// The type that handles requests from peers.
#[derive(Clone)]
pub(crate) struct RequestHandler<DB> {
    /// Consensus config with access to database.
    consensus_config: ConsensusConfig<DB>,
    /// Inner-processs channel bus.
    consensus_bus: ConsensusBus,
    /// Synchronize state between peers.
    state_sync: StateSynchronizer<DB>,
    /// The digests of parents that are currently being requested from peers.
    ///
    /// Missing parents are requested from peers. This is a local map to track in-flight requests
    /// for missing parents. The values are associated with the first authority that proposed a
    /// header with these parents. The node keeps track of requested Certificates to prevent
    /// unsolicited certificate attacks.
    requested_parents: Arc<Mutex<BTreeMap<(Round, CertificateDigest), AuthorityIdentifier>>>,
    /// Track consensus headers until we hit a simple quorum then send on.
    consensus_certs: Arc<Mutex<HashMap<BlockHash, u32>>>,
}

impl<DB> RequestHandler<DB>
where
    DB: Database,
{
    /// Create a new instance of Self.
    pub(crate) fn new(
        consensus_config: ConsensusConfig<DB>,
        consensus_bus: ConsensusBus,
        state_sync: StateSynchronizer<DB>,
    ) -> Self {
        Self {
            consensus_config,
            consensus_bus,
            state_sync,
            requested_parents: Default::default(),
            consensus_certs: Default::default(),
        }
    }

    /// Process gossip from the committee.
    ///
    /// Peers gossip the CertificateDigest so peers can request the Certificate. This waits until
    /// the certificate can be retrieved and timesout after some time. It's important to give up
    /// after enough time to limit the DoS attack surface. Peers who timeout must lose reputation.
    pub(super) async fn process_gossip(&self, msg: &GossipMessage) -> PrimaryNetworkResult<()> {
        // deconstruct message
        let GossipMessage { data, topic, .. } = msg;

        // gossip is uncompressed
        let gossip = try_decode(data)?;

        match gossip {
            PrimaryGossip::Certificate(cert) => {
                ensure!(
                    topic.to_string().eq(&tn_config::LibP2pConfig::primary_topic()),
                    PrimaryNetworkError::InvalidTopic
                );
                // process certificate
                let unverified_cert = cert.validate_received().map_err(CertManagerError::from)?;
                self.state_sync.process_peer_certificate(unverified_cert).await?;
            }
<<<<<<< HEAD
            PrimaryGossip::Consenus(result) => {
=======
            PrimaryGossip::Consensus(result) => {
>>>>>>> 3385b7cf
                ensure!(
                    topic.to_string().eq(&tn_config::LibP2pConfig::consensus_output_topic()),
                    PrimaryNetworkError::InvalidTopic
                );
<<<<<<< HEAD
                let ConsensusResult { epoch, number, hash, validator: key, signature } = *result;
                let (old_number, old_hash) =
                    *self.consensus_bus.last_published_consensus_num_hash().borrow();
                if hash == old_hash || old_number >= number {
                    return Ok(()); // We have already dealt with this hash.
=======
                // We want to confirm all the data (including but not limited to the consensus
                // header hash) against the signature.
                // Used to track signature counts as well to avoid any mismatched data errors.
                let consensus_result_hash = result.digest();
                let ConsensusResult { epoch, round, number, hash, validator: key, signature } =
                    *result;
                let (old_number, old_hash) =
                    *self.consensus_bus.last_published_consensus_num_hash().borrow();
                if hash == old_hash || old_number >= number {
                    // We have already dealt with this hash or we are past this output.
                    return Ok(());
>>>>>>> 3385b7cf
                }
                if let Some(committee) =
                    self.consensus_config.node_storage().get_committee_keys(epoch)
                {
                    // If we do not have the committee to verify this message then just ignore for
                    // now. Another one will be along soon and we should be
                    // syncing epochs in the background.
                    ensure!(
                        committee.contains(&key),
                        PrimaryNetworkError::PeerNotInCommittee(Box::new(key))
                    );
                    ensure!(
<<<<<<< HEAD
                        signature.verify_secure(&to_intent_message(hash), &key),
=======
                        signature.verify_secure(&to_intent_message(consensus_result_hash), &key),
>>>>>>> 3385b7cf
                        PrimaryNetworkError::UnknownConsensusHeaderCert(hash)
                    );
                    // Once we have seen 1/3 + 1 committe members have signed this it should be
                    // valid.
                    let enough_sigs = (committee.len() / 3) + 1;
                    let mut consensus_certs = self.consensus_certs.lock();
<<<<<<< HEAD
                    let sigs = consensus_certs.get(&hash).copied();
=======
                    let sigs = consensus_certs.get(&consensus_result_hash).copied();
>>>>>>> 3385b7cf
                    if let Some(sigs) = sigs {
                        if (sigs + 1) as usize >= enough_sigs {
                            // Last consensus block we have executed, us this to determine if we are
                            // too far behind.
<<<<<<< HEAD
                            let (exec_number, exec_epoch) = self
                                .consensus_config
                                .node_storage()
                                .last_record::<ConsensusBlocks>()
                                .map(|(n, h)| (n, h.sub_dag.leader_epoch()))
                                .unwrap_or((0, 0));
                            // Use GC depth to estimate how many blocks we can be behind (roughly
                            // one block every two rounds).
                            let allowed_behind =
                                (self.consensus_config.parameters().gc_depth / 2) - 2;
                            if matches!(
                                *self.consensus_bus.node_mode().borrow(),
                                NodeMode::CvvActive
                            ) && ((exec_number + allowed_behind as u64) < number
                                || (epoch > exec_epoch && exec_number + 1 < number))
                            {
=======
                            let (exec_number, exec_epoch, exec_round) = self
                                .consensus_config
                                .node_storage()
                                .last_record::<ConsensusBlocks>()
                                .map(|(n, h)| {
                                    (n, h.sub_dag.leader_epoch(), h.sub_dag.leader_round())
                                })
                                .unwrap_or((0, 0, 0));
                            // Use GC depth to estimate how many blocks we can be behind (roughly
                            // one block every two rounds).
                            let gc_depth = self.consensus_config.parameters().gc_depth;
                            let active_cvv = matches!(
                                *self.consensus_bus.node_mode().borrow(),
                                NodeMode::CvvActive
                            );
                            // is our round outside the GC window
                            // Will be false when not the same epoch (can't compare rounds) but
                            // epoch_behind will work in that case.
                            let outside_gc_window =
                                epoch == exec_epoch && (exec_round + gc_depth) < round;
                            // are we on older epoch?
                            // note, we need to make wure we are not at the epoch boundary otherwise
                            // we can get false positives
                            let epoch_behind = epoch > exec_epoch && exec_number + 1 < number;
                            // check if this node is inactive cvv and should be inactive (it is not
                            // caught up enough to be a CVV)
                            if active_cvv && (outside_gc_window || epoch_behind) {
>>>>>>> 3385b7cf
                                // We seem to be too far behind to be an active CVV, try to go
                                // inactive to catch up.
                                let _ = self.consensus_bus.node_mode().send(NodeMode::CvvInactive);
                                self.consensus_config.shutdown().notify();
                                consensus_certs.clear();
                                return Ok(());
                            }
                            // Make sure we don't get old gossip and go backwards.
<<<<<<< HEAD
                            if number > old_number {
                                // Only send this when we are sure it is valid.
                                // Receivers will count on this being verified.
                                let _ = self
                                    .consensus_bus
                                    .last_published_consensus_num_hash()
                                    .send((number, hash));
                            }
                            consensus_certs.clear();
                        } else {
                            consensus_certs.insert(hash, sigs + 1);
                        }
                    } else {
                        consensus_certs.insert(hash, 1);
=======
                            // number has to be greater than old_number due to an early check so
                            // this is safe Only send this when we are
                            // sure it is valid. Receivers will count on
                            // this being verified.
                            let _ = self
                                .consensus_bus
                                .last_published_consensus_num_hash()
                                .send((number, hash));
                            consensus_certs.clear();
                        } else {
                            consensus_certs.insert(consensus_result_hash, sigs + 1);
                        }
                    } else {
                        consensus_certs.insert(consensus_result_hash, 1);
>>>>>>> 3385b7cf
                    }
                } else {
                    let latest_missing = *self.consensus_bus.requested_missing_epoch().borrow();
                    if epoch > latest_missing {
                        // Not sure we can sanity check this epoch.  However if it is bogus the code
                        // to handle it should be fine and will reset requested_missing_epoch to
                        // sanity.
                        let _ = self.consensus_bus.requested_missing_epoch().send(epoch);
                    }
                }
            }
            PrimaryGossip::EpochVote(vote) => {
                ensure!(
                    topic.to_string().eq(&tn_config::LibP2pConfig::epoch_vote_topic()),
                    PrimaryNetworkError::InvalidTopic
                );
                let (tx, rx) = oneshot::channel();
                let _ = self.consensus_bus.new_epoch_votes().send((*vote, tx)).await;
                match rx.await {
                    // Propogate any errors so the peer can be punished.
                    Ok(res) => res?,
                    // Don't punish the peer for an internal channel issue...
                    Err(e) => error!(target: "primary", "error waiting on epoch vote result: {e}"),
                }
            }
        }

        Ok(())
    }

    /// Evaluate request to possibly issue a vote in support of peer's header.
    pub(crate) async fn vote(
        &self,
        peer: BlsPublicKey,
        header: Header,
        parents: Vec<Certificate>,
    ) -> PrimaryNetworkResult<PrimaryResponse> {
        // current committee
        let committee = self.consensus_config.committee();

        // validate header
        header.validate(committee)?;

        // validate parents
        let num_parents = parents.len();
        ensure!(
            num_parents <= committee.size(),
            HeaderError::TooManyParents(num_parents, committee.size()).into()
        );
        self.consensus_bus
            .primary_metrics()
            .node_metrics
            .certificates_in_votes
            .inc_by(num_parents as u64);

        let committee_peer = header.author.clone();
        ensure!(
            self.consensus_config.in_committee(&committee_peer),
            HeaderError::UnknownNetworkKey(Box::new(peer)).into()
        );
        let auth_id: AuthorityIdentifier = peer.into();
        if let Some(auth) = self.consensus_config.committee().authority(&committee_peer) {
            // We err on the side of caution here, if auths peer id is not known fail but we
            // should know it (got a vote request from them).
            ensure!(auth_id == auth.id(), HeaderError::PeerNotAuthor.into());
        } else {
            // The committee check above passed so this should not happen, but just in case.
            return Err(HeaderError::UnknownNetworkKey(Box::new(peer)).into());
        }

        // if peer is ahead, wait for execution to catch up
        // NOTE: this doesn't hurt since this node shouldn't vote until execution is caught up
        // ensure execution results match if this succeeds.
        if self.consensus_bus.wait_for_execution(header.latest_execution_block).await.is_err() {
            error!(
                target: "primary",
                peer_hash = ?header.latest_execution_block,
                expected = ?self.consensus_bus.recent_blocks().borrow().latest_block(),
                "unexpected execution result received"
            );
            return Err(HeaderError::UnknownExecutionResult(header.latest_execution_block).into());
        }
        debug!(target: "primary", ?header, round = header.round(), "Processing vote request from peer");

        // certifier optimistically sends header without parents
        // however, peers may request missing certificates from the a proposer
        // when this happens, the proposer sends a new vote request with the missing parents
        // requested by this peer
        //
        // NOTE: this is a latency optimization and is not required for liveness
        if parents.is_empty() {
            // check if any parents missing
            let missing_parents = self.check_for_missing_parents(&header).await?;
            if !missing_parents.is_empty() {
                // return request for missing parents
                debug!(
                    "Received vote request for {:?} with unknown parents {:?}",
                    header, missing_parents
                );
                return Ok(PrimaryResponse::MissingParents(missing_parents));
            }
        } else {
            // validate parent signatures are present and set verification state to unverified
            let verified = parents
                .into_iter()
                .map(|mut cert| {
                    let sig =
                        cert.aggregated_signature().ok_or(HeaderError::ParentMissingSignature)?;
                    cert.set_signature_verification_state(SignatureVerificationState::Unverified(
                        sig,
                    ));
                    Ok(cert)
                })
                .collect::<HeaderResult<Vec<Certificate>>>()?;

            // try to accept parent certificates
            self.try_accept_unknown_certs(&header, verified).await?;
        }

        // Confirm all parents are accepted. If any are missing, this call will wait until they are
        // stored in the db. Eventually, this method will timeout or get cancelled for certificates
        // that never arrive.
        //
        // NOTE: this check is necessary for correctness.
        let parents = self.state_sync.notify_read_parent_certificates(&header).await?;

        // Verify parent certs. Ensure the parents:
        // - are from the previous round
        // - created before the header
        // - are from unique authorities
        // - form a quorum through staked weight
        let mut parent_authorities = BTreeSet::new();
        let mut stake = 0;
        for parent in parents.iter() {
            ensure!(parent.round() + 1 == header.round(), HeaderError::InvalidParentRound.into());

            // @Steve - can you double check me here?
            //
            // confirm header created_at must always be larger than parent
            //
            // this deviates from original:
            // header.created_at() >= parent.header().created_at(),
            // Old logic was >= - but this seems wrong
            // - note: this is always in secs, so this would prevent sub-sec block production which
            //   is a goal
            ensure!(
                header.created_at() >= parent.header().created_at(),
                HeaderError::InvalidParentTimestamp {
                    header: *header.created_at(),
                    parent: *parent.header.created_at()
                }
                .into()
            );

            ensure!(
                parent_authorities.insert(parent.header().author()),
                HeaderError::DuplicateParents.into()
            );

            stake += committee.voting_power_by_id(parent.origin());
        }

        // verify aggregate signatures form quorum
        let threshold = committee.quorum_threshold();
        ensure!(
            stake >= threshold,
            CertManagerError::from(CertificateError::Inquorate { stake, threshold }).into()
        );

        // parents valid - now verify batches
        // NOTE: this blocks until batches become available
        self.state_sync.sync_header_batches(&header, false, 0).await?;

        // verify header was created in the past
        let now = now();
        if &now < header.created_at() {
            // wait if the difference is small enough
            if *header.created_at() - now
                <= self
                    .consensus_config
                    .network_config()
                    .sync_config()
                    .max_header_time_drift_tolerance
            {
                tokio::time::sleep(Duration::from_secs(*header.created_at() - now)).await;
            } else {
                // created_at is too far in the future
                warn!(
                    "Rejected header {:?} due to timestamp {} newer than {now}",
                    header,
                    *header.created_at()
                );

                return Err(HeaderError::InvalidTimestamp {
                    created: *header.created_at(),
                    received: now,
                }
                .into());
            }
        }

        // Check if node should vote for this header:
        // 1. when there is no existing vote for this public key for the epoch/round
        // 2. when there is a vote for this public key & epoch/round, and the vote is the same
        //
        // The only time the node shouldn't vote is:
        // - there is a digest for the public key for this epoch/round and it does not match the
        //   vote digest
        // - if this header is older than the previously voted on header matching the epoch/round
        //
        // check storage for a previous vote
        //
        // if a vote already exists for this author:
        // - ensure correct epoch
        // - ensure previous vote is older than current header round
        // - check if digests match to avoid voting twice for header in the same round
        let previous_vote = self
            .consensus_config
            .node_storage()
            .read_vote_info(header.author())
            .map_err(HeaderError::Storage)?;
        if let Some(vote_info) = previous_vote {
            ensure!(
                header.epoch() == vote_info.epoch(),
                HeaderError::InvalidEpoch { theirs: header.epoch(), ours: vote_info.epoch() }
                    .into()
            );
            ensure!(
                header.round() >= vote_info.round(),
                HeaderError::AlreadyVotedForLaterRound {
                    theirs: header.round(),
                    ours: vote_info.round()
                }
                .into()
            );
            if header.round() == vote_info.round() {
                // Make sure we don't vote twice for the same authority in the same epoch/round.
                let vote = Vote::new(
                    &header,
                    self.consensus_config.authority_id().expect("only validators can vote"),
                    self.consensus_config.key_config(),
                )
                .await;
                if vote.digest() != vote_info.vote_digest() {
                    warn!(
                        "Authority {} submitted different header {:?} for voting",
                        header.author(),
                        header,
                    );

                    // metrics
                    self.consensus_bus
                        .primary_metrics()
                        .node_metrics
                        .votes_dropped_equivocation_protection
                        .inc();

                    return Err(HeaderError::AlreadyVoted(header.digest(), header.round()).into());
                }

                debug!("Resending vote {vote:?} for {} at round {}", header, header.round());
                return Ok(PrimaryResponse::Vote(vote));
            }
        }

        // this node hasn't voted yet
        let vote = Vote::new(
            &header,
            self.consensus_config.authority_id().expect("only validators can vote"),
            self.consensus_config.key_config(),
        )
        .await;

        debug!(target: "primary", "Created vote {vote:?} for {} at round {}", header, header.round());

        // Update the vote digest store with the vote we just sent.
        self.consensus_config.node_storage().write_vote(&vote)?;

        Ok(PrimaryResponse::Vote(vote))
    }

    /// Helper method to retrieve parents for header.
    ///
    /// Certificates are considered "known" if they are in local storage, pending, or already
    /// requested from a peer.
    async fn check_for_missing_parents(
        &self,
        header: &Header,
    ) -> HeaderResult<Vec<CertificateDigest>> {
        // identify parents that are neither in storage nor pending
        let mut unknown_certs = self.state_sync.identify_unkown_parents(header).await?;

        // ensure header is not too old
        let limit = self.consensus_bus.primary_round_updates().borrow().saturating_sub(
            self.consensus_config.network_config().sync_config().max_proposed_header_age_limit,
        );
        ensure!(
            limit <= header.round(),
            HeaderError::TooOld {
                digest: header.digest(),
                header_round: header.round(),
                max_round: limit,
            }
        );

        // lock to ensure consistency between limit_round and where parent_digests are gc'ed
        let mut current_requests = self.requested_parents.lock();

        // remove entries that are past the limit
        //
        // NOTE: the minimum parent round is the limit - 1
        while let Some(((round, _), _)) = current_requests.first_key_value() {
            if round < &limit.saturating_sub(1) {
                current_requests.pop_first();
            } else {
                break;
            }
        }

        // filter out parents that were already requested and new ones
        unknown_certs.retain(|digest| {
            let key = (header.round() - 1, *digest);
            if let std::collections::btree_map::Entry::Vacant(e) = current_requests.entry(key) {
                e.insert(header.author().clone());
                true
            } else {
                false
            }
        });

        Ok(unknown_certs)
    }

    /// Try to accept parents included with peer's request for vote.
    ///
    /// Parents are expected with a vote request after this node rejects a proposed header due to
    /// missing parents. The certificates are only processed if this node has requested them.
    async fn try_accept_unknown_certs(
        &self,
        header: &Header,
        mut parents: Vec<Certificate>,
    ) -> PrimaryNetworkResult<()> {
        // sanitize request
        {
            let requested_parents = self.requested_parents.lock();
            parents.retain(|cert| {
                let req = (cert.round(), cert.digest());
                if let Some(authority) = requested_parents.get(&req) {
                    authority == header.author()
                } else {
                    false
                }
            });
        }

        // try to accept
        for parent in parents {
            self.state_sync.process_peer_certificate(parent).await?;
        }

        Ok(())
    }

    /// Process a request from a peer for missing certificates.
    ///
    /// This method efficiently retrieves certificates that the requesting peer is missing while
    /// protecting against malicious requests through:
    /// - limiting total processing time
    /// - processing certificates in chunks
    /// - validating request parameters
    pub(crate) async fn retrieve_missing_certs(
        &self,
        request: MissingCertificatesRequest,
    ) -> PrimaryNetworkResult<PrimaryResponse> {
        // validates request is within limits
        let mut collector = CertificateCollector::new(request, self.consensus_config.clone())?;

        // Create a time-bounded iter for collecting certificates
        let mut missing = Vec::new();

        // Collect certificates from the stream
        for cert in collector.by_ref() {
            missing.push(cert?);

            // yield occassionally to allow the request handler shutdown during network timeout
            if missing.len() % 10 == 0 {
                tokio::task::yield_now().await;
            }
        }

        debug!(
            target: "cert-collector",
            "Collected {} certificates in {}ms",
            missing.len(),
            collector.start_time().elapsed().as_millis(),
        );

        Ok(PrimaryResponse::RequestedCertificates(missing))
    }

    /// Retrieve a consensus header from local storage.
    pub(super) async fn retrieve_consensus_header(
        &self,
        number: Option<u64>,
        hash: Option<BlockHash>,
    ) -> PrimaryNetworkResult<PrimaryResponse> {
        let header = match (number, hash) {
            (_, Some(hash)) => self.get_header_by_hash(hash)?,
            (Some(number), _) => self.get_header_by_number(number)?,
            (None, None) => self.get_latest_output()?,
        };

        Ok(PrimaryResponse::ConsensusHeader(Arc::new(header)))
    }

    /// Retrieve an epoch record from local storage.
    pub(super) async fn retrieve_epoch_record(
        &self,
        epoch: Option<Epoch>,
        hash: Option<BlockHash>,
    ) -> PrimaryNetworkResult<PrimaryResponse> {
        let (record, certificate) = match (epoch, hash) {
            (_, Some(hash)) => self.get_epoch_by_hash(hash).await?,
            (Some(epoch), _) => self.get_epoch_by_number(epoch).await?,
            (None, None) => return Err(PrimaryNetworkError::InvalidEpochRequest),
        };

        Ok(PrimaryResponse::EpochRecord { record, certificate })
    }

    /// Retrieve the consensus header by number.
    fn get_header_by_number(&self, number: u64) -> PrimaryNetworkResult<ConsensusHeader> {
        match self.consensus_config.node_storage().get_consensus_by_number(number) {
            Some(header) => Ok(header),
            None => Err(PrimaryNetworkError::UnknownConsensusHeaderNumber(number)),
        }
    }

    /// Retrieve the consensus header by hash
    fn get_header_by_hash(&self, hash: BlockHash) -> PrimaryNetworkResult<ConsensusHeader> {
        match self.consensus_config.node_storage().get_consensus_by_hash(hash) {
            Some(header) => Ok(header),
            None => Err(PrimaryNetworkError::UnknownConsensusHeaderDigest(hash)),
        }
    }

    /// Retrieve the last record in consensus blocks table.
    fn get_latest_output(&self) -> PrimaryNetworkResult<ConsensusHeader> {
        self.consensus_config
            .node_storage()
            .last_record::<ConsensusBlocks>()
            .map(|(_, header)| header)
            .ok_or(PrimaryNetworkError::InvalidRequest("Consensus headers unavailable".to_string()))
    }

    /// Retrieve the consensus header by number.
    async fn get_epoch_by_number(
        &self,
        epoch: Epoch,
    ) -> PrimaryNetworkResult<(EpochRecord, EpochCertificate)> {
        match self.consensus_config.node_storage().get_epoch_by_number(epoch) {
            Some((record, Some(cert))) => Ok((record, cert)),
            Some((_record, None)) => {
                // If we have the record but not the cert then wait a beat for it to show up.
                for _ in 0..5 {
                    tokio::time::sleep(Duration::from_millis(300)).await;
                    if let Some((record, Some(cert))) =
                        self.consensus_config.node_storage().get_epoch_by_number(epoch)
                    {
                        return Ok((record, cert));
                    }
                }
                Err(PrimaryNetworkError::UnavailableEpoch(epoch))
            }
            None => Err(PrimaryNetworkError::UnavailableEpoch(epoch)),
        }
    }

    /// Retrieve the consensus header by hash
    async fn get_epoch_by_hash(
        &self,
        hash: BlockHash,
    ) -> PrimaryNetworkResult<(EpochRecord, EpochCertificate)> {
        match self.consensus_config.node_storage().get_epoch_by_hash(hash) {
            Some((record, Some(cert))) => Ok((record, cert)),
            Some((_record, None)) => {
                // If we have the record but not the cert then wait a beat for it to show up.
                for _ in 0..5 {
                    tokio::time::sleep(Duration::from_millis(300)).await;
                    if let Some((record, Some(cert))) =
                        self.consensus_config.node_storage().get_epoch_by_hash(hash)
                    {
                        return Ok((record, cert));
                    }
                }
                Err(PrimaryNetworkError::UnavailableEpochDigest(hash))
            }
            None => Err(PrimaryNetworkError::UnavailableEpochDigest(hash)),
        }
    }
}<|MERGE_RESOLUTION|>--- conflicted
+++ resolved
@@ -90,22 +90,11 @@
                 let unverified_cert = cert.validate_received().map_err(CertManagerError::from)?;
                 self.state_sync.process_peer_certificate(unverified_cert).await?;
             }
-<<<<<<< HEAD
-            PrimaryGossip::Consenus(result) => {
-=======
             PrimaryGossip::Consensus(result) => {
->>>>>>> 3385b7cf
                 ensure!(
                     topic.to_string().eq(&tn_config::LibP2pConfig::consensus_output_topic()),
                     PrimaryNetworkError::InvalidTopic
                 );
-<<<<<<< HEAD
-                let ConsensusResult { epoch, number, hash, validator: key, signature } = *result;
-                let (old_number, old_hash) =
-                    *self.consensus_bus.last_published_consensus_num_hash().borrow();
-                if hash == old_hash || old_number >= number {
-                    return Ok(()); // We have already dealt with this hash.
-=======
                 // We want to confirm all the data (including but not limited to the consensus
                 // header hash) against the signature.
                 // Used to track signature counts as well to avoid any mismatched data errors.
@@ -117,7 +106,6 @@
                 if hash == old_hash || old_number >= number {
                     // We have already dealt with this hash or we are past this output.
                     return Ok(());
->>>>>>> 3385b7cf
                 }
                 if let Some(committee) =
                     self.consensus_config.node_storage().get_committee_keys(epoch)
@@ -130,44 +118,18 @@
                         PrimaryNetworkError::PeerNotInCommittee(Box::new(key))
                     );
                     ensure!(
-<<<<<<< HEAD
-                        signature.verify_secure(&to_intent_message(hash), &key),
-=======
                         signature.verify_secure(&to_intent_message(consensus_result_hash), &key),
->>>>>>> 3385b7cf
                         PrimaryNetworkError::UnknownConsensusHeaderCert(hash)
                     );
                     // Once we have seen 1/3 + 1 committe members have signed this it should be
                     // valid.
                     let enough_sigs = (committee.len() / 3) + 1;
                     let mut consensus_certs = self.consensus_certs.lock();
-<<<<<<< HEAD
-                    let sigs = consensus_certs.get(&hash).copied();
-=======
                     let sigs = consensus_certs.get(&consensus_result_hash).copied();
->>>>>>> 3385b7cf
                     if let Some(sigs) = sigs {
                         if (sigs + 1) as usize >= enough_sigs {
                             // Last consensus block we have executed, us this to determine if we are
                             // too far behind.
-<<<<<<< HEAD
-                            let (exec_number, exec_epoch) = self
-                                .consensus_config
-                                .node_storage()
-                                .last_record::<ConsensusBlocks>()
-                                .map(|(n, h)| (n, h.sub_dag.leader_epoch()))
-                                .unwrap_or((0, 0));
-                            // Use GC depth to estimate how many blocks we can be behind (roughly
-                            // one block every two rounds).
-                            let allowed_behind =
-                                (self.consensus_config.parameters().gc_depth / 2) - 2;
-                            if matches!(
-                                *self.consensus_bus.node_mode().borrow(),
-                                NodeMode::CvvActive
-                            ) && ((exec_number + allowed_behind as u64) < number
-                                || (epoch > exec_epoch && exec_number + 1 < number))
-                            {
-=======
                             let (exec_number, exec_epoch, exec_round) = self
                                 .consensus_config
                                 .node_storage()
@@ -195,7 +157,6 @@
                             // check if this node is inactive cvv and should be inactive (it is not
                             // caught up enough to be a CVV)
                             if active_cvv && (outside_gc_window || epoch_behind) {
->>>>>>> 3385b7cf
                                 // We seem to be too far behind to be an active CVV, try to go
                                 // inactive to catch up.
                                 let _ = self.consensus_bus.node_mode().send(NodeMode::CvvInactive);
@@ -204,22 +165,6 @@
                                 return Ok(());
                             }
                             // Make sure we don't get old gossip and go backwards.
-<<<<<<< HEAD
-                            if number > old_number {
-                                // Only send this when we are sure it is valid.
-                                // Receivers will count on this being verified.
-                                let _ = self
-                                    .consensus_bus
-                                    .last_published_consensus_num_hash()
-                                    .send((number, hash));
-                            }
-                            consensus_certs.clear();
-                        } else {
-                            consensus_certs.insert(hash, sigs + 1);
-                        }
-                    } else {
-                        consensus_certs.insert(hash, 1);
-=======
                             // number has to be greater than old_number due to an early check so
                             // this is safe Only send this when we are
                             // sure it is valid. Receivers will count on
@@ -234,7 +179,6 @@
                         }
                     } else {
                         consensus_certs.insert(consensus_result_hash, 1);
->>>>>>> 3385b7cf
                     }
                 } else {
                     let latest_missing = *self.consensus_bus.requested_missing_epoch().borrow();
