--- conflicted
+++ resolved
@@ -79,11 +79,7 @@
     }
 
     /// Detect if we are too far behind the given epoch, round and switch to CVV inactive if we are
-<<<<<<< HEAD
-    /// active. This will put us in a "catch up" mode until we have caught up enogh to rejoin
-=======
     /// active. This will put us in a "catch up" mode until we have caught up enough to rejoin
->>>>>>> 55447ccb
     /// consensus.
     async fn behind_consensus(&self, epoch: Epoch, round: Round, number: Option<u64>) -> bool {
         // Last consensus block we have executed, us this to determine if we are
@@ -106,11 +102,7 @@
         // epoch_behind will work in that case.
         let outside_gc_window = epoch == exec_epoch && (exec_round + gc_depth) < round;
         // are we on older epoch?
-<<<<<<< HEAD
-        // note, we need to make wure we are not at the epoch boundary otherwise
-=======
         // note, we need to make sure we are not at the epoch boundary otherwise
->>>>>>> 55447ccb
         // we can get false positives
         let epoch_behind = if let Some(number) = number {
             epoch > exec_epoch && exec_number + 1 < number
@@ -172,11 +164,7 @@
                     match unverified_cert.verify_cert(&committee) {
                         Ok(cert) => {
                             if self.behind_consensus(epoch, cert.header().round, None).await {
-<<<<<<< HEAD
-                                warn!(target: "primary", "certificate indicates we are behind, go to catchup mode!", );
-=======
                                 warn!(target: "primary", "certificate indicates we are behind, go to catchup mode!");
->>>>>>> 55447ccb
                                 return Ok(());
                             }
                             self.state_sync.process_peer_certificate(cert).await?;
@@ -184,21 +172,12 @@
                         Err(e) => warn!(target: "primary", "Recieved invalid cert {e}"),
                     }
                 } else {
-<<<<<<< HEAD
-                    warn!(target: "primary", "failed to get committee for epoch {epoch}, ignoring certificate!", );
-                }
-                // If we can't find this cert's committee then it's bogus or we are should be
-                // catching up. Ignore for now.  If we go inactive that could open
-                // an attack surface since we can not verify the cert without the
-                // committee.
-=======
                     // If we can't find this cert's committee then it's bogus or we are
                     // catching up. Ignore for now otherwise if we go inactive that could open
                     // an attack surface since we can not verify the cert without the
                     // committee.
                     warn!(target: "primary", "failed to get committee for epoch {epoch}, ignoring certificate!", );
                 }
->>>>>>> 55447ccb
             }
             PrimaryGossip::Consensus(result) => {
                 ensure!(
