--- conflicted
+++ resolved
@@ -79,11 +79,7 @@
     }
 
     /// Detect if we are too far behind the given epoch, round and switch to CVV inactive if we are
-<<<<<<< HEAD
-    /// active. This will put us in a "catch up" mode until we have caught up enogh to rejoin
-=======
     /// active. This will put us in a "catch up" mode until we have caught up enough to rejoin
->>>>>>> 236a7fc6
     /// consensus.
     async fn behind_consensus(&self, epoch: Epoch, round: Round, number: Option<u64>) -> bool {
         // Last consensus block we have executed, us this to determine if we are
@@ -106,29 +102,16 @@
         // epoch_behind will work in that case.
         let outside_gc_window = epoch == exec_epoch && (exec_round + gc_depth) < round;
         // are we on older epoch?
-<<<<<<< HEAD
-        // note, we need to make wure we are not at the epoch boundary otherwise
-=======
         // note, we need to make sure we are not at the epoch boundary otherwise
->>>>>>> 236a7fc6
         // we can get false positives
         let epoch_behind = if let Some(number) = number {
             epoch > exec_epoch && exec_number + 1 < number
         } else if exec_epoch + 1 == epoch {
             // This check is a little hand-wavy, basically if we don't have the number (i.e.
-<<<<<<< HEAD
             // checking a cert) then we let the next epoch early rounds through. Having the
             // number is better.  Note we will seen 1/3 + 1 (min) certs to here.
             // Also, these checks for certs are probably not 100% needed anyway...
             round > gc_depth.max(6)
-=======
-            // checking a cert) then we let the next epoch early rounds through (this
-            // allows two attempts to commit a leader). Having the number is better,
-            // this could allow for a race but we only use signed (quorate) certs
-            // for this data so will not allow crafted attacks.
-            // Also, these checks for certs are probably not 100% needed anyway...
-            round > 4
->>>>>>> 236a7fc6
         } else {
             epoch > exec_epoch
         };
@@ -181,11 +164,7 @@
                     match unverified_cert.verify_cert(&committee) {
                         Ok(cert) => {
                             if self.behind_consensus(epoch, cert.header().round, None).await {
-<<<<<<< HEAD
-                                warn!(target: "primary", "certificate indicates we are behind, go to catchup mode!", );
-=======
                                 warn!(target: "primary", "certificate indicates we are behind, go to catchup mode!");
->>>>>>> 236a7fc6
                                 return Ok(());
                             }
                             self.state_sync.process_peer_certificate(cert).await?;
@@ -193,21 +172,12 @@
                         Err(e) => warn!(target: "primary", "Recieved invalid cert {e}"),
                     }
                 } else {
-<<<<<<< HEAD
-                    warn!(target: "primary", "failed to get committee for epoch {epoch}, ignoring certificate!", );
-                }
-                // If we can't find this cert's committee then it's bogus or we are should be
-                // catching up. Ignore for now.  If we go inactive that could open
-                // an attack surface since we can not verify the cert without the
-                // committee.
-=======
                     // If we can't find this cert's committee then it's bogus or we are
                     // catching up. Ignore for now otherwise if we go inactive that could open
                     // an attack surface since we can not verify the cert without the
                     // committee.
                     warn!(target: "primary", "failed to get committee for epoch {epoch}, ignoring certificate!", );
                 }
->>>>>>> 236a7fc6
             }
             PrimaryGossip::Consensus(result) => {
                 ensure!(
