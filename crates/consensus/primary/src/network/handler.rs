--- conflicted
+++ resolved
@@ -67,15 +67,7 @@
     /// Peers gossip the CertificateDigest so peers can request the Certificate. This waits until
     /// the certificate can be retrieved and timesout after some time. It's important to give up
     /// after enough time to limit the DoS attack surface. Peers who timeout must lose reputation.
-<<<<<<< HEAD
-    pub(super) async fn process_gossip(
-        &self,
-        msg: &GossipMessage,
-        _source: BlsPublicKey,
-    ) -> PrimaryNetworkResult<()> {
-=======
     pub(super) async fn process_gossip(&self, msg: &GossipMessage) -> PrimaryNetworkResult<()> {
->>>>>>> 0365c507
         // deconstruct message
         let GossipMessage { data, topic, .. } = msg;
 
@@ -92,12 +84,15 @@
                 let unverified_cert = cert.validate_received().map_err(CertManagerError::from)?;
                 self.state_sync.process_peer_certificate(unverified_cert).await?;
             }
-<<<<<<< HEAD
             PrimaryGossip::Consenus(number, hash, key, signature) => {
                 // XXXX need to get committee correctly?  If we are behind then may not have the
                 // current committee. This may be intractable until EpochRecords are
                 // caught up. XXXX- don't subscribe to gossip until we have caught
                 // up EpochRecords in general. Or NOT
+                ensure!(
+                    topic.to_string().eq(&tn_config::LibP2pConfig::primary_topic()),
+                    PrimaryNetworkError::InvalidTopic
+                );
                 ensure!(
                     self.consensus_config.committee().authority_by_key(&key).is_some(),
                     PrimaryNetworkError::PeerNotInCommittee(Box::new(key))
@@ -107,15 +102,6 @@
                     PrimaryNetworkError::UnknownConsensusHeaderCert(hash)
                 );
                 // XXXX- need to have 1/3+1 certs before we can assume this is not malicious.
-=======
-            PrimaryGossip::Consensus(number, hash) => {
-                ensure!(
-                    topic.to_string().eq(&tn_config::LibP2pConfig::primary_topic()),
-                    PrimaryNetworkError::InvalidTopic
-                );
-                // We must be in the committee to get here.
-                // More stringent checks are coming to this soon as well.
->>>>>>> 0365c507
                 let (old_number, _old_hash) =
                     *self.consensus_bus.last_published_consensus_num_hash().borrow();
                 // Make sure we don't get old gossip and go backwards.
@@ -126,10 +112,6 @@
                         self.consensus_bus.last_published_consensus_num_hash().send((number, hash));
                 }
             }
-<<<<<<< HEAD
-            PrimaryGossip::EpochCertificate(cert) => {
-                let _ = self.consensus_bus.new_epoch_certificates().send(cert).await;
-=======
             PrimaryGossip::EpochVote(vote) => {
                 ensure!(
                     topic.to_string().eq(&tn_config::LibP2pConfig::epoch_vote_topic()),
@@ -143,7 +125,6 @@
                     // Don't punish the peer for an internal channel issue...
                     Err(e) => error!(target: "primary", "error waiting on epoch vote result: {e}"),
                 }
->>>>>>> 0365c507
             }
         }
 
