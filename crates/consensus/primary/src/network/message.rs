//! Messages exchanged between primaries.

use crate::error::{PrimaryNetworkError, PrimaryNetworkResult};
use roaring::RoaringBitmap;
use serde::{Deserialize, Serialize};
use std::{
    collections::{BTreeMap, BTreeSet},
    sync::Arc,
};
use tn_network_libp2p::{types::IntoRpcError, PeerExchangeMap, TNMessage};
use tn_types::{
    error::HeaderError, AuthorityIdentifier, BlockHash, BlsPublicKey, BlsSignature, Certificate,
    CertificateDigest, ConsensusHeader, Epoch, EpochCertificate, EpochRecord, EpochVote, Header,
<<<<<<< HEAD
    Round, Vote,
};

#[derive(Copy, Clone, Debug, PartialEq, Serialize, Deserialize)]
pub struct ConsensusResult {
    pub epoch: Epoch,
    pub number: u64,
    pub hash: BlockHash,
    pub validator: BlsPublicKey,
    pub signature: BlsSignature,
}

=======
    Round, Vote, B256,
};

/// Info that is published (via gossip) by validators once they reach consensus.
#[derive(Copy, Clone, Debug, PartialEq, Serialize, Deserialize, Default)]
pub struct ConsensusResult {
    // epoch for this result (i.e. the current epoch)
    pub epoch: Epoch,
    // reound for epoch that consensus was reached on
    pub round: Round,
    /// the consensus header block number
    pub number: u64,
    /// hash of the consensus header that was reached
    pub hash: BlockHash,
    /// the validator that produced this result
    pub validator: BlsPublicKey,
    /// the signature of the validator publishing this record
    /// see digest() below, this is a signature over the has of the epoch, round, number and hash
    /// fields
    pub signature: BlsSignature,
}

impl ConsensusResult {
    /// Return the digest of the data fields (epoch, round, number and hash).
    /// This will be the same for all validadors and is what signature signs
    /// (verifying all the data fields not just the hash).
    pub fn digest(&self) -> BlockHash {
        Self::digest_data(self.epoch, self.round, self.number, self.hash)
    }

    /// Return the digest of the data fields (epoch, round, number and hash).
    /// Used for generating the signature of the raw data.
    /// This will be the same for all validadors and is what signature signs
    /// (verifying all the data fields not just the hash).
    pub fn digest_data(epoch: Epoch, round: Round, number: u64, hash: BlockHash) -> BlockHash {
        let mut hasher = tn_types::DefaultHashFunction::new();
        hasher.update(&epoch.to_be_bytes());
        hasher.update(&round.to_be_bytes());
        hasher.update(&number.to_be_bytes());
        hasher.update(hash.as_ref());
        B256::from_slice(hasher.finalize().as_bytes())
    }
}

>>>>>>> 3385b7cf
/// Primary messages on the gossip network.
#[derive(Debug, PartialEq, Serialize, Deserialize)]
pub enum PrimaryGossip {
    /// A new certificate broadcast from peer.
    ///
    /// Certificates are small and okay to gossip uncompressed:
    /// - 3 signatures ~= 0.3kb
    /// - 99 signatures ~= 3.5kb
    ///
    /// NOTE: `snappy` is slightly larger than uncompressed.
    Certificate(Box<Certificate>),
    /// Consensus output reached- publish the consensus chain height and new block hash.
<<<<<<< HEAD
    Consenus(Box<ConsensusResult>),
=======
    Consensus(Box<ConsensusResult>),
>>>>>>> 3385b7cf
    /// Signed hash sent out by committee memebers at epoch start.
    EpochVote(Box<EpochVote>),
}

// impl TNMessage trait for types
impl TNMessage for PrimaryRequest {}
impl TNMessage for PrimaryResponse {}

/// Requests from Primary.
#[derive(Clone, Debug, PartialEq, Serialize, Deserialize)]
pub enum PrimaryRequest {
    /// Primary request for vote on new header.
    Vote {
        /// This primary's header for the round.
        header: Arc<Header>,
        /// Parent certificates provided by the requesting peer in case the primary's peer is
        /// missing them. The peer requires parent certs in order to vote.
        parents: Vec<Certificate>,
    },
    /// Request for missing certificates.
    MissingCertificates {
        /// Inner type with specific helper methods for requesting missing certificates.
        inner: MissingCertificatesRequest,
    },
    /// Request a consensus chain header with consensus output.
    ///
    /// If both number and hash are set they should match (no need to set them both).
    /// If neither number or hash are set then will return the latest consensus chain header.
    ConsensusHeader {
        /// Block number requesting if not None.
        number: Option<u64>,
        /// Block hash requesting if not None.
        hash: Option<BlockHash>,
    },
    /// Exchange peer information.
    ///
    /// This "request" is sent to peers when this node disconnects
    /// due to excess peers. The peer exchange is intended to support
    /// discovery.
    PeerExchange { peers: PeerExchangeMap },
    /// Request an ['EpochRecord'] with ['EpochCertificate'].
    ///
    /// If both number and hash are set they should match (no need to set them both).
    /// If neither number or hash are set then will return the latest epoch record the node has
    /// available.
    EpochRecord {
        /// Block number requesting if not None.
        epoch: Option<Epoch>,
        /// Block hash requesting if not None.
        hash: Option<BlockHash>,
    },
}

// unit test for this struct in primary::src::tests::network_tests::test_missing_certs_request
/// Used by the primary to fetch certificates from other primaries.
#[derive(Clone, Debug, Default, PartialEq, Eq, Serialize, Deserialize)]
pub struct MissingCertificatesRequest {
    /// The request is for certificates AFTER this round (non-inclusive). The boundary indicates
    /// the difference between the requestor's GC round and is the last round for which this peer
    /// has sufficient certificates.
    pub exclusive_lower_bound: Round,
    /// Rounds that should be skipped while processing this request (by authority). The rounds are
    /// serialized as [RoaringBitmap]s.
    pub skip_rounds: Vec<(AuthorityIdentifier, Vec<u8>)>,
    /// The maximum size of the uncompressed response message (in bytes). The caller shares this so
    /// the response doesn't get rejected by the request_response codec.
    pub max_response_size: usize,
}

impl MissingCertificatesRequest {
    /// Deserialize the [RoaringBitmap] representing the difference between the requesting peer's
    /// lower boundary and their GC round.
    pub(crate) fn get_bounds(
        &self,
    ) -> PrimaryNetworkResult<(Round, BTreeMap<AuthorityIdentifier, BTreeSet<Round>>)> {
        let skip_rounds: BTreeMap<AuthorityIdentifier, BTreeSet<Round>> = self
            .skip_rounds
            .iter()
            .map(|(k, serialized)| {
                let rounds = RoaringBitmap::deserialize_from(&serialized[..])?
                    .into_iter()
                    .map(|r| self.exclusive_lower_bound + r as Round)
                    .collect::<BTreeSet<Round>>();
                Ok((k.clone(), rounds))
            })
            .collect::<PrimaryNetworkResult<BTreeMap<_, _>>>()?;
        Ok((self.exclusive_lower_bound, skip_rounds))
    }

    /// Set the bounds for requesting missing certificates based on the current GC round.
    ///
    /// This method specifies which rounds should be skipped because they are already in storage.
    pub(crate) fn set_bounds(
        mut self,
        gc_round: Round,
        skip_rounds: BTreeMap<AuthorityIdentifier, BTreeSet<Round>>,
    ) -> PrimaryNetworkResult<Self> {
        self.exclusive_lower_bound = gc_round;
        self.skip_rounds = skip_rounds
            .into_iter()
            .map(|(k, rounds)| {
                let mut serialized = Vec::new();
                rounds
                    .into_iter()
                    .map(|v| v - gc_round)
                    .collect::<RoaringBitmap>()
                    .serialize_into(&mut serialized)?;

                Ok((k, serialized))
            })
            .collect::<PrimaryNetworkResult<Vec<_>>>()?;

        Ok(self)
    }

    /// Specify the maximum number of expected certificates in the peer's response.
    pub fn set_max_response_size(mut self, max_size: usize) -> Self {
        self.max_response_size = max_size;
        self
    }
}

impl From<PeerExchangeMap> for PrimaryRequest {
    fn from(value: PeerExchangeMap) -> Self {
        Self::PeerExchange { peers: value }
    }
}

//
//
//=== Response types
//
//

/// Response to primary requests.
#[derive(Clone, Debug, PartialEq, Serialize, Deserialize)]
pub enum PrimaryResponse {
    /// The peer's vote if the peer considered the proposed header valid.
    Vote(Vote),
    /// The requested certificates requested by a peer.
    RequestedCertificates(Vec<Certificate>),
    /// Missing certificates in order to vote.
    ///
    /// If the peer was unable to verify parents for a proposed header, they respond requesting
    /// the missing certificate by digest.
    MissingParents(Vec<CertificateDigest>),
    /// The requested consensus header.
    ConsensusHeader(Arc<ConsensusHeader>),
    /// The requested epoch record and certificate.
    EpochRecord { record: EpochRecord, certificate: EpochCertificate },
    /// Exchange peer information.
    PeerExchange { peers: PeerExchangeMap },
    /// RPC error while handling request.
    ///
    /// This is an application-layer error response.
    Error(PrimaryRPCError),
    /// RPC error while handling request.
    ///
    /// This is an application-layer error response.
    /// This error is likely to succeed in the future and can be retried.
    RecoverableError(PrimaryRPCError),
}

impl PrimaryResponse {
    /// Helper method if the response is an error.
    pub fn is_err(&self) -> bool {
        matches!(self, PrimaryResponse::Error(_))
    }
}

impl IntoRpcError<PrimaryNetworkError> for PrimaryResponse {
    fn into_error(error: PrimaryNetworkError) -> Self {
        match error {
            PrimaryNetworkError::InvalidHeader(HeaderError::InvalidEpoch { ours, theirs })
                if theirs == ours + 1 =>
            {
                // This is a common race condition on epoch restart so report as recoverable.
                Self::RecoverableError(PrimaryRPCError(error.to_string()))
            }
            PrimaryNetworkError::InvalidHeader(_)
            | PrimaryNetworkError::Decode(_)
            | PrimaryNetworkError::Certificate(_)
            | PrimaryNetworkError::StdIo(_)
            | PrimaryNetworkError::Storage(_)
            | PrimaryNetworkError::InvalidRequest(_)
            | PrimaryNetworkError::Internal(_)
            | PrimaryNetworkError::PeerNotInCommittee(_)
            | PrimaryNetworkError::UnavailableEpoch(_)
            | PrimaryNetworkError::UnavailableEpochDigest(_)
            | PrimaryNetworkError::InvalidTopic
            | PrimaryNetworkError::UnknownConsensusHeaderNumber(_)
            | PrimaryNetworkError::UnknownConsensusHeaderDigest(_)
            | PrimaryNetworkError::UnknownConsensusHeaderCert(_)
            | PrimaryNetworkError::InvalidEpochRequest => {
                Self::Error(PrimaryRPCError(error.to_string()))
            }
        }
    }
}

impl From<PrimaryRPCError> for PrimaryResponse {
    fn from(value: PrimaryRPCError) -> Self {
        Self::Error(value)
    }
}

/// Application-specific error type while handling Primary request.
#[derive(Clone, Debug, Serialize, Deserialize, PartialEq)]
pub struct PrimaryRPCError(pub String);

impl From<PeerExchangeMap> for PrimaryResponse {
    fn from(value: PeerExchangeMap) -> Self {
        Self::PeerExchange { peers: value }
    }
}<|MERGE_RESOLUTION|>--- conflicted
+++ resolved
@@ -11,20 +11,6 @@
 use tn_types::{
     error::HeaderError, AuthorityIdentifier, BlockHash, BlsPublicKey, BlsSignature, Certificate,
     CertificateDigest, ConsensusHeader, Epoch, EpochCertificate, EpochRecord, EpochVote, Header,
-<<<<<<< HEAD
-    Round, Vote,
-};
-
-#[derive(Copy, Clone, Debug, PartialEq, Serialize, Deserialize)]
-pub struct ConsensusResult {
-    pub epoch: Epoch,
-    pub number: u64,
-    pub hash: BlockHash,
-    pub validator: BlsPublicKey,
-    pub signature: BlsSignature,
-}
-
-=======
     Round, Vote, B256,
 };
 
@@ -69,7 +55,6 @@
     }
 }
 
->>>>>>> 3385b7cf
 /// Primary messages on the gossip network.
 #[derive(Debug, PartialEq, Serialize, Deserialize)]
 pub enum PrimaryGossip {
@@ -82,11 +67,7 @@
     /// NOTE: `snappy` is slightly larger than uncompressed.
     Certificate(Box<Certificate>),
     /// Consensus output reached- publish the consensus chain height and new block hash.
-<<<<<<< HEAD
-    Consenus(Box<ConsensusResult>),
-=======
     Consensus(Box<ConsensusResult>),
->>>>>>> 3385b7cf
     /// Signed hash sent out by committee memebers at epoch start.
     EpochVote(Box<EpochVote>),
 }
