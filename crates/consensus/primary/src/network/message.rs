--- conflicted
+++ resolved
@@ -14,12 +14,8 @@
     Round, Vote, B256,
 };
 
-<<<<<<< HEAD
+/// Info that is published (via gossip) by validators once they reach consensus.
 #[derive(Copy, Clone, Debug, PartialEq, Serialize, Deserialize, Default)]
-=======
-/// Info that is published (via gossip) by validators once they reach consensus.
-#[derive(Copy, Clone, Debug, PartialEq, Serialize, Deserialize)]
->>>>>>> 5ceb7a3a
 pub struct ConsensusResult {
     // epoch for this result (i.e. the current epoch)
     pub epoch: Epoch,
