--- conflicted
+++ resolved
@@ -24,15 +24,10 @@
     set_header::{SetRequestHeaderLayer, SetResponseHeaderLayer},
     trace::{DefaultMakeSpan, DefaultOnFailure, TraceLayer},
 };
-<<<<<<< HEAD
-use async_trait::async_trait;
 use consensus_metrics::{
     metered_channel::{channel_with_total, Receiver, Sender},
-    monitored_scope, spawn_logged_monitored_task,
-};
-=======
-use consensus_metrics::metered_channel::{channel_with_total, Receiver, Sender};
->>>>>>> 7aab9c4b
+    spawn_logged_monitored_task,
+};
 use fastcrypto::{
     serde_helpers::ToFromByteArray,
     signature_service::SignatureService,
@@ -482,501 +477,4 @@
 
         (peer_id, address)
     }
-<<<<<<< HEAD
-}
-
-/// Defines how the network receiver handles incoming primary messages.
-#[derive(Clone)]
-struct PrimaryReceiverHandler<DB> {
-    /// The id of this primary.
-    authority_id: AuthorityIdentifier,
-    committee: Committee,
-    worker_cache: WorkerCache,
-    synchronizer: Arc<Synchronizer<DB>>,
-    /// Service to sign headers.
-    signature_service: SignatureService<BlsSignature, { tn_types::INTENT_MESSAGE_LENGTH }>,
-    certificate_store: CertificateStore<DB>,
-    /// The store to persist the last voted round per authority, used to ensure idempotence.
-    vote_digest_store: VoteDigestStore<DB>,
-    /// Get a signal when the round changes.
-    rx_narwhal_round_updates: watch::Receiver<Round>,
-    /// Known parent digests that are being fetched from header proposers.
-    /// Values are where the digests are first known from.
-    /// TODO: consider limiting maximum number of digests from one authority, allow timeout
-    /// and retries from other authorities.
-    parent_digests: Arc<Mutex<BTreeMap<(Round, CertificateDigest), AuthorityIdentifier>>>,
-    metrics: Arc<PrimaryMetrics>,
-}
-
-#[allow(clippy::result_large_err)]
-impl<DB: Database> PrimaryReceiverHandler<DB> {
-    fn find_next_round(
-        &self,
-        origin: AuthorityIdentifier,
-        current_round: Round,
-        skip_rounds: &BTreeSet<Round>,
-    ) -> Result<Option<Round>, anemo::rpc::Status> {
-        let mut current_round = current_round;
-        while let Some(round) = self
-            .certificate_store
-            .next_round_number(origin, current_round)
-            .map_err(|e| anemo::rpc::Status::unknown(format!("unknown error: {e}")))?
-        {
-            if !skip_rounds.contains(&round) {
-                return Ok(Some(round));
-            }
-            current_round = round;
-        }
-        Ok(None)
-    }
-
-    #[allow(clippy::mutable_key_type)]
-    async fn process_request_vote(
-        &self,
-        request: anemo::Request<RequestVoteRequest>,
-    ) -> DagResult<RequestVoteResponse> {
-        let header = &request.body().header;
-        let committee = self.committee.clone();
-        header.validate(&committee, &self.worker_cache)?;
-
-        let num_parents = request.body().parents.len();
-        ensure!(
-            num_parents <= committee.size(),
-            DagError::TooManyParents(num_parents, committee.size())
-        );
-        self.metrics.certificates_in_votes.inc_by(num_parents as u64);
-
-        // Vote request must come from the Header's author.
-        let peer_id = request
-            .peer_id()
-            .ok_or_else(|| DagError::NetworkError("Unable to access remote peer ID".to_owned()))?;
-        let peer_network_key = NetworkPublicKey::from_bytes(&peer_id.0).map_err(|e| {
-            DagError::NetworkError(format!(
-                "Unable to interpret remote peer ID {peer_id:?} as a NetworkPublicKey: {e:?}"
-            ))
-        })?;
-        let peer_authority =
-            committee.authority_by_network_key(&peer_network_key).ok_or_else(|| {
-                DagError::NetworkError(format!(
-                    "Unable to find authority with network key {peer_network_key:?}"
-                ))
-            })?;
-        ensure!(
-            header.author() == peer_authority.id(),
-            DagError::NetworkError(format!(
-                "Header author {:?} must match requesting peer {peer_authority:?}",
-                header.author()
-            ))
-        );
-
-        debug!("Processing vote request for {:?} round:{:?}", header, header.round());
-
-        // Request missing parent certificates from the header proposer, to reduce voting latency
-        // when some certificates are not broadcasted to many primaries.
-        // This is only a latency optimization, and not required for liveness.
-        let parents = request.body().parents.clone();
-        if parents.is_empty() {
-            // If any parent is still unknown, ask the header proposer to include them with another
-            // vote request.
-            let unknown_digests = self.get_unknown_parent_digests(header).await?;
-            if !unknown_digests.is_empty() {
-                debug!(
-                    "Received vote request for {:?} with unknown parents {:?}",
-                    header, unknown_digests
-                );
-                return Ok(RequestVoteResponse { vote: None, missing: unknown_digests });
-            }
-        } else {
-            let mut validated_received_parents = vec![];
-            for parent in parents {
-                validated_received_parents.push(
-                    validate_received_certificate_version(parent).map_err(|err| {
-                        error!("request vote parents processing error: {err}");
-                        DagError::InvalidCertificateVersion
-                    })?,
-                );
-            }
-            // If requester has provided parent certificates, try to accept them.
-            // It is ok to not check for additional unknown digests, because certificates can
-            // become available asynchronously from broadcast or certificate fetching.
-            self.try_accept_unknown_parents(header, validated_received_parents).await?;
-        }
-
-        // Ensure the header has all parents accepted. If some are missing, waits until they become
-        // available from broadcast or certificate fetching. If no certificate becomes available
-        // for a digest, this request will time out or get cancelled by the requestor eventually.
-        // This check is necessary for correctness.
-        let parents = self.synchronizer.notify_read_parent_certificates(header).await?;
-
-        // Check the parent certificates. Ensure the parents:
-        // - form a quorum
-        // - are all from the previous round
-        // - are from unique authorities
-        let mut parent_authorities = BTreeSet::new();
-        let mut stake = 0;
-        for parent in parents.iter() {
-            ensure!(
-                parent.round() + 1 == header.round(),
-                DagError::HeaderHasInvalidParentRoundNumbers(header.digest())
-            );
-            ensure!(
-                header.created_at() >= parent.header().created_at(),
-                DagError::HeaderHasInvalidParentTimestamp(header.digest())
-            );
-            ensure!(
-                parent_authorities.insert(parent.header().author()),
-                DagError::HeaderHasDuplicateParentAuthorities(header.digest())
-            );
-            stake += committee.stake_by_id(parent.origin());
-        }
-        ensure!(
-            stake >= committee.quorum_threshold(),
-            DagError::HeaderRequiresQuorum(header.digest())
-        );
-
-        // Synchronize all blocks referenced in the header.
-        self.synchronizer.sync_header_batches(header, /* max_age */ 0).await?;
-
-        // Check that the time of the header is smaller than the current time. If not but the
-        // difference is small, just wait. Otherwise reject with an error.
-        const TOLERANCE_SEC: u64 = 1;
-        let current_time = now();
-        if current_time < *header.created_at() {
-            if *header.created_at() - current_time <= TOLERANCE_SEC {
-                // for a small difference we simply wait
-                tokio::time::sleep(Duration::from_secs(*header.created_at() - current_time)).await;
-            } else {
-                // For larger differences return an error, and log it
-                warn!(
-                    "Rejected header {:?} due to timestamp {} newer than {current_time}",
-                    header,
-                    *header.created_at()
-                );
-                return Err(DagError::InvalidTimestamp {
-                    created_time: *header.created_at(),
-                    local_time: current_time,
-                });
-            }
-        }
-
-        // Check if we can vote for this header.
-        // Send the vote when:
-        // 1. when there is no existing vote for this publicKey & epoch/round
-        // 2. when there is a vote for this publicKey & epoch/round, and the vote is the same
-        // Taking the inverse of these two, the only time we don't want to vote is when:
-        // there is a digest for the publicKey & epoch/round, and it does not match the digest
-        // of the vote we create for this header.
-        // Also when the header is older than one we've already voted for, it is useless to vote,
-        // so we don't.
-        let result = self.vote_digest_store.read(&header.author()).map_err(DagError::StoreError)?;
-
-        if let Some(vote_info) = result {
-            ensure!(
-                header.epoch() == vote_info.epoch(),
-                DagError::InvalidEpoch { expected: header.epoch(), received: vote_info.epoch() }
-            );
-            ensure!(
-                header.round() >= vote_info.round(),
-                DagError::AlreadyVotedNewerHeader(
-                    header.digest(),
-                    header.round(),
-                    vote_info.round(),
-                )
-            );
-            if header.round() == vote_info.round() {
-                // Make sure we don't vote twice for the same authority in the same epoch/round.
-                let vote = Vote::new(header, &self.authority_id, &self.signature_service).await;
-                if vote.digest() != vote_info.vote_digest() {
-                    warn!(
-                        "Authority {} submitted different header {:?} for voting",
-                        header.author(),
-                        header,
-                    );
-                    self.metrics.votes_dropped_equivocation_protection.inc();
-                    return Err(DagError::AlreadyVoted(
-                        vote_info.vote_digest(),
-                        header.digest(),
-                        header.round(),
-                    ));
-                }
-                debug!("Resending vote {vote:?} for {} at round {}", header, header.round());
-                return Ok(RequestVoteResponse { vote: Some(vote), missing: Vec::new() });
-            }
-        }
-
-        // Make a vote and send it to the header's creator.
-        let vote = Vote::new(header, &self.authority_id, &self.signature_service).await;
-        debug!("Created vote {vote:?} for {} at round {}", header, header.round());
-
-        // Update the vote digest store with the vote we just sent.
-        self.vote_digest_store.write(&vote)?;
-
-        Ok(RequestVoteResponse { vote: Some(vote), missing: Vec::new() })
-    }
-
-    // Tries to accept certificates if they have been requested from the header author.
-    // The filtering is to avoid overload from unrequested certificates. It is ok that this
-    // filter may result in a certificate never arriving via header proposals, because
-    // liveness is guaranteed by certificate fetching.
-    async fn try_accept_unknown_parents(
-        &self,
-        header: &Header,
-        mut parents: Vec<Certificate>,
-    ) -> DagResult<()> {
-        {
-            let parent_digests = self.parent_digests.lock();
-            parents.retain(|cert| {
-                let Some(from) = parent_digests.get(&(cert.round(), cert.digest())) else {
-                    return false;
-                };
-                // Only process a certificate from the primary where it is first known.
-                *from == header.author()
-            });
-        }
-        for parent in parents {
-            self.synchronizer.try_accept_certificate(parent).await?;
-        }
-        Ok(())
-    }
-
-    /// Gets parent certificate digests not known before.
-    /// Digests that are in storage, suspended, or being requested from other proposers
-    /// are considered to be known.
-    async fn get_unknown_parent_digests(
-        &self,
-        header: &Header,
-    ) -> DagResult<Vec<CertificateDigest>> {
-        // Get digests not known by the synchronizer, in storage or among suspended certificates.
-        let mut digests = self.synchronizer.get_unknown_parent_digests(header).await?;
-
-        // Maximum header age is chosen to strike a balance between allowing for slightly older
-        // certificates to still have a chance to be included in the DAG while not wasting
-        // resources on very old vote requests. This value affects performance but not correctness
-        // of the algorithm.
-        const HEADER_AGE_LIMIT: Round = 3;
-
-        // Lock to ensure consistency between limit_round and where parent_digests are gc'ed.
-        let mut parent_digests = self.parent_digests.lock();
-
-        // Check that the header is not too old.
-        let narwhal_round = *self.rx_narwhal_round_updates.borrow();
-        let limit_round = narwhal_round.saturating_sub(HEADER_AGE_LIMIT);
-        ensure!(
-            limit_round <= header.round(),
-            DagError::TooOld(header.digest().into(), header.round(), narwhal_round)
-        );
-
-        // Drop old entries from parent_digests.
-        while let Some(((round, _digest), _authority)) = parent_digests.first_key_value() {
-            // Minimum header round is limit_round, so minimum parent round is limit_round - 1.
-            if *round < limit_round.saturating_sub(1) {
-                parent_digests.pop_first();
-            } else {
-                break;
-            }
-        }
-
-        // Filter out digests that are already requested from other header proposers.
-        digests.retain(|digest| match parent_digests.entry((header.round() - 1, *digest)) {
-            Entry::Occupied(_) => false,
-            Entry::Vacant(v) => {
-                v.insert(header.author());
-                true
-            }
-        });
-
-        Ok(digests)
-    }
-}
-
-#[async_trait]
-impl<DB: Database> PrimaryToPrimary for PrimaryReceiverHandler<DB> {
-    async fn send_certificate(
-        &self,
-        request: anemo::Request<SendCertificateRequest>,
-    ) -> Result<anemo::Response<SendCertificateResponse>, anemo::rpc::Status> {
-        let _scope = monitored_scope("PrimaryReceiverHandler::send_certificate");
-        let certificate = validate_received_certificate_version(request.into_body().certificate)
-            .map_err(|err| {
-                anemo::rpc::Status::new_with_message(
-                    StatusCode::BadRequest,
-                    format!("Invalid certifcate: {err}"),
-                )
-            })?;
-
-        match self.synchronizer.try_accept_certificate(certificate).await {
-            Ok(()) => Ok(anemo::Response::new(SendCertificateResponse { accepted: true })),
-            Err(DagError::Suspended(_)) => {
-                Ok(anemo::Response::new(SendCertificateResponse { accepted: false }))
-            }
-            Err(e) => Err(anemo::rpc::Status::internal(e.to_string())),
-        }
-    }
-
-    async fn request_vote(
-        &self,
-        request: anemo::Request<RequestVoteRequest>,
-    ) -> Result<anemo::Response<RequestVoteResponse>, anemo::rpc::Status> {
-        self.process_request_vote(request).await.map(anemo::Response::new).map_err(|e| {
-            anemo::rpc::Status::new_with_message(
-                match e {
-                    // Report unretriable errors as 400 Bad Request.
-                    DagError::InvalidSignature
-                    | DagError::InvalidEpoch { .. }
-                    | DagError::InvalidHeaderDigest
-                    | DagError::HeaderHasBadWorkerIds(_)
-                    | DagError::HeaderHasInvalidParentRoundNumbers(_)
-                    | DagError::HeaderHasDuplicateParentAuthorities(_)
-                    | DagError::AlreadyVoted(_, _, _)
-                    | DagError::AlreadyVotedNewerHeader(_, _, _)
-                    | DagError::HeaderRequiresQuorum(_)
-                    | DagError::TooOld(_, _, _) => anemo::types::response::StatusCode::BadRequest,
-                    // All other errors are retriable.
-                    _ => anemo::types::response::StatusCode::Unknown,
-                },
-                format!("{e:?}"),
-            )
-        })
-    }
-
-    #[instrument(level = "debug", skip_all, peer = ?request.peer_id())]
-    async fn fetch_certificates(
-        &self,
-        request: anemo::Request<FetchCertificatesRequest>,
-    ) -> Result<anemo::Response<FetchCertificatesResponse>, anemo::rpc::Status> {
-        let time_start = Instant::now();
-        let peer =
-            request.peer_id().map_or_else(|| "None".to_string(), |peer_id| format!("{}", peer_id));
-        let request = request.into_body();
-        let mut response = FetchCertificatesResponse { certificates: Vec::new() };
-        if request.max_items == 0 {
-            return Ok(anemo::Response::new(response));
-        }
-
-        // Use a min-queue for (round, authority) to keep track of the next certificate to fetch.
-        //
-        // Compared to fetching certificates iteratatively round by round, using a heap is simpler,
-        // and avoids the pathological case of iterating through many missing rounds of a downed
-        // authority.
-        let (lower_bound, skip_rounds) = request.get_bounds();
-        debug!(
-            "Fetching certificates after round {lower_bound} for peer {:?}, elapsed = {}ms",
-            peer,
-            time_start.elapsed().as_millis(),
-        );
-
-        let mut fetch_queue = BinaryHeap::new();
-        const MAX_SKIP_ROUNDS: usize = 1000;
-        for (origin, rounds) in &skip_rounds {
-            if rounds.len() > MAX_SKIP_ROUNDS {
-                warn!(
-                    "Peer has sent {} rounds to skip on origin {}, indicating peer's problem with \
-                    committing or keeping track of GC rounds. elapsed = {}ms",
-                    rounds.len(),
-                    origin,
-                    time_start.elapsed().as_millis(),
-                );
-            }
-            let next_round = self.find_next_round(*origin, lower_bound, rounds)?;
-            if let Some(r) = next_round {
-                fetch_queue.push(Reverse((r, origin)));
-            }
-        }
-        debug!(
-            "Initialized origins and rounds to fetch, elapsed = {}ms",
-            time_start.elapsed().as_millis(),
-        );
-
-        // Iteratively pop the next smallest (Round, Authority) pair, and push to min-heap the next
-        // higher round of the same authority that should not be skipped.
-        // The process ends when there are no more pairs in the min-heap.
-        while let Some(Reverse((round, origin))) = fetch_queue.pop() {
-            // Allow the request handler to be stopped after timeout.
-            tokio::task::yield_now().await;
-            match self
-                .certificate_store
-                .read_by_index(*origin, round)
-                .map_err(|e| anemo::rpc::Status::unknown(format!("unknown error: {e}")))?
-            {
-                Some(cert) => {
-                    response.certificates.push(cert);
-                    let next_round =
-                        self.find_next_round(*origin, round, skip_rounds.get(origin).unwrap())?;
-                    if let Some(r) = next_round {
-                        fetch_queue.push(Reverse((r, origin)));
-                    }
-                }
-                None => continue,
-            };
-            if response.certificates.len() == request.max_items {
-                debug!(
-                    "Collected enough certificates (num={}, elapsed={}ms), returning.",
-                    response.certificates.len(),
-                    time_start.elapsed().as_millis(),
-                );
-                break;
-            }
-            if time_start.elapsed() >= FETCH_CERTIFICATES_MAX_HANDLER_TIME {
-                debug!(
-                    "Spent enough time reading certificates (num={}, elapsed={}ms), returning.",
-                    response.certificates.len(),
-                    time_start.elapsed().as_millis(),
-                );
-                break;
-            }
-            assert!(response.certificates.len() < request.max_items);
-        }
-
-        // The requestor should be able to process certificates returned in this order without
-        // any missing parents.
-        Ok(anemo::Response::new(response))
-    }
-}
-
-/// Defines how the network receiver handles incoming workers messages.
-#[derive(Clone)]
-struct WorkerReceiverHandler<DB> {
-    tx_our_digests: Sender<OurDigestMessage>,
-    payload_store: PayloadStore<DB>,
-}
-
-#[async_trait]
-impl<DB: Database> WorkerToPrimary for WorkerReceiverHandler<DB> {
-    async fn report_own_block(
-        &self,
-        request: anemo::Request<WorkerOwnBlockMessage>,
-    ) -> Result<anemo::Response<()>, anemo::rpc::Status> {
-        let message = request.into_body();
-
-        let (tx_ack, rx_ack) = oneshot::channel();
-        let response = self
-            .tx_our_digests
-            .send(OurDigestMessage {
-                digest: message.digest,
-                worker_id: message.worker_id,
-                timestamp: message.worker_block.created_at(),
-                ack_channel: tx_ack,
-            })
-            .await
-            .map(|_| anemo::Response::new(()))
-            .map_err(|e| anemo::rpc::Status::internal(e.to_string()))?;
-
-        // If we are ok, then wait for the ack
-        rx_ack.await.map_err(|e| anemo::rpc::Status::internal(e.to_string()))?;
-
-        Ok(response)
-    }
-
-    async fn report_others_block(
-        &self,
-        request: anemo::Request<WorkerOthersBlockMessage>,
-    ) -> Result<anemo::Response<()>, anemo::rpc::Status> {
-        let message = request.into_body();
-        self.payload_store
-            .write(&message.digest, &message.worker_id)
-            .map_err(|e| anemo::rpc::Status::internal(e.to_string()))?;
-        Ok(anemo::Response::new(()))
-    }
-=======
->>>>>>> 7aab9c4b
 }