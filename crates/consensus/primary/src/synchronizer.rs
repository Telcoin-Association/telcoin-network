--- conflicted
+++ resolved
@@ -388,12 +388,8 @@
             state: tokio::sync::Mutex::new(State::default()),
         });
 
-<<<<<<< HEAD
-        // prevents race condition during startup when first proposed header fails during tx_own_certificate_broadcast.send()
-=======
         // prevents race condition during startup when first proposed header fails during
         // tx_own_certificate_broadcast.send()
->>>>>>> 14fa79cd
         let broadcast_targets: Vec<(_, _, _)> = inner
             .committee
             .others_primaries_by_id(authority_id)
@@ -553,10 +549,7 @@
 
                 trace!(target:"primary::synchronizer::broadcast_certificates", "awaiting lock for certificate senders...");
                 let mut senders = inner_senders.certificate_senders.lock();
-<<<<<<< HEAD
-=======
                 trace!(target:"primary::synchronizer::broadcast_certificates", "certificate senders mutex lock obtained");
->>>>>>> 14fa79cd
                 for (name, rx_own_certificate_broadcast, network_key) in
                     broadcast_targets.into_iter()
                 {
