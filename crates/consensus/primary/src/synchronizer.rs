--- conflicted
+++ resolved
@@ -833,9 +833,7 @@
         }
 
         let _scope = monitored_scope("Synchronizer::try_accept_fetched_certificates");
-
         let certificates = self.sanitize_fetched_certificates(certificates).await?;
-
         let highest_round = certificates.iter().map(|c| c.round()).max().unwrap();
         let certificate_source = "other";
         let highest_received_round = self
@@ -1174,34 +1172,23 @@
             return Err(CertificateError::TooNew(certificate.round(), highest_processed_round));
         }
 
-<<<<<<< HEAD
         let (sender, res) = oneshot::channel();
         self.inner
-=======
-        let (sender, receiver) = oneshot::channel();
-        if self
-            .inner
->>>>>>> 313399a7
             .tx_certificate_acceptor
             .send((vec![certificate], sender, external))
             .await
-<<<<<<< HEAD
             .map_err(|_| CertificateError::TNSend)?;
 
         res.await.map_err(|e| CertificateError::ResChannelClosed(e.to_string()))??;
 
-=======
-            .is_err()
-        {
-            warn!(target: "primary::synchronizer", "Synchronizer should shut down before certificate acceptor task.");
-        }
-        match receiver.await {
-            Ok(r) => r?,
-            Err(_) => {
-                warn!(target: "primary::synchronizer", "Synchronizer should shut down before certificate acceptor task.")
-            }
-        }
->>>>>>> 313399a7
+        // TODO: remove before merge - noting this is from Steve's PR
+        //
+        // match res.await {
+        //     Ok(r) => r?,
+        //     Err(_) => {
+        //         warn!(target: "primary::synchronizer", "Synchronizer should shut down before certificate acceptor task.")
+        //     }
+        // }
         Ok(())
     }
 
@@ -1212,17 +1199,6 @@
     pub async fn sync_header_batches(&self, header: &Header, max_age: Round) -> HeaderResult<()> {
         self.inner.sync_batches_internal(header, max_age, false).await
     }
-
-    // TODO: Add batching support to synchronizer and use this call from executor.
-    // pub async fn sync_certificate_batches(
-    //     &self,
-    //     header: &Header,
-    //     network: anemo::Network,
-    //     max_age: Round,
-    // ) -> DagResult<()> {
-    //     Synchronizer::sync_batches_internal(self.inner.clone(), header, max_age, true)
-    //         .await
-    // }
 
     /// Returns the parent certificates of the given header, waits for availability if needed.
     pub async fn notify_read_parent_certificates(
