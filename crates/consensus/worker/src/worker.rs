// Copyright (c) Telcoin, LLC
// Copyright (c) 2021, Facebook, Inc. and its affiliates
// Copyright (c) Mysten Labs, Inc.
// SPDX-License-Identifier: Apache-2.0

use crate::{
    block_fetcher::WorkerBlockFetcher,
    block_provider::BlockProvider,
    metrics::{Metrics, WorkerMetrics},
    network::{PrimaryReceiverHandler, WorkerReceiverHandler},
    quorum_waiter::QuorumWaiter,
};
use anemo::{
    codegen::InboundRequestLayer,
    types::{Address, PeerInfo},
    Config, Network, PeerId,
};
use anemo_tower::{
    auth::{AllowedPeers, RequireAuthorizationLayer},
    callback::CallbackLayer,
    rate_limit,
    set_header::{SetRequestHeaderLayer, SetResponseHeaderLayer},
    trace::{DefaultMakeSpan, DefaultOnFailure, TraceLayer},
};
use consensus_metrics::spawn_logged_monitored_task;
use narwhal_network::{
    client::NetworkClient,
    epoch_filter::{AllowedEpoch, EPOCH_HEADER_KEY},
    failpoints::FailpointsMakeCallbackHandler,
    metrics::MetricsMakeCallbackHandler,
};
use narwhal_network_types::{PrimaryToWorkerServer, WorkerToWorkerServer};
use narwhal_typed_store::traits::Database;
use std::{collections::HashMap, net::Ipv4Addr, sync::Arc, thread::sleep, time::Duration};
use tn_block_validator::BlockValidation;
use tn_types::{
    traits::KeyPair as _, Authority, AuthorityIdentifier, Committee, Multiaddr, NetworkKeypair,
    NetworkPublicKey, Noticer, Notifier, Parameters, Protocol, WorkerCache, WorkerId,
};
use tokio::task::JoinHandle;
use tower::ServiceBuilder;
use tracing::{error, info};

#[cfg(test)]
#[path = "tests/worker_tests.rs"]
pub mod worker_tests;

/// The default channel capacity for each channel of the worker.
pub const CHANNEL_CAPACITY: usize = 1_000;

/// The main worker struct that holds all information needed for worker.
pub struct Worker<DB> {
    /// This authority.
    authority: Authority,
    // The private-public key pair of this worker.
    keypair: NetworkKeypair,
    /// The id of this worker used for index-based lookup by other NW nodes.
    id: WorkerId,
    /// The committee information.
    committee: Committee,
    /// The worker information cache.
    worker_cache: WorkerCache,
    /// The configuration parameters
    parameters: Parameters,
    /// The persistent storage.
    store: DB,
}

impl<DB: Database> Worker<DB> {
    //#[allow(clippy::too_many_arguments)]
    pub fn new(
        authority: Authority,
        keypair: NetworkKeypair,
        id: WorkerId,
        committee: Committee,
        worker_cache: WorkerCache,
        parameters: Parameters,
        store: DB,
    ) -> Self {
        let worker_name = keypair.public().clone();
        let worker_peer_id = PeerId(worker_name.0.to_bytes());
        info!("Boot worker node with id {} peer id {}", id, worker_peer_id,);

        // Define a worker instance.
        Self { authority, keypair, id, committee, worker_cache, parameters, store }
    }

    fn anemo_config() -> Config {
        let mut quic_config = anemo::QuicConfig::default();
        // Allow more concurrent streams for burst activity.
        quic_config.max_concurrent_bidi_streams = Some(10_000);
        // Increase send and receive buffer sizes on the worker, since the worker is
        // responsible for broadcasting and fetching payloads.
        // With 200MiB buffer size and ~500ms RTT, the max throughput ~400MiB.
        quic_config.stream_receive_window = Some(100 << 20);
        quic_config.receive_window = Some(200 << 20);
        quic_config.send_window = Some(200 << 20);
        quic_config.crypto_buffer_size = Some(1 << 20);
        quic_config.socket_receive_buffer_size = Some(20 << 20);
        quic_config.socket_send_buffer_size = Some(20 << 20);
        quic_config.allow_failed_socket_buffer_size_setting = true;
        quic_config.max_idle_timeout_ms = Some(30_000);
        // Enable keep alives every 5s
        quic_config.keep_alive_interval_ms = Some(5_000);
        let mut config = anemo::Config::default();
        config.quic = Some(quic_config);
        // Set the max_frame_size to be 1 GB to work around the issue of there being too many
        // delegation events in the epoch change txn.
        config.max_frame_size = Some(1 << 30);
        // Set a default timeout of 300s for all RPC requests
        config.inbound_request_timeout_ms = Some(300_000);
        config.outbound_request_timeout_ms = Some(300_000);
        config.shutdown_idle_timeout_ms = Some(1_000);
        config.connectivity_check_interval_ms = Some(2_000);
        config.connection_backoff_ms = Some(1_000);
        config.max_connection_backoff_ms = Some(20_000);
        config
    }

    fn my_address(&self) -> Multiaddr {
        let address = self
            .worker_cache
            .worker(self.authority.protocol_key(), &self.id)
            .expect("Our public key or worker id is not in the worker cache")
            .worker_address;
        if let Some(addr) =
            address.replace(0, |_protocol| Some(Protocol::Ip4(Ipv4Addr::UNSPECIFIED)))
        {
            addr
        } else {
            address
        }
    }

    pub fn spawn(
        &self,
        validator: impl BlockValidation,
        client: NetworkClient,
        metrics: Metrics,
        tx_shutdown: &mut Notifier,
    ) -> (Vec<JoinHandle<()>>, BlockProvider<DB, QuorumWaiter>) {
        let worker_name = self.keypair.public().clone();
        let worker_peer_id = PeerId(worker_name.0.to_bytes());
        info!("Boot worker node with id {} peer id {}", self.id, worker_peer_id,);

        let node_metrics = metrics.worker_metrics.clone();

        let mut worker_service = WorkerToWorkerServer::new(WorkerReceiverHandler {
            id: self.id,
            client: client.clone(),
            store: self.store.clone(),
            validator: validator.clone(),
        });
        // Apply rate limits from configuration as needed.
        if let Some(limit) = self.parameters.anemo.report_batch_rate_limit {
            worker_service = worker_service.add_layer_for_report_block(InboundRequestLayer::new(
                rate_limit::RateLimitLayer::new(
                    governor::Quota::per_second(limit),
                    rate_limit::WaitMode::Block,
                ),
            ));
        }
        if let Some(limit) = self.parameters.anemo.request_batches_rate_limit {
            worker_service = worker_service.add_layer_for_request_blocks(InboundRequestLayer::new(
                rate_limit::RateLimitLayer::new(
                    governor::Quota::per_second(limit),
                    rate_limit::WaitMode::Block,
                ),
            ));
        }

        // Legacy RPC interface, only used by delete_batches() for external consensus.
        let primary_service = PrimaryToWorkerServer::new(PrimaryReceiverHandler {
            id: self.id,
            committee: self.committee.clone(),
            worker_cache: self.worker_cache.clone(),
            store: self.store.clone(),
            request_batches_timeout: self.parameters.sync_retry_delay,
            network: None,
            batch_fetcher: None,
            validator: validator.clone(),
        });

        // Receive incoming messages from other workers.
        let address = self.my_address();
        let addr = address.to_anemo_address().unwrap();

        let epoch_string: String = self.committee.epoch().to_string();

        // Set up anemo Network.
        let our_primary_peer_id = PeerId(self.authority.network_key().0.to_bytes());
        let primary_to_worker_router = anemo::Router::new()
            .add_rpc_service(primary_service)
            // Add an Authorization Layer to ensure that we only service requests from our primary
            .route_layer(RequireAuthorizationLayer::new(AllowedPeers::new([our_primary_peer_id])))
            .route_layer(RequireAuthorizationLayer::new(AllowedEpoch::new(epoch_string.clone())));

        let worker_peer_ids = self
            .worker_cache
            .all_workers()
            .into_iter()
            .map(|(worker_name, _)| PeerId(worker_name.0.to_bytes()));
        let routes = anemo::Router::new()
            .add_rpc_service(worker_service)
            .route_layer(RequireAuthorizationLayer::new(AllowedPeers::new(worker_peer_ids)))
            .route_layer(RequireAuthorizationLayer::new(AllowedEpoch::new(epoch_string.clone())))
            .merge(primary_to_worker_router);

        let service = ServiceBuilder::new()
            .layer(
                TraceLayer::new_for_server_errors()
                    .make_span_with(DefaultMakeSpan::new().level(tracing::Level::INFO))
                    .on_failure(DefaultOnFailure::new().level(tracing::Level::WARN)),
            )
            .layer(CallbackLayer::new(MetricsMakeCallbackHandler::new(
                metrics.inbound_network_metrics.clone(),
                self.parameters.anemo.excessive_message_size(),
            )))
            .layer(CallbackLayer::new(FailpointsMakeCallbackHandler::new()))
            .layer(SetResponseHeaderLayer::overriding(
                EPOCH_HEADER_KEY.parse().unwrap(),
                epoch_string.clone(),
            ))
            .service(routes);

        let outbound_layer = ServiceBuilder::new()
            .layer(
                TraceLayer::new_for_client_and_server_errors()
                    .make_span_with(DefaultMakeSpan::new().level(tracing::Level::INFO))
                    .on_failure(DefaultOnFailure::new().level(tracing::Level::WARN)),
            )
            .layer(CallbackLayer::new(MetricsMakeCallbackHandler::new(
                metrics.outbound_network_metrics.clone(),
                self.parameters.anemo.excessive_message_size(),
            )))
            .layer(CallbackLayer::new(FailpointsMakeCallbackHandler::new()))
            .layer(SetRequestHeaderLayer::overriding(
                EPOCH_HEADER_KEY.parse().unwrap(),
                epoch_string,
            ))
            .into_inner();

        let anemo_config = Self::anemo_config();

        let network;
        let mut retries_left = 90;
        loop {
            let network_result = anemo::Network::bind(addr.clone())
                .server_name("narwhal")
                .private_key(self.keypair.copy().private().0.to_bytes())
                .config(anemo_config.clone())
                .outbound_request_layer(outbound_layer.clone())
                .start(service.clone());
            match network_result {
                Ok(n) => {
                    network = n;
                    break;
                }
                Err(_) => {
                    retries_left -= 1;

                    if retries_left <= 0 {
                        panic!();
                    }
                    error!(target: "worker::worker",
                        "Address {} should be available for the primary Narwhal service, retrying in one second",
                        addr
                    );
                    sleep(Duration::from_secs(1));
                }
            }
        }
        client.set_worker_network(self.id, network.clone());

        info!(target: "worker::worker", "Worker {} listening to worker messages on {}", self.id, address);

        let batch_fetcher = WorkerBlockFetcher::new(
            worker_name,
            network.clone(),
            self.store.clone(),
            node_metrics.clone(),
        );
        client.set_primary_to_worker_local_handler(
            worker_peer_id,
            Arc::new(PrimaryReceiverHandler {
                id: self.id,
                committee: self.committee.clone(),
                worker_cache: self.worker_cache.clone(),
                store: self.store.clone(),
                request_batches_timeout: self.parameters.sync_retry_delay,
                network: Some(network.clone()),
                batch_fetcher: Some(batch_fetcher),
                validator: validator.clone(),
            }),
        );

        let mut peer_types = HashMap::new();

        let other_workers = self
            .worker_cache
            .others_workers_by_id(self.authority.protocol_key(), &self.id)
            .into_iter()
            .map(|(_, info)| (info.name, info.worker_address));

        // Add other workers we want to talk with to the known peers set.
        for (public_key, address) in other_workers {
            let (peer_id, address) = Self::add_peer_in_network(&network, public_key, &address);
            peer_types.insert(peer_id, "other_worker".to_string());
            info!(target: "worker::worker", "Adding others workers with peer id {} and address {}", peer_id, address);
        }

        // Connect worker to its corresponding primary.
        let (peer_id, address) = Self::add_peer_in_network(
            &network,
            self.authority.network_key(),
            &self.authority.primary_network_address(),
        );
        peer_types.insert(peer_id, "our_primary".to_string());
        info!(target: "worker::worker", "Adding our primary with peer id {} and address {}", peer_id, address);

        // update the peer_types with the "other_primary". We do not add them in the Network
        // struct, otherwise the networking library will try to connect to it
        let other_primaries: Vec<(AuthorityIdentifier, Multiaddr, NetworkPublicKey)> =
            self.committee.others_primaries_by_id(self.authority.id());
        for (_, _, network_key) in other_primaries {
            peer_types.insert(PeerId(network_key.0.to_bytes()), "other_primary".to_string());
        }

        let (connection_monitor_handle, _) =
            narwhal_network::connectivity::ConnectionMonitor::spawn(
                network.downgrade(),
                metrics.network_connection_metrics.clone(),
                peer_types,
                tx_shutdown.subscribe(),
            );

        let network_admin_server_base_port = self
            .parameters
            .network_admin_server
            .worker_network_admin_server_base_port
            .checked_add(self.id)
            .unwrap();
        info!(target: "worker::worker",
            "Worker {} listening to network admin messages on 127.0.0.1:{}",
            self.id, network_admin_server_base_port
        );

        let admin_handles = narwhal_network::admin::start_admin_server(
            network_admin_server_base_port,
            network.clone(),
            tx_shutdown.subscribe(),
        );

        let block_provider = self.new_block_provider(node_metrics, client, network.clone());

        let network_shutdown_handle =
            Self::shutdown_network_listener(tx_shutdown.subscribe(), network);

        // NOTE: This log entry is used to compute performance.
        info!(target: "worker::worker",
            "Worker {} successfully booted on {}",
            self.id,
            self
                .worker_cache
                .worker(self.authority.protocol_key(), &self.id)
                .expect("Our public key or worker id is not in the worker cache")
                .transactions
        );

        let mut handles = vec![connection_monitor_handle, network_shutdown_handle];
        handles.extend(admin_handles);
        (handles, block_provider)
    }

    // Spawns a task responsible for explicitly shutting down the network
    // when a shutdown signal has been sent to the node.
    fn shutdown_network_listener(rx_shutdown: Noticer, network: Network) -> JoinHandle<()> {
        spawn_logged_monitored_task!(
            async move {
                rx_shutdown.await;
                if let Err(e) = network.shutdown().await {
                    error!(target: "worker::worker", "Error while shutting down network: {e}");
                }
                info!(target: "worker::worker", "Worker network server shutdown");
            },
            "WorkerShutdownNetworkListenerTask"
        )
    }

    fn add_peer_in_network(
        network: &Network,
        peer_name: NetworkPublicKey,
        address: &Multiaddr,
    ) -> (PeerId, Address) {
        let peer_id = PeerId(peer_name.0.to_bytes());
        let address = address.to_anemo_address().unwrap();
        let peer_info = PeerInfo {
            peer_id,
            affinity: anemo::types::PeerAffinity::High,
            address: vec![address.clone()],
        };
        network.known_peers().insert(peer_info);

        (peer_id, address)
    }

    /// Builds a new block provider responsible for handling client transactions.
    fn new_block_provider(
        &self,
        node_metrics: Arc<WorkerMetrics>,
        client: NetworkClient,
        network: anemo::Network,
<<<<<<< HEAD
        rx_batch_maker: Receiver<NewWorkerBlock>,
    ) -> Vec<JoinHandle<()>> {
        info!("Starting handler for transactions");

        let (tx_quorum_waiter, rx_quorum_waiter) = channel_with_total(
            CHANNEL_CAPACITY,
            &channel_metrics.tx_quorum_waiter,
            &channel_metrics.tx_quorum_waiter_total,
        );

        // Receives a fully executed worker block from execution layer and reliably broadcasts to
        // peers with the same `id` before passing off to the `QuorumWaiter`.
        let block_provider_handle = BlockProvider::spawn(
            self.id,
            self.parameters.max_worker_tx_bytes_size,
            self.parameters.max_batch_delay,
            shutdown_receivers.pop().unwrap(),
            rx_batch_maker,
            tx_quorum_waiter,
            node_metrics.clone(),
            client,
            self.store.clone(),
        );
=======
    ) -> BlockProvider<DB, QuorumWaiter> {
        info!(target: "worker::worker", "Starting handler for transactions");
>>>>>>> a8c3e4b8

        // The `QuorumWaiter` waits for 2f authorities to acknowledge receiving the block
        // before forwarding the block to the `Processor`
        let quorum_waiter = QuorumWaiter::new(
            self.authority.clone(),
            self.id,
            self.committee.clone(),
            self.worker_cache.clone(),
            network,
            node_metrics.clone(),
        );

        BlockProvider::new(self.id, quorum_waiter, node_metrics, client, self.store.clone())
    }
}<|MERGE_RESOLUTION|>--- conflicted
+++ resolved
@@ -410,34 +410,8 @@
         node_metrics: Arc<WorkerMetrics>,
         client: NetworkClient,
         network: anemo::Network,
-<<<<<<< HEAD
-        rx_batch_maker: Receiver<NewWorkerBlock>,
-    ) -> Vec<JoinHandle<()>> {
-        info!("Starting handler for transactions");
-
-        let (tx_quorum_waiter, rx_quorum_waiter) = channel_with_total(
-            CHANNEL_CAPACITY,
-            &channel_metrics.tx_quorum_waiter,
-            &channel_metrics.tx_quorum_waiter_total,
-        );
-
-        // Receives a fully executed worker block from execution layer and reliably broadcasts to
-        // peers with the same `id` before passing off to the `QuorumWaiter`.
-        let block_provider_handle = BlockProvider::spawn(
-            self.id,
-            self.parameters.max_worker_tx_bytes_size,
-            self.parameters.max_batch_delay,
-            shutdown_receivers.pop().unwrap(),
-            rx_batch_maker,
-            tx_quorum_waiter,
-            node_metrics.clone(),
-            client,
-            self.store.clone(),
-        );
-=======
     ) -> BlockProvider<DB, QuorumWaiter> {
         info!(target: "worker::worker", "Starting handler for transactions");
->>>>>>> a8c3e4b8
 
         // The `QuorumWaiter` waits for 2f authorities to acknowledge receiving the block
         // before forwarding the block to the `Processor`
