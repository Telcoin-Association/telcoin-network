// Copyright (c) Telcoin, LLC
// Copyright (c) Mysten Labs, Inc.
// SPDX-License-Identifier: Apache-2.0
use crate::errors::SubscriberResult;
use consensus_metrics::spawn_logged_monitored_task;
<<<<<<< HEAD
use consensus_network::{local::LocalNetwork, PrimaryToWorkerClient};
use consensus_network_types::{ConsensusOutputRequest, FetchBlocksRequest, PrimaryToPrimaryClient};
=======
>>>>>>> 74f00dc3
use fastcrypto::hash::Hash;
use futures::{stream::FuturesOrdered, StreamExt};
use reth_primitives::{Address, B256};
use std::{
    collections::{HashMap, HashSet, VecDeque},
    sync::Arc,
    time::Duration,
    vec,
};
use tn_config::ConsensusConfig;
use tn_network::{local::LocalNetwork, PrimaryToWorkerClient};
use tn_network_types::FetchBlocksRequest;
use tn_primary::ConsensusBus;
use tn_storage::{
    tables::{ConsensusBlockNumbersByDigest, ConsensusBlocks},
    traits::{Database, DbTxMut},
};
use tn_types::{
    AuthorityIdentifier, BlockHash, Certificate, CommittedSubDag, Committee, ConsensusHeader,
    ConsensusOutput, NetworkPublicKey, Noticer, Timestamp, TnReceiver, TnSender, WorkerBlock,
    WorkerCache, WorkerId,
};
use tokio::task::JoinHandle;
use tracing::{debug, error, info, warn};

/// The `Subscriber` receives certificates sequenced by the consensus and waits until the
/// downloaded all the transactions references by the certificates; it then
/// forward the certificates to the Executor.
pub struct Subscriber<DB> {
    /// Receiver for shutdown
    rx_shutdown: Noticer,
    /// Used to get the sequence receiver
    consensus_bus: ConsensusBus,
    /// Consensus configuration (contains the consensus DB)
    config: ConsensusConfig<DB>,
    /// Inner state.
    inner: Arc<Inner>,
}

struct Inner {
    authority_id: AuthorityIdentifier,
    worker_cache: WorkerCache,
    committee: Committee,
    client: LocalNetwork,
}

pub fn spawn_subscriber<DB: Database>(
    config: ConsensusConfig<DB>,
    rx_shutdown: Noticer,
    consensus_bus: ConsensusBus,
    last_executed_consensus_hash: B256,
) -> JoinHandle<()> {
    let authority_id = config.authority().id();
    let worker_cache = config.worker_cache().clone();
    let committee = config.committee().clone();
    let client = config.local_network().clone();

    spawn_logged_monitored_task!(
        async move {
            info!(target: "telcoin::subscriber", "Starting subscriber");
            let subscriber = Subscriber {
                rx_shutdown,
                consensus_bus,
                config,
                inner: Arc::new(Inner { authority_id, committee, worker_cache, client }),
            };
            subscriber.run(last_executed_consensus_hash).await.expect("Failed to run subscriber")
        },
        "SubscriberTask"
    )
}

impl<DB: Database> Subscriber<DB> {
    /// Returns the max number of sub-dag to fetch payloads concurrently.
    const MAX_PENDING_PAYLOADS: usize = 1000;

    /// Write the consensus header and it's digest to number index to the consensus DB.
    ///
    /// An error here indicates a critical node failure.
    /// Note this function both logs and returns the error due to it's severity.
    fn save_consensus(&self, consensus_output: ConsensusOutput) -> SubscriberResult<()> {
        match self.config.database().write_txn() {
            Ok(mut txn) => {
                let header: ConsensusHeader = consensus_output.into();
                if let Err(e) = txn.insert::<ConsensusBlocks>(&header.number, &header) {
                    tracing::error!(target: "engine", ?e, "error saving a consensus header to persistant storage!");
                    return Err(e.into());
                }
                if let Err(e) =
                    txn.insert::<ConsensusBlockNumbersByDigest>(&header.digest(), &header.number)
                {
                    tracing::error!(target: "engine", ?e, "error saving a consensus header number to persistant storage!");
                    return Err(e.into());
                }
                if let Err(e) = txn.commit() {
                    tracing::error!(target: "engine", ?e, "error saving committing to persistant storage!");
                    return Err(e.into());
                }
            }
            Err(e) => {
                tracing::error!(target: "engine", ?e, "error getting a transaction on persistant storage!");
                return Err(e.into());
            }
        }
        Ok(())
    }

    /// Main loop connecting to the consensus to listen to sequence messages.
    async fn run(self, last_executed_consensus_hash: B256) -> SubscriberResult<()> {
        // It's important to have the futures in ordered fashion as we want
        // to guarantee that will deliver to the executor the certificates
        // in the same order we received from rx_sequence. So it doesn't
        // matter if we somehow managed to fetch the blocks from a later
        // certificate. Unless the earlier certificate's payload has been
        // fetched, no later certificate will be delivered.
        let mut waiting = FuturesOrdered::new();

        // XXXX- moved to catch up...
        // Get the DB and load our last know consensus block.
        let db = self.config.database();
        let last_block = if let Some((_, last_block)) = db.last_record::<ConsensusBlocks>() {
            last_block
        } else {
            ConsensusHeader::default()
        };
        let last_executed_block = if let Ok(Some(number)) =
            db.get::<ConsensusBlockNumbersByDigest>(&last_executed_consensus_hash)
        {
            if let Ok(Some(block)) = db.get::<ConsensusBlocks>(&number) {
                block
            } else {
                ConsensusHeader::default()
            }
        } else {
            ConsensusHeader::default()
        };
        let mut last_parent = last_block.digest();
        let mut last_number = last_block.number;
        // First handle any consensus output messages that were restored due to a restart.
        // This needs to happen before we start listening on rx_sequence and receive messages
        // sequenced after these.
        if last_executed_block.number < last_block.number {
            let num_sub_dags = last_block.number - last_executed_block.number;
            if num_sub_dags > 0 {
                info!(target: "telcoin::subscriber",
                    "Consensus output on its way to the executor was restored for {num_sub_dags} sub-dags",
                );
            }
            self.consensus_bus.consensus_metrics().recovered_consensus_output.inc_by(num_sub_dags);
            for number in last_executed_block.number + 1..=last_block.number {
                if let Ok(Some(block)) = db.get::<ConsensusBlocks>(&number) {
                    let future = self.fetch_blocks(block.sub_dag, block.parent_hash, block.number);
                    waiting.push_back(future);

                    self.consensus_bus
                        .executor_metrics()
                        .subscriber_recovered_certificates_count
                        .inc();
                }
            }
        }

        /*
        // XXXX catch up with peers...
        let mut clients: Vec<PrimaryToPrimaryClient<_>> = self
            .config
            .committee()
            .others_primaries_by_id(self.config.authority().id())
            .into_iter()
            .map(|(_, _, peer_id)| {
                PrimaryToPrimaryClient::new(
                    network.waiting_peer(anemo::PeerId(peer_id.0.to_bytes())),
                )
            })
            .collect();
        for client in clients.iter_mut() {
            match client.request_consensus(ConsensusOutputRequest::default()).await {
                Ok(res) => {}
                Err(e) => tracing::error(),
            }
        }
        // XXXX
        */

        let mut rx_sequence = self.consensus_bus.sequence().subscribe();
        // Listen to sequenced consensus message and process them.
        loop {
            tokio::select! {
                // Receive the ordered sequence of consensus messages from a consensus node.
                Some(sub_dag) = rx_sequence.recv(), if waiting.len() < Self::MAX_PENDING_PAYLOADS => {
                    // We can schedule more then MAX_PENDING_PAYLOADS payloads but
                    // don't process more consensus messages when more
                    // then MAX_PENDING_PAYLOADS is pending
                    let parent_hash = last_parent;
                    let number = last_number + 1;
                    last_parent = ConsensusHeader::digest_from_parts(parent_hash, &sub_dag, number);
                    last_number += 1;
                    waiting.push_back(self.fetch_blocks(sub_dag, parent_hash, number));
                },

                // Receive consensus messages after all transaction data is downloaded
                // then send to the execution layer for final block production.
                //
                // NOTE: this broadcasts to all subscribers, but lagging receivers will lose messages
                Some(message) = waiting.next() => {
                    self.save_consensus(message.clone())?;
                    if let Err(e) = self.consensus_bus.consensus_output().send(message).await {
                        error!(target: "telcoin::subscriber", "error broadcasting consensus output for authority {}: {}", self.inner.authority_id, e);
                        return Ok(());
                    }
                },

                _ = &self.rx_shutdown => {
                    return Ok(())
                }

            }

            self.consensus_bus
                .executor_metrics()
                .waiting_elements_subscriber
                .set(waiting.len() as i64);
        }
    }

    /// Returns ordered vector of futures for downloading blocks for certificates
    /// Order of futures returned follows order of blocks in the certificates.
    /// See BlockFetcher for more details.
    async fn fetch_blocks(
        &self,
        deliver: CommittedSubDag,
        parent_hash: B256,
        number: u64,
    ) -> ConsensusOutput {
        let num_blocks = deliver.num_blocks();
        let num_certs = deliver.len();

        // get the execution address of the authority or use zero address
        let leader = self.inner.committee.authority(&deliver.leader.origin());
        let address = if let Some(authority) = leader {
            authority.execution_address()
        } else {
            warn!("Execution address missing for {}", &deliver.leader.origin());
            Address::ZERO
        };

        if num_blocks == 0 {
            debug!("No blocks to fetch, payload is empty");
            return ConsensusOutput {
                sub_dag: Arc::new(deliver),
                blocks: vec![],
                beneficiary: address,
                block_digests: VecDeque::new(),
                parent_hash,
                number,
            };
        }

        let sub_dag = Arc::new(deliver);
        let mut subscriber_output = ConsensusOutput {
            sub_dag: sub_dag.clone(),
            blocks: Vec::with_capacity(num_certs),
            beneficiary: address,
            block_digests: VecDeque::new(),
            parent_hash,
            number,
        };

        let mut batch_digests_and_workers: HashMap<
            NetworkPublicKey,
            (HashSet<BlockHash>, HashSet<NetworkPublicKey>),
        > = HashMap::new();

        for cert in &sub_dag.certificates {
            for (digest, (worker_id, _)) in cert.header().payload().iter() {
                let own_worker_name = self
                    .inner
                    .worker_cache
                    .worker(
                        self.inner
                            .committee
                            .authority(&self.inner.authority_id)
                            .unwrap()
                            .protocol_key(),
                        worker_id,
                    )
                    .unwrap_or_else(|_| panic!("worker_id {worker_id} is not in the worker cache"))
                    .name;
                let workers = Self::workers_for_certificate(&self.inner, cert, worker_id);
                let (batch_set, worker_set) =
                    batch_digests_and_workers.entry(own_worker_name).or_default();
                batch_set.insert(*digest);
                subscriber_output.block_digests.push_back(*digest);
                worker_set.extend(workers);
            }
        }

        let fetched_batches_timer = self
            .consensus_bus
            .executor_metrics()
            .block_fetch_for_committed_subdag_total_latency
            .start_timer();
        self.consensus_bus
            .executor_metrics()
            .committed_subdag_block_count
            .observe(num_blocks as f64);
        let fetched_batches = self.fetch_blocks_from_workers(batch_digests_and_workers).await;
        drop(fetched_batches_timer);

        // Map all fetched batches to their respective certificates and submit as
        // consensus output
        for cert in &sub_dag.certificates {
            let mut output_batches = Vec::with_capacity(cert.header().payload().len());

            self.consensus_bus.executor_metrics().subscriber_current_round.set(cert.round() as i64);

            self.consensus_bus
                .executor_metrics()
                .subscriber_certificate_latency
                .observe(cert.created_at().elapsed().as_secs_f64());

            for (digest, (_, _)) in cert.header().payload().iter() {
                self.consensus_bus.executor_metrics().subscriber_processed_blocks.inc();
                let batch = fetched_batches
                    .get(digest)
                    .expect("[Protocol violation] Batch not found in fetched batches from workers of certificate signers");

                debug!(
                    "Adding fetched batch {digest} from certificate {} to consensus output",
                    cert.digest()
                );
                output_batches.push(batch.clone());
            }
            subscriber_output.blocks.push(output_batches);
        }
        subscriber_output
    }

    fn workers_for_certificate(
        inner: &Inner,
        certificate: &Certificate,
        worker_id: &WorkerId,
    ) -> Vec<NetworkPublicKey> {
        // Can include own authority and worker, but worker will always check local storage when
        // fetching paylods.
        let authorities = certificate.signed_authorities_with_committee(&inner.committee);
        authorities
            .into_iter()
            .filter_map(|authority| {
                let worker = inner.worker_cache.worker(&authority, worker_id);
                match worker {
                    Ok(worker) => Some(worker.name),
                    Err(err) => {
                        error!(target: "telcoin::subscriber",
                            "Worker {} not found for authority {}: {:?}",
                            worker_id, authority, err
                        );
                        None
                    }
                }
            })
            .collect()
    }

    async fn fetch_blocks_from_workers(
        &self,
        block_digests_and_workers: HashMap<
            NetworkPublicKey,
            (HashSet<BlockHash>, HashSet<NetworkPublicKey>),
        >,
    ) -> HashMap<BlockHash, WorkerBlock> {
        let mut fetched_blocks = HashMap::new();

        for (worker_name, (digests, known_workers)) in block_digests_and_workers {
            debug!(
                "Attempting to fetch {} digests from {} known workers, {worker_name}'s",
                digests.len(),
                known_workers.len()
            );
            // TODO: Can further parallelize this by worker if necessary. Maybe move the logic
            // to LocalNetwork.
            // Only have one worker for now so will leave this for a future
            // optimization.
            let request = FetchBlocksRequest { digests, known_workers };
            let blocks = loop {
                match self.inner.client.fetch_blocks(worker_name.clone(), request.clone()).await {
                    Ok(resp) => break resp.blocks,
                    Err(e) => {
                        error!("Failed to fetch blocks from worker {worker_name}: {e:?}");
                        // Loop forever on failure. During shutdown, this should get cancelled.
                        tokio::time::sleep(Duration::from_secs(1)).await;
                        continue;
                    }
                }
            };
            for (digest, block) in blocks {
                self.record_fetched_block_metrics(&block, &digest);
                fetched_blocks.insert(digest, block);
            }
        }

        fetched_blocks
    }

    fn record_fetched_block_metrics(&self, block: &WorkerBlock, digest: &BlockHash) {
        if let Some(received_at) = block.received_at() {
            let remote_duration = received_at.elapsed().as_secs_f64();
            debug!(
                "Batch was fetched for execution after being received from another worker {}s ago.",
                remote_duration
            );
            self.consensus_bus
                .executor_metrics()
                .block_execution_local_latency
                .with_label_values(&["other"])
                .observe(remote_duration);
        } else {
            let local_duration = block.created_at().elapsed().as_secs_f64();
            debug!(
                "Batch was fetched for execution after being created locally {}s ago.",
                local_duration
            );
            self.consensus_bus
                .executor_metrics()
                .block_execution_local_latency
                .with_label_values(&["own"])
                .observe(local_duration);
        };

        let block_fetch_duration = block.created_at().elapsed().as_secs_f64();
        self.consensus_bus.executor_metrics().block_execution_latency.observe(block_fetch_duration);
        debug!(
            "Block {:?} took {} seconds since it has been created to when it has been fetched for execution",
            digest,
            block_fetch_duration,
        );
    }
}

// TODO: add a unit test<|MERGE_RESOLUTION|>--- conflicted
+++ resolved
@@ -3,11 +3,6 @@
 // SPDX-License-Identifier: Apache-2.0
 use crate::errors::SubscriberResult;
 use consensus_metrics::spawn_logged_monitored_task;
-<<<<<<< HEAD
-use consensus_network::{local::LocalNetwork, PrimaryToWorkerClient};
-use consensus_network_types::{ConsensusOutputRequest, FetchBlocksRequest, PrimaryToPrimaryClient};
-=======
->>>>>>> 74f00dc3
 use fastcrypto::hash::Hash;
 use futures::{stream::FuturesOrdered, StreamExt};
 use reth_primitives::{Address, B256};
@@ -19,7 +14,7 @@
 };
 use tn_config::ConsensusConfig;
 use tn_network::{local::LocalNetwork, PrimaryToWorkerClient};
-use tn_network_types::FetchBlocksRequest;
+use tn_network_types::{ConsensusOutputRequest, FetchBlocksRequest, PrimaryToPrimaryClient};
 use tn_primary::ConsensusBus;
 use tn_storage::{
     tables::{ConsensusBlockNumbersByDigest, ConsensusBlocks},
@@ -170,7 +165,6 @@
             }
         }
 
-        /*
         // XXXX catch up with peers...
         let mut clients: Vec<PrimaryToPrimaryClient<_>> = self
             .config
@@ -186,11 +180,12 @@
         for client in clients.iter_mut() {
             match client.request_consensus(ConsensusOutputRequest::default()).await {
                 Ok(res) => {}
-                Err(e) => tracing::error(),
+                Err(e) => {
+                    tracing::error!(target: "telcoin::subscriber", "error requesting peer consensus {e}")
+                }
             }
         }
         // XXXX
-        */
 
         let mut rx_sequence = self.consensus_bus.sequence().subscribe();
         // Listen to sequenced consensus message and process them.
