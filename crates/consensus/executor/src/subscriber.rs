--- conflicted
+++ resolved
@@ -257,18 +257,12 @@
                         error!(target: "subscriber", "error sending latest consensus header for authority {:?}: {}", self.inner.authority_id, e);
                         return Err(SubscriberError::ClosedChannel("failed to send last consensus header on bus".to_string()));
                     }
-<<<<<<< HEAD
-                    let sig =
-                        self.config.key_config().request_signature_direct(&encode(&to_intent_message(last_parent)));
-                    if let Err(e) = self.network_handle.publish_consensus(sub_dag.leader_epoch(), number, last_parent, self.config.key_config().public_key(), sig).await {
-=======
                     let epoch = sub_dag.leader_epoch();
                     let round = sub_dag.leader_round();
                     let consensus_result_hash = ConsensusResult::digest_data(epoch, round, number, last_parent);
                     let sig =
                         self.config.key_config().request_signature_direct(&encode(&to_intent_message(consensus_result_hash)));
                     if let Err(e) = self.network_handle.publish_consensus(epoch, round, number, last_parent, self.config.key_config().public_key(), sig).await {
->>>>>>> 3385b7cf
                         error!(target: "subscriber", "error publishing latest consensus to network {:?}: {}", self.inner.authority_id, e);
                     }
                     last_number += 1;
