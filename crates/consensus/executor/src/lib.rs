--- conflicted
+++ resolved
@@ -53,21 +53,8 @@
         last_executed_consensus_hash: B256,
     ) -> SubscriberResult<JoinHandle<()>> {
         // Spawn the subscriber.
-<<<<<<< HEAD
-        let subscriber_handle = spawn_subscriber(
-            config.authority().id(),
-            config.worker_cache().clone(),
-            config.committee().clone(),
-            config.local_network().clone(),
-            rx_shutdown,
-            consensus_bus,
-            restored_consensus_output,
-            consensus_output_notification_sender,
-        );
-=======
         let subscriber_handle =
             spawn_subscriber(config, rx_shutdown, consensus_bus, last_executed_consensus_hash);
->>>>>>> 679effe1
 
         // Return the handle.
         info!("Consensus subscriber successfully started");
