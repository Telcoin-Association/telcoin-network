--- conflicted
+++ resolved
@@ -15,14 +15,10 @@
 use std::{net::SocketAddr, sync::Arc};
 use tn_config::Config;
 use tn_faucet::FaucetArgs;
-<<<<<<< HEAD
-use tn_reth::{system_calls::EpochState, RethConfig, RethEnv, WorkerTxPool};
-use tn_rpc::EngineToPrimary;
-=======
 use tn_reth::{
     system_calls::EpochState, CanonStateNotificationStream, RethConfig, RethEnv, WorkerTxPool,
 };
->>>>>>> dc5a212b
+use tn_rpc::EngineToPrimary;
 use tn_types::{
     BatchSender, BatchValidation, ConsensusOutput, ExecHeader, Noticer, SealedHeader, TaskSpawner,
     WorkerId, B256,
