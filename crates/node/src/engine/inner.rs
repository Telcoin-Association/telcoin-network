--- conflicted
+++ resolved
@@ -84,84 +84,6 @@
     N: TelcoinNodeTypes<ChainSpec = ChainSpec, Primitives = EthPrimitives, Storage = EthStorage>,
     N::DB: Database + DatabaseMetrics + DatabaseMetadata + Clone + Unpin + 'static,
 {
-<<<<<<< HEAD
-    /// Create a new instance of `Self`.
-    pub(super) fn new(
-        tn_builder: &TnBuilder<DB>,
-        evm_executor: Evm,
-        evm_config: CE,
-        reth_task_executor: &TaskManager,
-    ) -> eyre::Result<Self> {
-        // deconstruct the builder
-        let TnBuilder { database, node_config, tn_config, opt_faucet_args, consensus_metrics: _ } =
-            tn_builder;
-
-        // resolve the node's datadir
-        let datadir = node_config.datadir();
-
-        // Raise the fd limit of the process.
-        // Does not do anything on windows.
-        let _ = fdlimit::raise_fd_limit();
-
-        let provider_factory = ProviderFactory::new(
-            database.clone(),
-            Arc::clone(&node_config.chain),
-            StaticFileProvider::read_write(datadir.static_files())?,
-        )
-        .with_static_files_metrics();
-
-        debug!(target: "tn::execution", chain=%node_config.chain.chain, genesis=?node_config.chain.genesis_hash(), "Initializing genesis");
-
-        let genesis_hash = init_genesis(provider_factory.clone())?;
-
-        info!(target: "tn::execution",  ?genesis_hash);
-        info!(target: "tn::execution", "\n{}", node_config.chain.display_hardforks());
-
-        let auto_consensus: Arc<dyn Consensus> =
-            Arc::new(AutoSealConsensus::new(Arc::clone(&node_config.chain)));
-
-        debug!(target: "tn::cli", "Spawning stages metrics listener task");
-        let (sync_metrics_tx, sync_metrics_rx) = unbounded_channel();
-        let sync_metrics_listener = reth_stages::MetricsListener::new(sync_metrics_rx);
-        reth_task_executor.spawn_task("stages metrics listener task", sync_metrics_listener);
-
-        // get config from file
-        let prune_config = node_config.prune_config(); //.or(reth_config.prune.clone());
-        let tree_config = BlockchainTreeConfig::default();
-        let tree_externals = TreeExternals::new(
-            provider_factory.clone(),
-            auto_consensus.clone(),
-            evm_executor.clone(),
-        );
-        let tree = BlockchainTree::new(
-            tree_externals,
-            tree_config,
-            prune_config.map(|config| config.segments.clone()).unwrap_or_else(PruneModes::none),
-        )?
-        .with_sync_metrics_tx(sync_metrics_tx.clone());
-
-        let blockchain_tree = Arc::new(ShareableBlockchainTree::new(tree));
-        debug!(target: "tn::execution", "configured blockchain tree");
-
-        // setup the blockchain provider
-        let blockchain_db = BlockchainProvider::new(provider_factory.clone(), blockchain_tree)?;
-        let address = *tn_config.execution_address();
-
-        Ok(Self {
-            address,
-            node_config: node_config.clone(),
-            blockchain_db,
-            provider_factory,
-            evm_config,
-            evm_executor,
-            opt_faucet_args: opt_faucet_args.clone(),
-            tn_config: tn_config.clone(),
-            workers: HashMap::default(),
-        })
-    }
-
-=======
->>>>>>> 044f360a
     /// Spawn tasks associated with executing output from consensus.
     ///
     /// The method is consumed by [PrimaryNodeInner::start].
