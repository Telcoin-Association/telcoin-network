--- conflicted
+++ resolved
@@ -21,13 +21,8 @@
     Address, BatchSender, BatchValidation, ConsensusOutput, ExecHeader, Noticer, SealedHeader,
     TaskSpawner, WorkerId, B256, MIN_PROTOCOL_BASE_FEE,
 };
-<<<<<<< HEAD
+use tn_worker::WorkerNetworkHandle;
 use tokio::sync::mpsc;
-=======
-use tn_worker::WorkerNetworkHandle;
-use tokio::sync::broadcast;
-use tokio_stream::wrappers::BroadcastStream;
->>>>>>> 77f046de
 use tracing::{error, info};
 
 /// Inner type for holding execution layer types.
