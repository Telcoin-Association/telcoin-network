//! The epoch manager type.
//!
//! This oversees the tasks that run for each epoch. Some consensus-related
//! tasks run for one epoch. Other resources are shared across epochs.

use crate::{
    engine::{ExecutionNode, TnBuilder},
    primary::PrimaryNode,
    worker::WorkerNode,
    EngineToPrimaryRpc,
};
use consensus_metrics::start_prometheus_server;
use eyre::{eyre, OptionExt};
use std::{
    collections::{HashMap, HashSet},
    sync::Arc,
    time::Duration,
};
use tn_config::{
    Config, ConfigFmt, ConfigTrait as _, ConsensusConfig, KeyConfig, NetworkConfig, TelcoinDirs,
};
use tn_network_libp2p::{
    error::NetworkError,
    types::{NetworkEvent, NetworkHandle},
    ConsensusNetwork, TNMessage,
};
use tn_primary::{
    network::{PrimaryNetwork, PrimaryNetworkHandle},
    ConsensusBus, NodeMode, QueChannel, StateSynchronizer,
};
use tn_reth::{
    system_calls::{ConsensusRegistry, EpochState},
    CanonStateNotificationStream, RethDb, RethEnv,
};
use tn_storage::{
    open_db,
    tables::{
        CertificateDigestByOrigin, CertificateDigestByRound, Certificates,
        ConsensusBlockNumbersByDigest, ConsensusBlocks, LastProposed, Payload, Votes,
    },
    DatabaseType,
};
use tn_types::{
    gas_accumulator::GasAccumulator, BatchValidation, BlsPublicKey, Committee, CommitteeBuilder,
    ConsensusHeader, ConsensusOutput, Database as TNDatabase, Epoch, Noticer, Notifier,
    TaskManager, TaskSpawner, TimestampSec, TnReceiver, TnSender, B256, MIN_PROTOCOL_BASE_FEE,
};
use tn_worker::{WorkerNetwork, WorkerNetworkHandle, WorkerRequest, WorkerResponse};
use tokio::sync::mpsc::{self};
use tokio_stream::StreamExt;
use tracing::{debug, error, info, warn};

/// The long-running task manager name.
const NODE_TASK_MANAGER: &str = "Node Task Manager";

/// The epoch-specific task manager name.
const EPOCH_TASK_MANAGER: &str = "Epoch Task Manager";

/// The execution engine task manager name.
const ENGINE_TASK_MANAGER: &str = "Engine Task Manager";

/// The primary task manager name.
pub(super) const PRIMARY_TASK_MANAGER: &str = "Primary Task Manager";

/// The worker's base task manager name. This is used by `fn worker_task_manager_name(id)`.
pub(super) const WORKER_TASK_MANAGER_BASE: &str = "Worker Task Manager";

/// The long-running type that oversees epoch transitions.
#[derive(Debug)]
pub struct EpochManager<P> {
    /// The builder for node configuration
    builder: TnBuilder,
    /// The data directory
    tn_datadir: P,
    /// Primary network handle.
    primary_network_handle: Option<PrimaryNetworkHandle>,
    /// Worker network handle.
    worker_network_handle: Option<WorkerNetworkHandle>,
    /// Key config - loaded once for application lifetime.
    key_config: KeyConfig,
    /// The epoch manager's [Notifier] to shutdown all node processes.
    node_shutdown: Notifier,
    /// The timestamp to close the current epoch.
    ///
    /// The manager monitors leader timestamps for the epoch boundary.
    /// If the timestamp of the leader is >= the epoch_boundary then the
    /// manager closes the epoch after the engine executes all data.
    epoch_boundary: TimestampSec,
    /// ConsensusBus for the application life.
    consensus_bus: ConsensusBus,
    /// Persistent event stream for woker network events.
    worker_event_stream: QueChannel<NetworkEvent<WorkerRequest, WorkerResponse>>,
}

/// When rejoining a network mid epoch this will accumulate any gas state for previous epoch blocks.
pub fn catchup_accumulator<DB: TNDatabase>(
    db: &DB,
    reth_env: RethEnv,
    gas_accumulator: &GasAccumulator,
) -> eyre::Result<()> {
    if let Some(block) = reth_env.finalized_header()? {
        let epoch_state = reth_env.epoch_state_from_canonical_tip()?;

        // Note WORKER: In a single worker world this should be suffecient to set the base fee.
        // In a multi-worker world (furture) this will NOT work and needs updating.
        gas_accumulator
            .base_fee(0)
            .set_base_fee(block.base_fee_per_gas.unwrap_or(MIN_PROTOCOL_BASE_FEE));

        let blocks =
            reth_env.blocks_for_range(epoch_state.epoch_info.blockHeight..=block.number)?;
        let mut last_round: Option<u32> = None;

        // loop through blocks to increment leader counts
        for current in blocks {
            let gas = current.gas_used;
            let limit = current.gas_limit;

            // difficulty contains the worker id and batch index:
            // `U256::from(payload.batch_index << 16 | payload.worker_id as usize)`
            let lower64 = current.difficulty.into_limbs()[0];
            let worker_id = (lower64 & 0xffff) as u16;
            gas_accumulator.inc_block(worker_id, gas, limit);

            // extract epoch and round from nonce
            // - epoch: first 32 bits
            // - round: lower 32 bits
            let nonce: u64 = current.nonce.into();
            let (epoch, round) = RethEnv::deconstruct_nonce(nonce);
            // skip genesis
            if round == 0 {
                continue;
            }

            debug!(target: "epoch-manager", ?epoch, ?round, block=current.number, "catchup from nonce:");

            // only increment leader count for new rounds
            if last_round != Some(round) {
                // this is a new round, increment the leader count
                let consensus_digest =
                    current.parent_beacon_block_root.ok_or_eyre("consensus root missing")?;
                let consensus_block_num = db
                    .get::<ConsensusBlockNumbersByDigest>(&consensus_digest)?
                    .ok_or_eyre("consensus block number by digest missing")?;
                let leader = db
                    .get::<ConsensusBlocks>(&consensus_block_num)?
                    .ok_or_eyre("missing consensus block")?
                    .sub_dag
                    .leader
                    .origin()
                    .clone();

                gas_accumulator.rewards_counter().inc_leader_count(&leader);
            }
            last_round = Some(round);
        }
    };

    Ok(())
}

impl<P> EpochManager<P>
where
    P: TelcoinDirs + 'static,
{
    /// Create a new instance of [Self].
    pub fn new(
        builder: TnBuilder,
        tn_datadir: P,
        passphrase: Option<String>,
    ) -> eyre::Result<Self> {
        let passphrase =
            if std::fs::exists(tn_datadir.node_keys_path().join(tn_config::BLS_WRAPPED_KEYFILE))
                .unwrap_or(false)
            {
                passphrase
            } else {
                None
            };

        // create key config for lifetime of the app
        let key_config = KeyConfig::read_config(&tn_datadir, passphrase)?;

        // shutdown long-running node components
        let node_shutdown = Notifier::new();

        let consensus_bus = ConsensusBus::new_with_args(builder.tn_config.parameters.gc_depth);
        let worker_event_stream = QueChannel::new();

        Ok(Self {
            builder,
            tn_datadir,
            primary_network_handle: None,
            worker_network_handle: None,
            key_config,
            node_shutdown,
            epoch_boundary: Default::default(),
            consensus_bus,
            worker_event_stream,
        })
    }

    /// Run the node, handling epoch transitions.
    pub async fn run(&mut self) -> eyre::Result<()> {
        // create dbs to survive between sync state transitions
        let reth_db =
            RethEnv::new_database(&self.builder.node_config, self.tn_datadir.reth_db_path())?;

        // Main task manager that manages tasks across epochs.
        // Long-running tasks for the lifetime of the node.
        let mut node_task_manager = TaskManager::new(NODE_TASK_MANAGER);
        let node_task_spawner = node_task_manager.get_spawner();

        info!(target: "epoch-manager", "starting node and launching first epoch");

        // create submanager for engine tasks
        let engine_task_manager = TaskManager::new(ENGINE_TASK_MANAGER);

        // create channels for engine that survive the lifetime of the node
        let (to_engine, for_engine) = mpsc::channel(1000);

        // Create our epoch gas accumulator, we currently have one worker.
        // All nodes have to agree on the worker count, do not change this for an existing chain.
        let gas_accumulator = GasAccumulator::new(1);
        // create the engine
        let engine = self.create_engine(&engine_task_manager, reth_db, &gas_accumulator)?;
        engine
            .start_engine(for_engine, self.node_shutdown.subscribe(), gas_accumulator.clone())
            .await?;

        // retrieve epoch information from canonical tip on startup
        let EpochState { epoch, .. } = engine.epoch_state_from_canonical_tip().await?;
        debug!(target: "epoch-manager", ?epoch, "retrieved epoch state from canonical tip");
        let consensus_db = self.open_consensus_db().await?;
        catchup_accumulator(&consensus_db, engine.get_reth_env().await, &gas_accumulator)?;

        // read the network config or use the default
        let network_config = NetworkConfig::read_config(&self.tn_datadir)?;
        self.spawn_node_networks(node_task_spawner, &network_config, consensus_db.clone()).await?;

        // start consensus metrics for the epoch
        let metrics_shutdown = Notifier::new();
        if let Some(metrics_socket) = self.builder.metrics {
            start_prometheus_server(
                metrics_socket,
                &node_task_manager,
                metrics_shutdown.subscribe(),
            );
        }

        // add engine task manager
        node_task_manager.add_task_manager(engine_task_manager);
        node_task_manager.update_tasks();

        info!(target: "epoch-manager", tasks=?node_task_manager, "NODE TASKS\n");

        // await all tasks on epoch-task-manager or node shutdown
        let result = tokio::select! {
            // run long-living node tasks
            res = node_task_manager.join_until_exit(self.node_shutdown.clone()) => {
                match res {
                    Ok(()) => Ok(()),
                    Err(e) => Err(eyre!("Node task shutdown: {e}")),
                }
            }

            // loop through short-term epochs
            epoch_result = self.run_epochs(&engine, consensus_db, network_config, to_engine, gas_accumulator) => epoch_result
        };

        // shutdown metrics
        metrics_shutdown.notify();

        result
    }

    /// Create the epoch directory for consensus data if it doesn't exist and open the consensus
    /// database connection.
    async fn open_consensus_db(&self) -> eyre::Result<DatabaseType> {
        let consensus_db_path = self.tn_datadir.consensus_db_path();

        // ensure dir exists
        let _ = std::fs::create_dir_all(&consensus_db_path);
        let db = open_db(&consensus_db_path);

        info!(target: "epoch-manager", ?consensus_db_path, "opened consensus storage");

        Ok(db)
    }

    /// Startup for the node. This creates all components on startup before starting the first
    /// epoch.
    ///
    /// This will create the long-running primary/worker [ConsensusNetwork]s for p2p swarm.
    async fn spawn_node_networks<DB: TNDatabase>(
        &mut self,
        node_task_spawner: TaskSpawner,
        network_config: &NetworkConfig,
        db: DB,
    ) -> eyre::Result<()> {
        //
        //=== PRIMARY
        //

        // create long-running network task for primary
        let primary_network = ConsensusNetwork::new_for_primary(
            network_config,
            self.consensus_bus.primary_network_events_cloned(),
            self.key_config.clone(),
            db.clone(),
            node_task_spawner.clone(),
        )?;
        let primary_network_handle = primary_network.network_handle();
        let node_shutdown = self.node_shutdown.subscribe();

        // spawn long-running primary network task
        node_task_spawner.spawn_critical_task("Primary Network", async move {
            tokio::select!(
                _ = &node_shutdown => {
                    Ok(())
                },
                res = primary_network.run() => {
                    warn!(target: "epoch-manager", ?res, "primary network stopped");
                    res
                },
            )
        });

        // primary network handle
        self.primary_network_handle = Some(PrimaryNetworkHandle::new(primary_network_handle));

<<<<<<< HEAD
        //
        //=== WORKER
        //
        // this is a temporary event stream - replaced at the start of every epoch
        //let (tmp_event_stream, _temp_rx) = mpsc::channel(1000);
=======
        // create network db
        let worker_network_db = self.tn_datadir.network_db_path().join("worker");
        let _ = std::fs::create_dir_all(&worker_network_db);
        info!(target: "epoch-manager", ?worker_network_db, "opening worker network storage at:");
        let worker_network_db = open_network_db(worker_network_db);
>>>>>>> fa4f995f

        // create long-running network task for worker
        let worker_network = ConsensusNetwork::new_for_worker(
            network_config,
            self.worker_event_stream.clone(),
            self.key_config.clone(),
            db,
            node_task_spawner.clone(),
        )?;
        let worker_network_handle = worker_network.network_handle();
        let node_shutdown = self.node_shutdown.subscribe();

        // spawn long-running primary network task
        node_task_spawner.spawn_critical_task("Worker Network", async move {
            tokio::select!(
                _ = &node_shutdown => {
                    Ok(())
                }
                res = worker_network.run() => {
                    warn!(target: "epoch-manager", ?res, "worker network stopped");
                    res
                }
            )
        });

        // set temporary task spawner - this is updated with each epoch
        self.worker_network_handle =
            Some(WorkerNetworkHandle::new(worker_network_handle, node_task_spawner.clone()));

        Ok(())
    }

    /// Execute a loop to start new epochs until shutdown.
    async fn run_epochs(
        &mut self,
        engine: &ExecutionNode,
        consensus_db: DatabaseType,
        network_config: NetworkConfig,
        to_engine: mpsc::Sender<ConsensusOutput>,
        gas_accumulator: GasAccumulator,
    ) -> eyre::Result<()> {
        // initialize long-running components for node startup
        let mut initial_epoch = true;

        // loop through epochs
        loop {
            let epoch_result = self
                .run_epoch(
                    engine,
                    consensus_db.clone(),
                    &network_config,
                    &to_engine,
                    &mut initial_epoch,
                    gas_accumulator.clone(),
                )
                .await;

            // ensure no errors
            epoch_result.inspect_err(|e| {
                error!(target: "epoch-manager", ?e, "epoch returned error");
            })?;

            info!(target: "epoch-manager", "looping run epoch");
            self.consensus_bus.reset_for_epoch();
        }
    }

    /// Run a single epoch.
    ///
    /// If it returns Ok(true) this indicates a mode change occurred and a restart
    /// is required.
    async fn run_epoch(
        &mut self,
        engine: &ExecutionNode,
        mut consensus_db: DatabaseType,
        network_config: &NetworkConfig,
        to_engine: &mpsc::Sender<ConsensusOutput>,
        initial_epoch: &mut bool,
        gas_accumulator: GasAccumulator,
    ) -> eyre::Result<()> {
        info!(target: "epoch-manager", "Starting epoch");

        // The task manager that resets every epoch and manages
        // short-running tasks for the lifetime of the epoch.
        let mut epoch_task_manager = TaskManager::new(EPOCH_TASK_MANAGER);

        // subscribe to output early to prevent missed messages
        let consensus_output = self.consensus_bus.consensus_output().subscribe();

        // create primary and worker nodes
        let (primary, worker_node) = self
            .create_consensus(
                engine,
                consensus_db.clone(),
                &epoch_task_manager,
                network_config,
                initial_epoch,
                gas_accumulator.clone(),
            )
            .await?;

        gas_accumulator.rewards_counter().set_committee(primary.current_committee().await);
        // start primary
        let mut primary_task_manager = primary.start().await?;

        // start worker
        let (mut worker_task_manager, worker) = worker_node.start().await?;

        // consensus config for shutdown subscribers
        let consensus_shutdown = primary.shutdown_signal().await;

        let batch_builder_task_spawner = epoch_task_manager.get_spawner();
        engine
            .start_batch_builder(
                worker.id(),
                worker.batches_tx(),
                &batch_builder_task_spawner,
                gas_accumulator.base_fee(worker.id()),
            )
            .await?;

        // update tasks
        primary_task_manager.update_tasks();
        worker_task_manager.update_tasks();

        // add epoch-specific tasks to manager
        epoch_task_manager.add_task_manager(primary_task_manager);
        epoch_task_manager.add_task_manager(worker_task_manager);

        info!(target: "epoch-manager", tasks=?epoch_task_manager, "EPOCH TASKS\n");

        // await the epoch boundary or the epoch task manager exiting
        // this can also happen due to committee nodes re-syncing and errors
        let consensus_shutdown_clone = consensus_shutdown.clone();

        // indicate if the node is restarting to join the committe or if the epoch is changed and
        // tables should be cleared
        let mut clear_tables_for_next_epoch = false;
        let mut target_hash = None;

        tokio::select! {
            // wait for epoch boundary to transition
            res = self.wait_for_epoch_boundary(to_engine, gas_accumulator.clone(), consensus_output) => {
                target_hash = Some(res.inspect_err(|e| {
                    error!(target: "epoch-manager", ?e, "failed to reach epoch boundary");
                })?);

                info!(target: "epoch-manager", "epoch boundary success - clearing consensus db tables for next epoch");

                // toggle bool to clear tables
                clear_tables_for_next_epoch = true;
            },

            // return any errors
            res = epoch_task_manager.join_until_exit(consensus_shutdown_clone) => {
                res.inspect_err(|e| {
                    error!(target: "epoch-manager", ?e, "failed to reach epoch boundary");
                })?;
                info!(target: "epoch-manager", "epoch task manager exited - likely syncing with committee");
            },
        }

        if let Some(target_hash) = target_hash {
            self.close_epoch(engine, consensus_shutdown.clone(), gas_accumulator, target_hash)
                .await?;
        }

        consensus_shutdown.notify();
        // abort all epoch-related tasks
        epoch_task_manager.abort_all_tasks();
        // Expect complaints from join so swallow those errors...
        // If we timeout here something is not playing nice and shutting down so return the timeout.
        let _ = tokio::time::timeout(
            Duration::from_secs(5),
            epoch_task_manager.join(consensus_shutdown),
        )
        .await?;

        // clear tables
        if clear_tables_for_next_epoch {
            self.clear_consensus_db_for_next_epoch(&mut consensus_db)?;
        }

        Ok(())
    }

    /// Monitor consensus output for the last block of the epoch.
    ///
    /// This method forwards all consensus output to the engine for execution.
    /// Once the epoch boundary is reached, the manager initiates the epoch transitions.
    async fn wait_for_epoch_boundary(
        &self,
        to_engine: &mpsc::Sender<ConsensusOutput>,
        gas_accumulator: GasAccumulator,
        mut consensus_output: impl TnReceiver<ConsensusOutput>,
    ) -> eyre::Result<B256> {
        // receive output from consensus and forward to engine
        while let Some(mut output) = consensus_output.recv().await {
            // observe epoch boundary to initiate epoch transition
            if output.committed_at() >= self.epoch_boundary {
                info!(
                    target: "epoch-manager",
                    epoch=?output.leader().epoch(),
                    commit=?output.committed_at(),
                    epoch_boundary=?self.epoch_boundary,
                    "epoch boundary detected",
                );
                // update output so engine closes epoch
                output.close_epoch = true;

                // obtain hash to monitor execution progress
                let target_hash = output.consensus_header_hash();

                gas_accumulator.rewards_counter().inc_leader_count(output.leader().origin());
                // forward the output to the engine
                to_engine.send(output).await?;
                return Ok(target_hash);
            } else {
                gas_accumulator.rewards_counter().inc_leader_count(output.leader().origin());
                // only forward the output to the engine
                to_engine.send(output).await?;
            }
        }
        Err(eyre::eyre!("invalid wait for epoch end"))
    }

    /// Close an epoch after wait_for_epoch_boundary returns.
    ///
    /// This is broken out so it can shutdown the epoch tasks and not suffer race conditions
    /// in the run_epoch() select.
    async fn close_epoch(
        &self,
        engine: &ExecutionNode,
        shutdown_consensus: Notifier,
        gas_accumulator: GasAccumulator,
        target_hash: B256,
    ) -> eyre::Result<()> {
        // subscribe to engine blocks to confirm epoch closed on-chain
        let mut executed_output = engine.canonical_block_stream().await;
        // begin consensus shutdown while engine executes
        shutdown_consensus.notify();

        // wait for execution result before proceeding
        while let Some(output) = executed_output.next().await {
            // ensure canonical tip is updated with closing epoch info
            if output.tip().sealed_header().parent_beacon_block_root == Some(target_hash) {
                // Use accumulated gas information to set each workers base fee for the epoch.
                for worker_id in 0..gas_accumulator.num_workers() {
                    let worker_id = worker_id as u16;
                    let (_blocks, _gas_used, _gas_limit) = gas_accumulator.get_values(worker_id);
                    // Change this base fee to update base fee in batches workers create.
                    let _base_fee = gas_accumulator.base_fee(worker_id);
                }
                gas_accumulator.clear(); // Clear the accumlated values for next epoch.
                return Ok(());
            }
        }

        // `None` indicates all senders have dropped
        error!(
            target: "epoch-manager",
            "canon state notifications dropped while awaiting engine execution for closing epoch",
        );
        Err(eyre!("engine failed to report output for closing epoch"))
    }

    /// Helper method to create all engine components.
    fn create_engine(
        &self,
        engine_task_manager: &TaskManager,
        reth_db: RethDb,
        gas_accumulator: &GasAccumulator,
    ) -> eyre::Result<ExecutionNode> {
        // create execution components (ie - reth env)
        let basefee_address = self.builder.tn_config.parameters.basefee_address;
        let reth_env = RethEnv::new(
            &self.builder.node_config,
            engine_task_manager,
            reth_db,
            basefee_address,
            gas_accumulator.rewards_counter(),
        )?;
        let engine = ExecutionNode::new(&self.builder, reth_env)?;

        Ok(engine)
    }

    /// Helper method to create all consensus-related components for this epoch.
    ///
    /// Consensus components are short-lived and only relevant for the current epoch.
    async fn create_consensus(
        &mut self,
        engine: &ExecutionNode,
        consensus_db: DatabaseType,
        epoch_task_manager: &TaskManager,
        network_config: &NetworkConfig,
        initial_epoch: &mut bool,
        gas_accumulator: GasAccumulator,
    ) -> eyre::Result<(PrimaryNode<DatabaseType>, WorkerNode<DatabaseType>)> {
        // create config for consensus
        let (consensus_config, preload_keys) =
            self.configure_consensus(engine, network_config, &consensus_db).await?;

        let primary = self
            .create_primary_node_components(
                &consensus_config,
                epoch_task_manager.get_spawner(),
                initial_epoch,
            )
            .await?;

        let engine_to_primary =
            EngineToPrimaryRpc::new(primary.consensus_bus().await, consensus_db.clone());
        // only spawns one worker for now
        let worker = self
            .spawn_worker_node_components(
                &consensus_config,
                engine,
                epoch_task_manager.get_spawner(),
                initial_epoch,
                engine_to_primary,
                gas_accumulator,
            )
            .await?;

        // ensure initialized networks is false after the first run
        *initial_epoch = false;

        // set execution state for consensus
        self.try_restore_state(&consensus_db, engine).await?;

        let primary_network_handle = primary.network_handle().await;
        let _mode = self.identify_node_mode(&consensus_config, &primary_network_handle).await?;

        // spawn task to update the latest execution results for consensus
        //
        // NOTE: this should live and die with epochs because it updates the consensus bus
        self.spawn_engine_update_task(
            consensus_config.shutdown().subscribe(),
            engine.canonical_block_stream().await,
            epoch_task_manager,
        );
        let primary_handle = primary.network_handle().await;
        let prefetches = preload_keys.clone();
        epoch_task_manager.spawn_task("primary pre-load validators", async move {
            // Attempt to pre-load the next couple of committee's network info.
            if let Ok(tasks) = primary_handle.inner_handle().find_authorities(prefetches).await {
                for _ in tasks {}
            }
        });
        let worker_handle = worker.network_handle().await;
        let prefetches = preload_keys.clone();
        epoch_task_manager.spawn_task("worker pre-load validators", async move {
            // Attempt to pre-load the next couple of committee's network info.
            if let Ok(tasks) = worker_handle.inner_handle().find_authorities(prefetches).await {
                for _ in tasks {}
            }
        });
        Ok((primary, worker))
    }

    /// Configure consensus for the current epoch.
    ///
    /// This method reads the canonical tip to read the epoch information needed
    /// to create the current committee and the consensus config.
    async fn configure_consensus(
        &mut self,
        engine: &ExecutionNode,
        network_config: &NetworkConfig,
        consensus_db: &DatabaseType,
    ) -> eyre::Result<(ConsensusConfig<DatabaseType>, Vec<BlsPublicKey>)> {
        // retrieve epoch information from canonical tip
        let EpochState { epoch, epoch_info, validators, epoch_start } =
            engine.epoch_state_from_canonical_tip().await?;
        debug!(target: "epoch-manager", ?epoch_info, "epoch state from canonical tip for epoch {}", epoch);
        let validators = validators
            .iter()
            .map(|v| {
                let decoded_bls = BlsPublicKey::from_literal_bytes(v.blsPubkey.as_ref());
                decoded_bls.map(|decoded| (decoded, v))
            })
            .collect::<Result<HashMap<_, _>, _>>()
            .map_err(|err| eyre!("failed to create bls key from on-chain bytes: {err:?}"))?;

        self.epoch_boundary = epoch_start + epoch_info.epochDuration as u64;
        debug!(target: "epoch-manager", new_epoch_boundary=self.epoch_boundary, "resetting epoch boundary");

        debug!(target: "epoch-manager", ?validators, "creating committee for validators");

        let mut next_vals: HashSet<BlsPublicKey> = HashSet::new();
        next_vals.extend(validators.keys().copied());
        let committee = self.create_committee_from_state(epoch, validators).await?;

        next_vals.extend(engine.validators_for_epoch(epoch + 1).await?.into_iter());
        next_vals.extend(engine.validators_for_epoch(epoch + 2).await?.into_iter());

        // create config for consensus
        let consensus_config = ConsensusConfig::new_for_epoch(
            self.builder.tn_config.clone(),
            consensus_db.clone(),
            self.key_config.clone(),
            committee,
            network_config.clone(),
        )?;

        Ok((consensus_config, next_vals.into_iter().collect()))
    }

    /// Create the [Committee] for the current epoch.
    ///
    /// This is the first step for configuring consensus.
    async fn create_committee_from_state(
        &self,
        epoch: Epoch,
        validators: HashMap<BlsPublicKey, &ConsensusRegistry::ValidatorInfo>,
    ) -> eyre::Result<Committee> {
        info!(target: "epoch-manager", "creating committee from state");

        // the network must be live
        let committee = if epoch == 0 {
            // read from fs for genesis
            Config::load_from_path_or_default::<Committee>(
                self.tn_datadir.committee_path(),
                ConfigFmt::YAML,
            )?
        } else {
            // build the committee using kad network
            let mut committee_builder = CommitteeBuilder::new(epoch);

            for validator in validators {
                committee_builder.add_authority(
                    validator.0,
                    1, // set stake so every authority's weight is equal
                    validator.1.validatorAddress,
                );
            }
            committee_builder.build()
        };

        // load committee
        committee.load();

        Ok(committee)
    }

    /// Create a [PrimaryNode].
    ///
    /// This also creates the [PrimaryNetwork].
    async fn create_primary_node_components<DB: TNDatabase>(
        &mut self,
        consensus_config: &ConsensusConfig<DB>,
        epoch_task_spawner: TaskSpawner,
        initial_epoch: &bool,
    ) -> eyre::Result<PrimaryNode<DB>> {
        let state_sync =
            StateSynchronizer::new(consensus_config.clone(), self.consensus_bus.clone());
        let network_handle = self
            .primary_network_handle
            .as_ref()
            .ok_or_eyre("primary network handle missing from epoch manager")?
            .clone();

        // create the epoch-specific `PrimaryNetwork`
        self.spawn_primary_network_for_epoch(
            consensus_config,
            state_sync.clone(),
            epoch_task_spawner.clone(),
            &network_handle,
            initial_epoch,
        )
        .await?;

        // spawn primary - create node and spawn network
        let primary = PrimaryNode::new(
            consensus_config.clone(),
            self.consensus_bus.clone(),
            network_handle,
            state_sync,
        );

        Ok(primary)
    }

    /// Create a [WorkerNode].
    async fn spawn_worker_node_components<DB: TNDatabase>(
        &mut self,
        consensus_config: &ConsensusConfig<DB>,
        engine: &ExecutionNode,
        epoch_task_spawner: TaskSpawner,
        initial_epoch: &bool,
        engine_to_primary: EngineToPrimaryRpc<DB>,
        gas_accumulator: GasAccumulator,
    ) -> eyre::Result<WorkerNode<DB>> {
        // only support one worker for now (with id 0) - otherwise, loop here
        let worker_id = 0;
        let base_fee = gas_accumulator.base_fee(worker_id);

        // update the network handle's task spawner for reporting batches in the epoch
        {
            let network_handle = self
                .worker_network_handle
                .as_mut()
                .ok_or_eyre("worker network handle missing from epoch manager")?;

            network_handle.update_task_spawner(epoch_task_spawner.clone());
            // initialize worker components on startup
            // This will use the new epoch_task_spawner on network_handle.
            if *initial_epoch {
                engine
                    .initialize_worker_components(
                        worker_id,
                        network_handle.clone(),
                        engine_to_primary,
                    )
                    .await?;
            } else {
                // We updated our epoch task spawner so make sure worker network tasks are
                // restarted.
                engine.respawn_worker_network_tasks(network_handle.clone()).await;
            }
        }

        let network_handle = self
            .worker_network_handle
            .as_ref()
            .ok_or_eyre("worker network handle missing from epoch manager")?
            .clone();

        let validator = engine.new_batch_validator(&worker_id, base_fee).await;
        self.spawn_worker_network_for_epoch(
            consensus_config,
            &worker_id,
            validator.clone(),
            epoch_task_spawner,
            &network_handle,
            initial_epoch,
        )
        .await?;

        let worker =
            WorkerNode::new(worker_id, consensus_config.clone(), network_handle.clone(), validator);

        Ok(worker)
    }

    /// Create the primary network for the specific epoch.
    ///
    /// This is not the swarm level, but the [PrimaryNetwork] interface.
    async fn spawn_primary_network_for_epoch<DB: TNDatabase>(
        &mut self,
        consensus_config: &ConsensusConfig<DB>,
        state_sync: StateSynchronizer<DB>,
        epoch_task_spawner: TaskSpawner,
        network_handle: &PrimaryNetworkHandle,
        initial_epoch: &bool,
    ) -> eyre::Result<()> {
        // get event streams for the primary network handler
        let event_stream = self.consensus_bus.primary_network_events().clone();
        let rx_event_stream = event_stream.subscribe();

        // set committee for network to prevent banning
        debug!(target: "epoch-manager", auth=?consensus_config.authority_id(), "spawning primary network for epoch");
        let committee_keys: HashSet<BlsPublicKey> = consensus_config
            .committee()
            .authorities()
            .into_iter()
            .map(|a| *a.protocol_key())
            .collect();

        if *initial_epoch {
            // Make sure we at least hove bootstrap peers on first epoch.
            network_handle
                .inner_handle()
                .add_bootstrap_peers(
                    consensus_config
                        .committee()
                        .bootstrap_servers()
                        .iter()
                        .map(|(k, v)| (*k, v.primary.clone()))
                        .collect(),
                )
                .await?;
        }

        network_handle.inner_handle().new_epoch(committee_keys.clone()).await?;
        debug!(target: "epoch-manager", auth=?consensus_config.authority_id(), "event stream updated!");

        // start listening if the network needs to be initialized
        if *initial_epoch {
            // start listening for p2p messages
            let primary_address = consensus_config.primary_address();
            info!(target: "epoch-manager", ?primary_address, "listening to {primary_address}");
            network_handle.inner_handle().start_listening(primary_address).await?;
        }

        // update the authorized publishers for gossip every epoch
        network_handle
            .inner_handle()
            .subscribe_with_publishers(
                tn_config::LibP2pConfig::primary_topic(),
                committee_keys.into_iter().collect(),
            )
            .await?;

        // always dial peers for the new epoch
        for (_authority_id, bls_pubkey) in consensus_config
            .committee()
            .others_primaries_by_id(consensus_config.authority_id().as_ref())
        {
            self.dial_peer_bls(
                network_handle.inner_handle().clone(),
                bls_pubkey,
                epoch_task_spawner.clone(),
            );
        }

        // wait until the primary has connected with at least 1 peer
        let mut peers = network_handle.connected_peers_count().await.unwrap_or(0);
        while peers == 0 {
            tokio::time::sleep(Duration::from_millis(500)).await;
            peers = network_handle.connected_peers_count().await.unwrap_or(0);
        }

        // spawn primary network
        PrimaryNetwork::new(
            rx_event_stream,
            network_handle.clone(),
            consensus_config.clone(),
            self.consensus_bus.clone(),
            state_sync,
            epoch_task_spawner.clone(), // tasks should abort with epoch
        )
        .spawn(&epoch_task_spawner);

        Ok(())
    }

    /// Dial peer.
    fn dial_peer_bls<Req: TNMessage, Res: TNMessage>(
        &self,
        handle: NetworkHandle<Req, Res>,
        bls_pubkey: BlsPublicKey,
        node_task_spawner: TaskSpawner,
    ) {
        // spawn dials on long-running task manager
        let task_name = format!("DialPeer {bls_pubkey}");
        node_task_spawner.spawn_task(task_name, async move {
            let mut backoff = 1;

            debug!(target: "epoch-manager", ?bls_pubkey, "dialing peer");
            while let Err(e) = handle.dial_by_bls(bls_pubkey).await {
                // ignore errors for peers that are already connected or being dialed
                if matches!(e, NetworkError::AlreadyConnected(_))
                    || matches!(e, NetworkError::AlreadyDialing(_))
                {
                    return;
                }

                warn!(target: "epoch-manager", "failed to dial {bls_pubkey}: {e}");
                tokio::time::sleep(Duration::from_secs(backoff)).await;
                if backoff < 120 {
                    backoff += backoff;
                }
            }
        });
    }

    /// Create the worker network.
    async fn spawn_worker_network_for_epoch<DB: TNDatabase>(
        &mut self,
        consensus_config: &ConsensusConfig<DB>,
        worker_id: &u16,
        validator: Arc<dyn BatchValidation>,
        epoch_task_spawner: TaskSpawner,
        network_handle: &WorkerNetworkHandle,
        initial_epoch: &bool,
    ) -> eyre::Result<()> {
        // get event streams for the worker network handler
        let rx_event_stream = self.worker_event_stream.subscribe();
        debug!(target: "epoch-manager", "spawning worker network for epoch");

        let committe_keys: HashSet<BlsPublicKey> = consensus_config
            .committee()
            .authorities()
            .into_iter()
            .map(|a| *a.protocol_key())
            .collect();
        network_handle.inner_handle().new_epoch(committe_keys).await?;

        // start listening if the network needs to be initialized
        if *initial_epoch {
            let worker_address = consensus_config.worker_address();
            network_handle.inner_handle().start_listening(worker_address).await?;
            // Make sure we at least hove bootstrap peers on first epoch.
            network_handle
                .inner_handle()
                .add_bootstrap_peers(
                    consensus_config
                        .committee()
                        .bootstrap_servers()
                        .iter()
                        .map(|(k, v)| (*k, v.worker.clone()))
                        .collect(),
                )
                .await?;
        }

        let worker_address = consensus_config.worker_address();

        // always attempt to dial peers for the new epoch
        // the network's peer manager will intercept dial attempts for peers that are already
        // connected
        debug!(target: "epoch-manager", ?worker_address, "spawning worker network for epoch");
        for (_, peer) in consensus_config
            .committee()
            .others_primaries_by_id(consensus_config.authority().as_ref().map(|a| a.id()).as_ref())
        {
            self.dial_peer_bls(
                network_handle.inner_handle().clone(),
                peer,
                epoch_task_spawner.clone(),
            );
        }

        // update the authorized publishers for gossip every epoch
        network_handle
            .inner_handle()
            .subscribe(consensus_config.network_config().libp2p_config().worker_txn_topic())
            .await?;

        // spawn worker network
        WorkerNetwork::new(
            rx_event_stream,
            network_handle.clone(),
            consensus_config.clone(),
            *worker_id,
            validator,
        )
        .spawn(&epoch_task_spawner);

        Ok(())
    }

    /// Helper method to restore execution state for the consensus components.
    async fn try_restore_state(
        &self,
        db: &DatabaseType,
        engine: &ExecutionNode,
    ) -> eyre::Result<()> {
        // prime the recent_blocks watch with latest executed blocks
        let block_capacity = self.consensus_bus.recent_blocks().borrow().block_capacity();

        for recent_block in engine.last_executed_output_blocks(block_capacity).await? {
            self.consensus_bus
                .recent_blocks()
                .send_modify(|blocks| blocks.push_latest(recent_block));
        }

        // prime the last consensus header from the DB
        let (_, last_db_block) =
            db.last_record::<ConsensusBlocks>().unwrap_or_else(|| (0, ConsensusHeader::default()));

        // prime the watch channel with data from the db this will be updated by state-sync if this
        // node can_cvv
        self.consensus_bus.last_consensus_header().send(last_db_block)?;

        Ok(())
    }

    /// Helper method to identify the node's mode:
    /// - "Committee-voting Validator" (CVV)
    /// - "Committee-voting Validator Inactive" (CVVInactive - syncing to rejoin)
    /// - "Observer"
    ///
    /// This method also updates the `ConsensusBus::node_mode()`.
    async fn identify_node_mode<DB: TNDatabase>(
        &self,
        consensus_config: &ConsensusConfig<DB>,
        primary_network_handle: &PrimaryNetworkHandle,
    ) -> eyre::Result<NodeMode> {
        debug!(target: "epoch-manager", authority_id=?consensus_config.authority_id(), "identifying node mode..." );
        let in_committee = consensus_config
            .authority_id()
            .map(|id| consensus_config.in_committee(&id))
            .unwrap_or(false);
        let mode = if !in_committee || self.builder.tn_config.observer {
            NodeMode::Observer
        } else if state_sync::can_cvv(&self.consensus_bus, consensus_config, primary_network_handle)
            .await
        {
            NodeMode::CvvActive
        } else {
            NodeMode::CvvInactive
        };

        debug!(target: "epoch-manager", ?mode, "node mode identified");
        // update consensus bus
        self.consensus_bus.node_mode().send_modify(|v| *v = mode);

        Ok(mode)
    }

    /// Spawn a task to update `ConsensusBus::recent_blocks` everytime the engine produces a new
    /// final block.
    fn spawn_engine_update_task(
        &self,
        shutdown: Noticer,
        mut engine_state: CanonStateNotificationStream,
        epoch_task_manager: &TaskManager,
    ) {
        // spawn epoch-specific task to forward blocks from the engine to consensus
        let consensus_bus = self.consensus_bus.clone();
        epoch_task_manager.spawn_critical_task("latest execution block", async move {
            loop {
                tokio::select!(
                    _ = &shutdown => {
                        info!(target: "engine", "received shutdown from consensus to stop updating consensus bus recent blocks");
                        break;
                    }
                    latest = engine_state.next() => {
                        if let Some(latest) = latest {
                            consensus_bus.recent_blocks().send_modify(|blocks| blocks.push_latest(latest.tip().clone_sealed_header()));
                        } else {
                            break;
                        }
                    }
                )
            }
        });
    }

    /// Clear the epoch-related tables for consensus.
    ///
    /// These tables are epoch-specific. Complete historic data is stored
    /// in the `ConsensusBlocks` table.
    fn clear_consensus_db_for_next_epoch(
        &self,
        consensus_db: &mut DatabaseType,
    ) -> eyre::Result<()> {
        consensus_db.clear_table::<LastProposed>()?;
        consensus_db.clear_table::<Votes>()?;
        consensus_db.clear_table::<Certificates>()?;
        consensus_db.clear_table::<CertificateDigestByRound>()?;
        consensus_db.clear_table::<CertificateDigestByOrigin>()?;
        consensus_db.clear_table::<Payload>()?;
        Ok(())
    }
}<|MERGE_RESOLUTION|>--- conflicted
+++ resolved
@@ -329,20 +329,6 @@
         // primary network handle
         self.primary_network_handle = Some(PrimaryNetworkHandle::new(primary_network_handle));
 
-<<<<<<< HEAD
-        //
-        //=== WORKER
-        //
-        // this is a temporary event stream - replaced at the start of every epoch
-        //let (tmp_event_stream, _temp_rx) = mpsc::channel(1000);
-=======
-        // create network db
-        let worker_network_db = self.tn_datadir.network_db_path().join("worker");
-        let _ = std::fs::create_dir_all(&worker_network_db);
-        info!(target: "epoch-manager", ?worker_network_db, "opening worker network storage at:");
-        let worker_network_db = open_network_db(worker_network_db);
->>>>>>> fa4f995f
-
         // create long-running network task for worker
         let worker_network = ConsensusNetwork::new_for_worker(
             network_config,
