//! The epoch manager type.
//!
//! This oversees the tasks that run for each epoch. Some consensus-related
//! tasks run for one epoch. Other resources are shared across epochs.

use crate::{
    engine::{ExecutionNode, TnBuilder},
    primary::PrimaryNode,
    worker::WorkerNode,
    EngineToPrimaryRpc,
};
use consensus_metrics::start_prometheus_server;
use eyre::{eyre, OptionExt};
use std::{collections::HashMap, str::FromStr as _, sync::Arc, time::Duration};
use tn_config::{
    Config, ConfigFmt, ConfigTrait as _, ConsensusConfig, KeyConfig, NetworkConfig, TelcoinDirs,
};
use tn_network_libp2p::{
    error::NetworkError,
    types::{NetworkHandle, NetworkInfo},
    ConsensusNetwork, PeerId, TNMessage,
};
use tn_primary::{
    network::{PrimaryNetwork, PrimaryNetworkHandle},
    ConsensusBus, NodeMode, StateSynchronizer,
};
use tn_reth::{
    system_calls::{ConsensusRegistry, EpochState},
    CanonStateNotificationStream, RethDb, RethEnv,
};
use tn_storage::{
    open_db, open_network_db,
<<<<<<< HEAD
    tables::{
        CertificateDigestByOrigin, CertificateDigestByRound, Certificates, ConsensusBlocks,
        LastProposed, Payload, Votes,
    },
=======
    tables::{ConsensusBlockNumbersByDigest, ConsensusBlocks},
>>>>>>> c9aac88e
    DatabaseType,
};
use tn_types::{
    gas_accumulator::GasAccumulator, AuthorityIdentifier, BatchValidation, BlsPublicKey, Committee,
    CommitteeBuilder, ConsensusHeader, ConsensusOutput, Database as TNDatabase, Epoch, Multiaddr,
    Noticer, Notifier, TaskManager, TaskSpawner, TimestampSec, WorkerCache, WorkerIndex,
    WorkerInfo, B256, MIN_PROTOCOL_BASE_FEE,
};
use tn_worker::{WorkerNetwork, WorkerNetworkHandle};
use tokio::sync::{
    broadcast,
    mpsc::{self},
};
use tokio_stream::StreamExt;
use tracing::{debug, error, info, warn};

/// The long-running task manager name.
const NODE_TASK_MANAGER: &str = "Node Task Manager";

/// The epoch-specific task manager name.
const EPOCH_TASK_MANAGER: &str = "Epoch Task Manager";

/// The execution engine task manager name.
const ENGINE_TASK_MANAGER: &str = "Engine Task Manager";

/// The primary task manager name.
pub(super) const PRIMARY_TASK_MANAGER: &str = "Primary Task Manager";

/// The worker's base task manager name. This is used by `fn worker_task_manager_name(id)`.
pub(super) const WORKER_TASK_MANAGER_BASE: &str = "Worker Task Manager";

/// The long-running type that oversees epoch transitions.
#[derive(Debug)]
pub struct EpochManager<P> {
    /// The builder for node configuration
    builder: TnBuilder,
    /// The data directory
    tn_datadir: P,
    /// Primary network handle.
    primary_network_handle: Option<PrimaryNetworkHandle>,
    /// Worker network handle.
    worker_network_handle: Option<WorkerNetworkHandle>,
    /// Key config - loaded once for application lifetime.
    key_config: KeyConfig,
    /// The epoch manager's [Notifier] to shutdown all node processes.
    node_shutdown: Notifier,
    /// Output channel for consensus blocks to be executed.
    ///
    /// This should only be accessed elsewhere through the epoch's [ConsensusBus].
    consensus_output: broadcast::Sender<ConsensusOutput>,
    /// The timestamp to close the current epoch.
    ///
    /// The manager monitors leader timestamps for the epoch boundary.
    /// If the timestamp of the leader is >= the epoch_boundary then the
    /// manager closes the epoch after the engine executes all data.
    epoch_boundary: TimestampSec,
}

/// When rejoining a network mid epoch this will accumulate any gas state for previous epoch blocks.
fn catchup_accumulator<DB: TNDatabase>(
    db: &DB,
    reth_env: RethEnv,
    gas_accumulator: &GasAccumulator,
) -> eyre::Result<()> {
    if let Some(block) = reth_env.finalized_header()? {
        let epoch_state = reth_env.epoch_state_from_canonical_tip()?;

        // Note WORKER: In a single worker world this should be suffecient to set the base fee.
        // In a multi-worker world (furture) this will NOT work and needs updating.
        gas_accumulator
            .base_fee(0)
            .set_base_fee(block.base_fee_per_gas.unwrap_or(MIN_PROTOCOL_BASE_FEE));

        let blocks = reth_env.blocks_for_range(epoch_state.epoch_start..=block.number)?;
        let mut consensus_leaders: HashMap<B256, AuthorityIdentifier> = HashMap::default();
        for current in blocks {
            let gas = current.gas_used;
            let limit = current.gas_limit;
            let lower64 = current.difficulty.into_limbs()[0];
            let worker_id = (lower64 & 0xffff) as u16;
            gas_accumulator.inc_block(worker_id, gas, limit);
            // increment or leader counts.
            if let Some(hash) = current.parent_beacon_block_root {
                if let Some(leader) = consensus_leaders.get(&hash) {
                    gas_accumulator.rewards_counter().inc_leader_count(leader);
                } else if let Some(number) = db.get::<ConsensusBlockNumbersByDigest>(&hash)? {
                    if let Some(consensus_header) = db.get::<ConsensusBlocks>(&number)? {
                        let leader = consensus_header.sub_dag.leader.origin();
                        gas_accumulator.rewards_counter().inc_leader_count(leader);
                        // Cache the leader.
                        consensus_leaders.insert(hash, leader.clone());
                    }
                }
            }
        }
    };
    Ok(())
}

impl<P> EpochManager<P>
where
    P: TelcoinDirs + 'static,
{
    /// Create a new instance of [Self].
    pub fn new(
        builder: TnBuilder,
        tn_datadir: P,
        passphrase: Option<String>,
    ) -> eyre::Result<Self> {
        let passphrase =
            if std::fs::exists(tn_datadir.node_keys_path().join(tn_config::BLS_WRAPPED_KEYFILE))
                .unwrap_or(false)
            {
                passphrase
            } else {
                None
            };

        // create key config for lifetime of the app
        let key_config = KeyConfig::read_config(&tn_datadir, passphrase)?;

        // shutdown long-running node components
        let node_shutdown = Notifier::new();
        let (consensus_output, _rx_consensus_output) = broadcast::channel(100);

        Ok(Self {
            builder,
            tn_datadir,
            primary_network_handle: None,
            worker_network_handle: None,
            key_config,
            node_shutdown,
            consensus_output,
            epoch_boundary: Default::default(),
        })
    }

    /// Run the node, handling epoch transitions.
    ///
    /// This will bring up a tokio runtime and start the app within it.
    /// It also will shutdown this runtime, potentially violently, to make
    /// sure any lefteover tasks are ended.  This allows it to be called more
    /// than once per program execution to support changing modes of the
    /// running node.
    pub async fn run(&mut self) -> eyre::Result<()> {
        // create dbs to survive between sync state transitions
        let reth_db =
            RethEnv::new_database(&self.builder.node_config, self.tn_datadir.reth_db_path())?;

        // Main task manager that manages tasks across epochs.
        // Long-running tasks for the lifetime of the node.
        let mut node_task_manager = TaskManager::new(NODE_TASK_MANAGER);
        let node_task_spawner = node_task_manager.get_spawner();
        // create oneshot channel to await the first epoch to start

        info!(target: "epoch-manager", "starting node and launching first epoch");

        // create submanager for engine tasks
        let engine_task_manager = TaskManager::new(ENGINE_TASK_MANAGER);

        // create channels for engine that survive the lifetime of the node
        let (to_engine, for_engine) = mpsc::channel(1000);

        // Create our epoch gas accumulator, we currently have one worker.
        // All nodes have to agree on the worker count, do not change this for an existing chain.
        let gas_accumulator = GasAccumulator::new(1);
        // create the engine
        let engine = self.create_engine(&engine_task_manager, reth_db, &gas_accumulator)?;

        engine
            .start_engine(for_engine, self.node_shutdown.subscribe(), gas_accumulator.clone())
            .await?;

        // retrieve epoch information from canonical tip on startup
        let EpochState { epoch, .. } = engine.epoch_state_from_canonical_tip().await?;
        debug!(target: "epoch-manager", ?epoch, "retrieved epoch state from canonical tip");
<<<<<<< HEAD
        let consensus_db = self.open_consensus_db().await?;
=======
        let consensus_db = self.open_consensus_db(epoch).await?;
        catchup_accumulator(&consensus_db, engine.get_reth_env().await, &gas_accumulator)?;
>>>>>>> c9aac88e

        // read the network config or use the default
        let network_config = NetworkConfig::read_config(&self.tn_datadir)?;
        self.spawn_node_networks(node_task_spawner, &network_config).await?;

        // add engine task manager
        node_task_manager.add_task_manager(engine_task_manager);
        node_task_manager.update_tasks();

        info!(target: "epoch-manager", tasks=?node_task_manager, "NODE TASKS\n");

        // await all tasks on epoch-task-manager or node shutdown
        tokio::select! {
            // run long-living node tasks
            res = node_task_manager.join_until_exit(self.node_shutdown.clone()) => {
                match res {
                    Ok(()) => Ok(()),
                    Err(e) => Err(eyre!("Node task shutdown: {e}")),
                }
            }

            // loop through short-term epochs
            epoch_result = self.run_epochs(&engine, consensus_db, network_config, to_engine, gas_accumulator) => epoch_result
        }
    }

    /// Create the epoch directory for consensus data if it doesn't exist and open the consensus
    /// database connection.
    async fn open_consensus_db(&self) -> eyre::Result<DatabaseType> {
        let consensus_db_path = self.tn_datadir.consensus_db_path();

        // ensure dir exists
        let _ = std::fs::create_dir_all(&consensus_db_path);
        let db = open_db(&consensus_db_path);

        info!(target: "epoch-manager", ?consensus_db_path, "opened consensus storage");

        Ok(db)
    }

    /// Startup for the node. This creates all components on startup before starting the first
    /// epoch.
    ///
    /// This will create the long-running primary/worker [ConsensusNetwork]s for p2p swarm.
    async fn spawn_node_networks(
        &mut self,
        node_task_spawner: TaskSpawner,
        network_config: &NetworkConfig,
    ) -> eyre::Result<()> {
        //
        //=== PRIMARY
        //
        // this is a temporary event stream - replaced at the start of every epoch
        let (tmp_event_stream, _temp_rx) = mpsc::channel(1000);

        // create network db
        let primary_network_db = self.tn_datadir.network_db_path().join("primary");
        let _ = std::fs::create_dir_all(&primary_network_db);
        info!(target: "epoch-manager", ?primary_network_db, "opening primary network storage at:");
        let primary_network_db = open_network_db(primary_network_db);

        // create long-running network task for primary
        let primary_network = ConsensusNetwork::new_for_primary(
            network_config,
            tmp_event_stream,
            self.key_config.clone(),
            primary_network_db,
            node_task_spawner.clone(),
        )?;
        let primary_network_handle = primary_network.network_handle();
        let node_shutdown = self.node_shutdown.subscribe();

        // spawn long-running primary network task
        node_task_spawner.spawn_critical_task("Primary Network", async move {
            tokio::select!(
                _ = &node_shutdown => {
                    Ok(())
                },
                res = primary_network.run() => {
                    warn!(target: "epoch-manager", ?res, "primary network stopped");
                    res
                },
            )
        });

        // primary network handle
        self.primary_network_handle = Some(PrimaryNetworkHandle::new(primary_network_handle));

        //
        //=== WORKER
        //
        // this is a temporary event stream - replaced at the start of every epoch
        let (tmp_event_stream, _temp_rx) = mpsc::channel(1000);

        // create network db
        let worker_network_db = self.tn_datadir.network_db_path().join("worker");
        let _ = std::fs::create_dir_all(&worker_network_db);
        info!(target: "epoch-manager", ?worker_network_db, "opening worker network storage at:");
        let worker_network_db = open_network_db(worker_network_db);

        // create long-running network task for worker
        let worker_network = ConsensusNetwork::new_for_worker(
            network_config,
            tmp_event_stream,
            self.key_config.clone(),
            worker_network_db,
            node_task_spawner.clone(),
        )?;
        let worker_network_handle = worker_network.network_handle();
        let node_shutdown = self.node_shutdown.subscribe();

        // spawn long-running primary network task
        node_task_spawner.spawn_critical_task("Worker Network", async move {
            tokio::select!(
                _ = &node_shutdown => {
                    Ok(())
                }
                res = worker_network.run() => {
                    warn!(target: "epoch-manager", ?res, "worker network stopped");
                    res
                }
            )
        });

        // set temporary task spawner - this is updated with each epoch
        self.worker_network_handle =
            Some(WorkerNetworkHandle::new(worker_network_handle, node_task_spawner.clone()));

        Ok(())
    }

    /// Execute a loop to start new epochs until shutdown.
    async fn run_epochs(
        &mut self,
        engine: &ExecutionNode,
        mut consensus_db: DatabaseType,
        network_config: NetworkConfig,
        to_engine: mpsc::Sender<ConsensusOutput>,
        gas_accumulator: GasAccumulator,
    ) -> eyre::Result<()> {
        // The task manager that resets every epoch and manages
        // short-running tasks for the lifetime of the epoch.
        let mut epoch_task_manager = TaskManager::new(EPOCH_TASK_MANAGER);

        // initialize long-running components for node startup
        let mut initial_epoch = true;

        // loop through epochs
        loop {
            let epoch_result = self
                .run_epoch(
                    engine,
                    consensus_db.clone(),
                    &mut epoch_task_manager,
                    &network_config,
                    &to_engine,
                    &mut initial_epoch,
                    gas_accumulator.clone(),
                )
                .await;

            // abort all epoch-related tasks
            epoch_task_manager.abort_all_tasks();

            // create new manager for next epoch
            epoch_task_manager = TaskManager::new(EPOCH_TASK_MANAGER);

            // ensure no errors
            epoch_result.inspect_err(|e| {
                error!(target: "epoch-manager", ?e, "epoch returned error");
            })?;

            info!(target: "epoch-manager", "clearing tables and looping for next epoch");
            self.clear_consensus_db_for_next_epoch(&mut consensus_db)?;
        }
    }

    /// Run a single epoch.
    ///
    /// If it returns Ok(true) this indicates a mode change occurred and a restart
    /// is required.
    #[allow(clippy::too_many_arguments)]
    async fn run_epoch(
        &mut self,
        engine: &ExecutionNode,
        consensus_db: DatabaseType,
        epoch_task_manager: &mut TaskManager,
        network_config: &NetworkConfig,
        to_engine: &mpsc::Sender<ConsensusOutput>,
        initial_epoch: &mut bool,
        gas_accumulator: GasAccumulator,
    ) -> eyre::Result<()> {
        info!(target: "epoch-manager", "Starting epoch");

        // start consensus metrics for the epoch
        let metrics_shutdown = Notifier::new();
        if let Some(metrics_socket) = self.builder.metrics {
            start_prometheus_server(
                metrics_socket,
                epoch_task_manager,
                metrics_shutdown.subscribe(),
            );
        }

        // subscribe to output early to prevent missed messages
        let consensus_output = self.consensus_output.subscribe();

        // create primary and worker nodes
        let (primary, worker_node) = self
            .create_consensus(
                engine,
                consensus_db,
                epoch_task_manager,
                network_config,
                initial_epoch,
                gas_accumulator.clone(),
            )
            .await?;

        gas_accumulator.rewards_counter().set_committee(primary.current_committee().await);
        // start primary
        let mut primary_task_manager = primary.start().await?;

        // start worker
        let (mut worker_task_manager, worker) = worker_node.start().await?;

        // consensus config for shutdown subscribers
        let consensus_shutdown = primary.shutdown_signal().await;

        let batch_builder_task_spawner = epoch_task_manager.get_spawner();
        engine
            .start_batch_builder(
                worker.id(),
                worker.batches_tx(),
                &batch_builder_task_spawner,
                gas_accumulator.base_fee(worker.id()),
            )
            .await?;

        // update tasks
        primary_task_manager.update_tasks();
        worker_task_manager.update_tasks();

        // add epoch-specific tasks to manager
        epoch_task_manager.add_task_manager(primary_task_manager);
        epoch_task_manager.add_task_manager(worker_task_manager);

        info!(target: "epoch-manager", tasks=?epoch_task_manager, "EPOCH TASKS\n");

        // await the epoch boundary or the epoch task manager exiting
        // this can also happen due to committee nodes re-syncing and errors
        tokio::select! {
            // wait for epoch boundary to transition
            res = self.wait_for_epoch_boundary(to_engine, engine, consensus_output, consensus_shutdown.clone(), gas_accumulator) => {
                res.inspect_err(|e| {
                    error!(target: "epoch-manager", ?e, "failed to reach epoch boundary");
                })?;

                info!(target: "epoch-manager", "epoch boundary success");
            },

            // return any errors
            res = epoch_task_manager.join_until_exit(consensus_shutdown) => {
                res.inspect_err(|e| {
                    error!(target: "epoch-manager", ?e, "failed to reach epoch boundary");
                })?;
                info!(target: "epoch-manager", "epoch task manager exited - likely syncing with committee");
            },
        }

        // shutdown metrics
        metrics_shutdown.notify();

        Ok(())
    }

    /// Monitor consensus output for the last block of the epoch.
    ///
    /// This method forwards all consensus output to the engine for execution.
    /// Once the epoch boundary is reached, the manager initiates the epoch transitions.
    async fn wait_for_epoch_boundary(
        &self,
        to_engine: &mpsc::Sender<ConsensusOutput>,
        engine: &ExecutionNode,
        mut consensus_output: broadcast::Receiver<ConsensusOutput>,
        shutdown_consensus: Notifier,
        gas_accumulator: GasAccumulator,
    ) -> eyre::Result<()> {
        // receive output from consensus and forward to engine
        'epoch: while let Ok(mut output) = consensus_output.recv().await {
            // observe epoch boundary to initiate epoch transition
            if output.committed_at() >= self.epoch_boundary {
                info!(
                    target: "epoch-manager",
                    epoch=?output.leader().epoch(),
                    commit=?output.committed_at(),
                    epoch_boundary=?self.epoch_boundary,
                    "epoch boundary detected",
                );
                // subscribe to engine blocks to confirm epoch closed on-chain
                let mut executed_output = engine.canonical_block_stream().await;

                // update output so engine closes epoch
                output.close_epoch = true;

                // obtain hash to monitor execution progress
                let target_hash = output.consensus_header_hash();

                gas_accumulator.rewards_counter().inc_leader_count(output.leader().origin());
                // forward the output to the engine
                to_engine.send(output).await?;

                // begin consensus shutdown while engine executes
                shutdown_consensus.notify();

                // wait for execution result before proceeding
                while let Some(output) = executed_output.next().await {
                    // ensure canonical tip is updated with closing epoch info
                    if output.tip().sealed_header().parent_beacon_block_root == Some(target_hash) {
                        // return
                        break 'epoch;
                    }
                }

                // `None` indicates all senders have dropped
                error!(
                    target: "epoch-manager",
                    "canon state notifications dropped while awaiting engine execution for closing epoch",
                );
                return Err(eyre!("engine failed to report output for closing epoch"));
            } else {
                gas_accumulator.rewards_counter().inc_leader_count(output.leader().origin());
                // only forward the output to the engine
                to_engine.send(output).await?;
            }
        }
        // Use accumulated gas information to set each workers base fee for the epoch.
        for worker_id in 0..gas_accumulator.num_workers() {
            let worker_id = worker_id as u16;
            let (_blocks, _gas_used, _gas_limit) = gas_accumulator.get_values(worker_id);
            // Change this base fee to update base fee in batches workers create.
            let _base_fee = gas_accumulator.base_fee(worker_id);
        }
        gas_accumulator.clear(); // Clear the accumlated values for next epoch.

        Ok(())
    }

    /// Helper method to create all engine components.
    fn create_engine(
        &self,
        engine_task_manager: &TaskManager,
        reth_db: RethDb,
        gas_accumulator: &GasAccumulator,
    ) -> eyre::Result<ExecutionNode> {
        // create execution components (ie - reth env)
        let basefee_address = self.builder.tn_config.parameters.basefee_address;
        let reth_env = RethEnv::new(
            &self.builder.node_config,
            engine_task_manager,
            reth_db,
            basefee_address,
            gas_accumulator.rewards_counter(),
        )?;
        let engine = ExecutionNode::new(&self.builder, reth_env)?;

        Ok(engine)
    }

    /// Helper method to create all consensus-related components for this epoch.
    ///
    /// Consensus components are short-lived and only relevant for the current epoch.
    async fn create_consensus(
        &mut self,
        engine: &ExecutionNode,
        consensus_db: DatabaseType,
        epoch_task_manager: &TaskManager,
        network_config: &NetworkConfig,
        initial_epoch: &mut bool,
        gas_accumulator: GasAccumulator,
    ) -> eyre::Result<(PrimaryNode<DatabaseType>, WorkerNode<DatabaseType>)> {
        // create config for consensus
        let consensus_config =
            self.configure_consensus(engine, network_config, &consensus_db).await?;

        let primary = self
            .create_primary_node_components(
                &consensus_config,
                epoch_task_manager.get_spawner(),
                initial_epoch,
            )
            .await?;

        let engine_to_primary =
            EngineToPrimaryRpc::new(primary.consensus_bus().await, consensus_db.clone());
        // only spawns one worker for now
        let worker = self
            .spawn_worker_node_components(
                &consensus_config,
                engine,
                epoch_task_manager.get_spawner(),
                initial_epoch,
                engine_to_primary,
                gas_accumulator,
            )
            .await?;

        // ensure initialized networks is false after the first run
        *initial_epoch = false;

        // set execution state for consensus
        let consensus_bus = primary.consensus_bus().await;
        self.try_restore_state(&consensus_bus, &consensus_db, engine).await?;

        let primary_network_handle = primary.network_handle().await;
        let _mode = self
            .identify_node_mode(&consensus_bus, &consensus_config, &primary_network_handle)
            .await?;

        // spawn task to update the latest execution results for consensus
        //
        // NOTE: this should live and die with epochs because it updates the consensus bus
        self.spawn_engine_update_task(
            consensus_config.shutdown().subscribe(),
            consensus_bus.clone(),
            engine.canonical_block_stream().await,
            epoch_task_manager,
        );

        Ok((primary, worker))
    }

    /// Configure consensus for the current epoch.
    ///
    /// This method reads the canonical tip to read the epoch information needed
    /// to create the current committee and the consensus config.
    async fn configure_consensus(
        &mut self,
        engine: &ExecutionNode,
        network_config: &NetworkConfig,
        consensus_db: &DatabaseType,
    ) -> eyre::Result<ConsensusConfig<DatabaseType>> {
        // retrieve epoch information from canonical tip
        let EpochState { epoch, epoch_info, validators, epoch_start } =
            engine.epoch_state_from_canonical_tip().await?;
        let validators = validators
            .iter()
            .map(|v| {
                let decoded_bls = BlsPublicKey::from_literal_bytes(v.blsPubkey.as_ref());
                decoded_bls.map(|decoded| (decoded, v))
            })
            .collect::<Result<HashMap<_, _>, _>>()
            .map_err(|err| eyre!("failed to create bls key from on-chain bytes: {err:?}"))?;

        self.epoch_boundary = epoch_start + epoch_info.epochDuration as u64;

        // send these to the swarm for validator discovery
        let keys_for_worker_cache = validators.keys().cloned().collect();
        let committee = self.create_committee_from_state(epoch, validators).await?;
        let worker_cache =
            self.create_worker_cache_from_state(epoch, keys_for_worker_cache).await?;

        // create config for consensus
        let consensus_config = ConsensusConfig::new_for_epoch(
            self.builder.tn_config.clone(),
            consensus_db.clone(),
            self.key_config.clone(),
            committee,
            worker_cache,
            network_config.clone(),
        )?;

        Ok(consensus_config)
    }

    /// Create the [Committee] for the current epoch.
    ///
    /// This is the first step for configuring consensus.
    async fn create_committee_from_state(
        &self,
        epoch: Epoch,
        validators: HashMap<BlsPublicKey, &ConsensusRegistry::ValidatorInfo>,
    ) -> eyre::Result<Committee> {
        info!(target: "epoch-manager", "creating committee from state");

        // the network must be live
        let committee = if epoch == 0 {
            // read from fs for genesis
            Config::load_from_path_or_default::<Committee>(
                self.tn_datadir.committee_path(),
                ConfigFmt::YAML,
            )?
        } else {
            // retrieve network information for committee
            let primary_handle = self
                .primary_network_handle
                .as_ref()
                .ok_or_eyre("missing primary network handle for epoch manager")?;

            let mut primary_network_infos = primary_handle
                .inner_handle()
                .find_authorities(validators.keys().cloned().collect())
                .await?;

            // build the committee using kad network
            let mut committee_builder = CommitteeBuilder::new(epoch, self.epoch_boundary);

            // loop through the primary info returned from network query
            while let Some(info) = primary_network_infos.next().await {
                debug!(target: "epoch-manager", ?info, "awaited next primary network info");
                let (protocol_key, NetworkInfo { pubkey, multiaddr, hostname }) = info??;
                let validator = validators
                    .get(&protocol_key)
                    .ok_or_eyre("network returned validator that isn't in the committee")?;
                let execution_address = validator.validatorAddress;

                committee_builder.add_authority(
                    protocol_key,
                    1, // set stake so every authority's weight is equal
                    multiaddr,
                    execution_address,
                    pubkey,
                    hostname,
                );
            }

            committee_builder.build()
        };

        // load committee
        committee.load();

        Ok(committee)
    }

    /// Create the [WorkerCache] for the current epoch.
    ///
    /// This is the first step for configuring consensus.
    async fn create_worker_cache_from_state(
        &self,
        epoch: Epoch,
        validators: Vec<BlsPublicKey>,
    ) -> eyre::Result<WorkerCache> {
        info!(target: "epoch-manager", "creating worker cache from state");

        let worker_cache = if epoch == 0 {
            debug!(target: "epoch-manager", "loading worker cache from config for epoch 0");
            Config::load_from_path_or_default::<WorkerCache>(
                self.tn_datadir.worker_cache_path(),
                ConfigFmt::YAML,
            )?
        } else {
            debug!(target: "epoch-manager", "creating worker cache from network records");
            // create worker cache
            let worker_handle = self
                .worker_network_handle
                .as_ref()
                .ok_or_eyre("missing primary network handle for epoch manager")?;

            let mut workers = Vec::with_capacity(validators.len());
            let mut worker_network_infos =
                worker_handle.inner_handle().find_authorities(validators).await?;

            // loop through the worker info returned from network query
            while let Some(info) = worker_network_infos.next().await {
                let (protocol_key, NetworkInfo { pubkey, multiaddr, .. }) = info??;
                // only one worker per authority for now
                let worker_index = WorkerIndex(vec![WorkerInfo {
                    name: pubkey,
                    worker_address: multiaddr.clone(),
                }]);
                workers.push((protocol_key, worker_index));
            }

            WorkerCache { epoch, workers: Arc::new(workers.into_iter().collect()) }
        };

        Ok(worker_cache)
    }

    /// Create a [PrimaryNode].
    ///
    /// This also creates the [PrimaryNetwork].
    async fn create_primary_node_components<DB: TNDatabase>(
        &mut self,
        consensus_config: &ConsensusConfig<DB>,
        epoch_task_spawner: TaskSpawner,
        initial_epoch: &bool,
    ) -> eyre::Result<PrimaryNode<DB>> {
        let consensus_bus = ConsensusBus::new_with_args(
            consensus_config.config().parameters.gc_depth,
            self.consensus_output.clone(),
        );
        let state_sync = StateSynchronizer::new(consensus_config.clone(), consensus_bus.clone());
        let network_handle = self
            .primary_network_handle
            .as_ref()
            .ok_or_eyre("primary network handle missing from epoch manager")?
            .clone();

        // create the epoch-specific `PrimaryNetwork`
        self.spawn_primary_network_for_epoch(
            consensus_config,
            &consensus_bus,
            state_sync.clone(),
            epoch_task_spawner.clone(),
            &network_handle,
            initial_epoch,
        )
        .await?;

        // spawn primary - create node and spawn network
        let primary =
            PrimaryNode::new(consensus_config.clone(), consensus_bus, network_handle, state_sync);

        Ok(primary)
    }

    /// Create a [WorkerNode].
    async fn spawn_worker_node_components<DB: TNDatabase>(
        &mut self,
        consensus_config: &ConsensusConfig<DB>,
        engine: &ExecutionNode,
        epoch_task_spawner: TaskSpawner,
        initial_epoch: &bool,
        engine_to_primary: EngineToPrimaryRpc<DB>,
        gas_accumulator: GasAccumulator,
    ) -> eyre::Result<WorkerNode<DB>> {
        // only support one worker for now (with id 0) - otherwise, loop here
        let worker_id = 0;
        let base_fee = gas_accumulator.base_fee(worker_id);

        // update the network handle's task spawner for reporting batches in the epoch
        {
            let network_handle = self
                .worker_network_handle
                .as_mut()
                .ok_or_eyre("worker network handle missing from epoch manager")?;

            network_handle.update_task_spawner(epoch_task_spawner.clone());
            // initialize worker components on startup
            // This will use the new epoch_task_spawner on network_handle.
            if *initial_epoch {
                engine
                    .initialize_worker_components(
                        worker_id,
                        network_handle.clone(),
                        engine_to_primary,
                    )
                    .await?;
            } else {
                // We updated our epoch task spawner so make sure worker network tasks are
                // restarted.
                engine.respawn_worker_network_tasks(network_handle.clone()).await;
            }
        }

        let network_handle = self
            .worker_network_handle
            .as_ref()
            .ok_or_eyre("worker network handle missing from epoch manager")?
            .clone();

        let validator = engine.new_batch_validator(&worker_id, base_fee).await;
        self.spawn_worker_network_for_epoch(
            consensus_config,
            &worker_id,
            validator.clone(),
            epoch_task_spawner,
            &network_handle,
            initial_epoch,
        )
        .await?;

        let worker =
            WorkerNode::new(worker_id, consensus_config.clone(), network_handle.clone(), validator);

        Ok(worker)
    }

    /// Create the primary network for the specific epoch.
    ///
    /// This is not the swarm level, but the [PrimaryNetwork] interface.
    async fn spawn_primary_network_for_epoch<DB: TNDatabase>(
        &mut self,
        consensus_config: &ConsensusConfig<DB>,
        consensus_bus: &ConsensusBus,
        state_sync: StateSynchronizer<DB>,
        epoch_task_spawner: TaskSpawner,
        network_handle: &PrimaryNetworkHandle,
        initial_epoch: &bool,
    ) -> eyre::Result<()> {
        // create event streams for the primary network handler
        let (event_stream, rx_event_stream) = mpsc::channel(1000);

        // set committee for network to prevent banning
        debug!(target: "epoch-manager", auth=?consensus_config.authority_id(), "spawning primary network for epoch");
        network_handle
            .inner_handle()
            .new_epoch(consensus_config.primary_network_map(), event_stream)
            .await?;
        debug!(target: "epoch-manager", auth=?consensus_config.authority_id(), "event stream updated!");

        // start listening if the network needs to be initialized
        if *initial_epoch {
            // start listening for p2p messages
            let primary_address = consensus_config.primary_address();
            let primary_multiaddr =
                Self::get_multiaddr_from_env_or_config("PRIMARY_MULTIADDR", primary_address);
            network_handle.inner_handle().start_listening(primary_multiaddr).await?;
        } else {
            let connected_peers = network_handle.connected_peers().await?;
            debug!(target: "epoch-manager", "connected peers:\n{:?}", connected_peers);
            // let peers = network_handle.inner_handle().
            panic!("stopping here");
        }

        // update the authorized publishers for gossip every epoch
        network_handle
            .inner_handle()
            .subscribe_with_publishers(
                consensus_config.network_config().libp2p_config().primary_topic(),
                consensus_config.committee_peer_ids(),
            )
            .await?;

        // always dial peers for the new epoch
        for (authority_id, addr, _) in consensus_config
            .committee()
            .others_primaries_by_id(consensus_config.authority_id().as_ref())
        {
            let peer_id = authority_id.peer_id();
            self.dial_peer(
                network_handle.inner_handle().clone(),
                peer_id,
                addr,
                epoch_task_spawner.clone(),
            );
        }

        // wait until the primary has connected with at least 1 peer
        let mut peers = network_handle.connected_peers().await.map(|p| p.len()).unwrap_or(0);
        while peers == 0 {
            tokio::time::sleep(Duration::from_millis(500)).await;
            peers = network_handle.connected_peers().await.map(|p| p.len()).unwrap_or(0);
        }

        // spawn primary network
        PrimaryNetwork::new(
            rx_event_stream,
            network_handle.clone(),
            consensus_config.clone(),
            consensus_bus.clone(),
            state_sync,
            epoch_task_spawner.clone(), // tasks should abort with epoch
        )
        .spawn(&epoch_task_spawner);

        Ok(())
    }

    /// Check the environment to possibly overwrite the host.
    fn get_multiaddr_from_env_or_config(env_var: &str, fallback: Multiaddr) -> Multiaddr {
        let multiaddr = std::env::var(env_var)
            .ok()
            .and_then(|addr_str| Multiaddr::from_str(&addr_str).ok())
            .unwrap_or(fallback);
        info!(target: "node", ?multiaddr, env_var);
        multiaddr
    }

    /// Dial peer.
    fn dial_peer<Req: TNMessage, Res: TNMessage>(
        &self,
        handle: NetworkHandle<Req, Res>,
        peer_id: PeerId,
        peer_addr: Multiaddr,
        node_task_spawner: TaskSpawner,
    ) {
        // spawn dials on long-running task manager
        let task_name = format!("DialPeer {peer_id}");
        node_task_spawner.spawn_task(task_name, async move {
            let mut backoff = 1;

            debug!(target: "epoch-manager", ?peer_id, "dialing peer");

            // skip dialing already connected peers
            if let Ok(peers) = handle.connected_peers().await {
                debug!(target: "epoch-manager", ?peers, "swarm connected peers");
                if peers.contains(&peer_id) {
                    debug!(target: "epoch-manager", ?peer_id, "skipping dial for peer");
                    return;
                };
            }

            debug!(target: "epoch-manager", ?peer_id, "peer not connected - dialing peer");
            while let Err(e) = handle.dial(peer_id, peer_addr.clone()).await {
                // ignore errors for peers that are already connected or being dialed
                if matches!(e, NetworkError::AlreadyConnected(_)) || matches!(e, NetworkError::AlreadyDialing(_)) {
                    return;
                }

                tracing::warn!(target: "epoch-manager", "failed to dial {peer_id} at {peer_addr}: {e}");
                tokio::time::sleep(Duration::from_secs(backoff)).await;
                if backoff < 120 {
                    backoff += backoff;
                }
            }
        });
    }

    /// Create the worker network.
    async fn spawn_worker_network_for_epoch<DB: TNDatabase>(
        &mut self,
        consensus_config: &ConsensusConfig<DB>,
        worker_id: &u16,
        validator: Arc<dyn BatchValidation>,
        epoch_task_spawner: TaskSpawner,
        network_handle: &WorkerNetworkHandle,
        initial_epoch: &bool,
    ) -> eyre::Result<()> {
        // create event streams for the worker network handler
        let (event_stream, rx_event_stream) = mpsc::channel(1000);
        let worker_address = consensus_config.worker_address(worker_id);

        network_handle
            .inner_handle()
            .new_epoch(consensus_config.worker_network_map(), event_stream)
            .await?;

        // start listening if the network needs to be initialized
        if *initial_epoch {
            let worker_multiaddr =
                Self::get_multiaddr_from_env_or_config("WORKER_MULTIADDR", worker_address.clone());
            network_handle.inner_handle().start_listening(worker_multiaddr).await?;
        }

        // always dial peers for the new epoch
        for (peer_id, addr) in consensus_config.worker_cache().all_workers() {
            if addr != worker_address {
                self.dial_peer(
                    network_handle.inner_handle().clone(),
                    peer_id,
                    addr,
                    epoch_task_spawner.clone(),
                );
            }
        }

        // update the authorized publishers for gossip every epoch
        network_handle
            .inner_handle()
            .subscribe(consensus_config.network_config().libp2p_config().worker_txn_topic())
            .await?;

        // spawn worker network
        WorkerNetwork::new(
            rx_event_stream,
            network_handle.clone(),
            consensus_config.clone(),
            *worker_id,
            validator,
        )
        .spawn(&epoch_task_spawner);

        Ok(())
    }

    /// Helper method to restore execution state for the consensus components.
    async fn try_restore_state(
        &self,
        consensus_bus: &ConsensusBus,
        db: &DatabaseType,
        engine: &ExecutionNode,
    ) -> eyre::Result<()> {
        // prime the recent_blocks watch with latest executed blocks
        let block_capacity = consensus_bus.recent_blocks().borrow().block_capacity();
        for recent_block in engine.last_executed_output_blocks(block_capacity).await? {
            consensus_bus.recent_blocks().send_modify(|blocks| blocks.push_latest(recent_block));
        }

        // prime the last consensus header from the DB
        let (_, last_db_block) =
            db.last_record::<ConsensusBlocks>().unwrap_or_else(|| (0, ConsensusHeader::default()));
        consensus_bus.last_consensus_header().send(last_db_block)?;

        Ok(())
    }

    /// Helper method to identify the node's mode:
    /// - "Committee-voting Validator" (CVV)
    /// - "Committee-voting Validator Inactive" (CVVInactive - syncing to rejoin)
    /// - "Observer"
    ///
    /// This method also updates the `ConsensusBus::node_mode()`.
    async fn identify_node_mode<DB: TNDatabase>(
        &self,
        consensus_bus: &ConsensusBus,
        consensus_config: &ConsensusConfig<DB>,
        primary_network_handle: &PrimaryNetworkHandle,
    ) -> eyre::Result<NodeMode> {
        debug!(target: "epoch-manager", authority_id=?consensus_config.authority_id(), "identifying node mode..." );
        let in_committee = consensus_config
            .authority_id()
            .map(|id| consensus_config.in_committee(&id))
            .unwrap_or(false);
        let mode = if !in_committee || self.builder.tn_config.observer {
            NodeMode::Observer
        } else if state_sync::can_cvv(consensus_bus, consensus_config, primary_network_handle).await
        {
            NodeMode::CvvActive
        } else {
            NodeMode::CvvInactive
        };

        debug!(target: "epoch-manager", ?mode, "node mode identified");
        // update consensus bus
        consensus_bus.node_mode().send_modify(|v| *v = mode);

        Ok(mode)
    }

    /// Spawn a task to update `ConsensusBus::recent_blocks` everytime the engine produces a new
    /// final block.
    fn spawn_engine_update_task(
        &self,
        shutdown: Noticer,
        consensus_bus: ConsensusBus,
        mut engine_state: CanonStateNotificationStream,
        epoch_task_manager: &TaskManager,
    ) {
        // spawn epoch-specific task to forward blocks from the engine to consensus
        epoch_task_manager.spawn_critical_task("latest execution block", async move {
            loop {
                tokio::select!(
                    _ = &shutdown => {
                        info!(target: "engine", "received shutdown from consensus to stop updating consensus bus recent blocks");
                        break;
                    }
                    latest = engine_state.next() => {
                        if let Some(latest) = latest {
                            consensus_bus.recent_blocks().send_modify(|blocks| blocks.push_latest(latest.tip().clone_sealed_header()));
                        } else {
                            break;
                        }
                    }
                )
            }
        });
    }

    /// Clear the epoch-related tables for consensus.
    ///
    /// These tables are epoch-specific. Complete historic data is stored
    /// in the `ConsensusBlocks` table.
    fn clear_consensus_db_for_next_epoch(
        &self,
        consensus_db: &mut DatabaseType,
    ) -> eyre::Result<()> {
        consensus_db.clear_table::<LastProposed>()?;
        consensus_db.clear_table::<Votes>()?;
        consensus_db.clear_table::<Certificates>()?;
        consensus_db.clear_table::<CertificateDigestByRound>()?;
        consensus_db.clear_table::<CertificateDigestByOrigin>()?;
        consensus_db.clear_table::<Payload>()?;
        Ok(())
    }
}<|MERGE_RESOLUTION|>--- conflicted
+++ resolved
@@ -30,14 +30,10 @@
 };
 use tn_storage::{
     open_db, open_network_db,
-<<<<<<< HEAD
     tables::{
-        CertificateDigestByOrigin, CertificateDigestByRound, Certificates, ConsensusBlocks,
-        LastProposed, Payload, Votes,
+        CertificateDigestByOrigin, CertificateDigestByRound, Certificates,
+        ConsensusBlockNumbersByDigest, ConsensusBlocks, LastProposed, Payload, Votes,
     },
-=======
-    tables::{ConsensusBlockNumbersByDigest, ConsensusBlocks},
->>>>>>> c9aac88e
     DatabaseType,
 };
 use tn_types::{
@@ -214,12 +210,8 @@
         // retrieve epoch information from canonical tip on startup
         let EpochState { epoch, .. } = engine.epoch_state_from_canonical_tip().await?;
         debug!(target: "epoch-manager", ?epoch, "retrieved epoch state from canonical tip");
-<<<<<<< HEAD
         let consensus_db = self.open_consensus_db().await?;
-=======
-        let consensus_db = self.open_consensus_db(epoch).await?;
         catchup_accumulator(&consensus_db, engine.get_reth_env().await, &gas_accumulator)?;
->>>>>>> c9aac88e
 
         // read the network config or use the default
         let network_config = NetworkConfig::read_config(&self.tn_datadir)?;
