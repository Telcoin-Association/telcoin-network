--- conflicted
+++ resolved
@@ -42,21 +42,10 @@
     DatabaseType,
 };
 use tn_types::{
-<<<<<<< HEAD
     gas_accumulator::GasAccumulator, BatchValidation, BlsPublicKey, BlsSigner, Committee,
     CommitteeBuilder, ConsensusHeader, ConsensusOutput, Database as TNDatabase, Epoch,
     EpochCertificate, EpochRecord, Noticer, Notifier, TaskManager, TaskSpawner, TimestampSec,
     TnReceiver, TnSender, B256, MIN_PROTOCOL_BASE_FEE,
-};
-use tn_worker::{WorkerNetwork, WorkerNetworkHandle};
-use tokio::sync::{
-    broadcast,
-    mpsc::{self},
-=======
-    gas_accumulator::GasAccumulator, BatchValidation, BlsPublicKey, Committee, CommitteeBuilder,
-    ConsensusHeader, ConsensusOutput, Database as TNDatabase, Epoch, Noticer, Notifier,
-    TaskManager, TaskSpawner, TimestampSec, TnReceiver, TnSender, MIN_PROTOCOL_BASE_FEE,
->>>>>>> 7f55ac2f
 };
 use tn_worker::{WorkerNetwork, WorkerNetworkHandle, WorkerRequest, WorkerResponse};
 use tokio::sync::mpsc::{self};
@@ -99,17 +88,14 @@
     /// If the timestamp of the leader is >= the epoch_boundary then the
     /// manager closes the epoch after the engine executes all data.
     epoch_boundary: TimestampSec,
-<<<<<<< HEAD
     /// Reth DB, keep for entire execution.
     reth_db: RethDb,
     /// Consensus DB, keep for entire execution.
     consensus_db: DB,
-=======
     /// ConsensusBus for the application life.
     consensus_bus: ConsensusBus,
-    /// Persistent event stream for woker network events.
+    /// Persistent event stream for worker network events.
     worker_event_stream: QueChannel<NetworkEvent<WorkerRequest, WorkerResponse>>,
->>>>>>> 7f55ac2f
 }
 
 /// When rejoining a network mid epoch this will accumulate any gas state for previous epoch blocks.
@@ -236,13 +222,10 @@
             node_shutdown,
             //consensus_output,
             epoch_boundary: Default::default(),
-<<<<<<< HEAD
             reth_db,
             consensus_db,
-=======
             consensus_bus,
             worker_event_stream,
->>>>>>> 7f55ac2f
         })
     }
 
@@ -508,12 +491,9 @@
         //XXXXself.collect_epoch_certs(&primary, engine, &epoch_task_manager).await?;
 
         tokio::select! {
-            // wait for epoch boundary to transition
-<<<<<<< HEAD
-            res = self.wait_for_epoch_boundary(&primary, to_engine, engine, consensus_output, consensus_shutdown.clone(), gas_accumulator) => {
-=======
-            res = self.wait_for_epoch_boundary(to_engine, engine, consensus_shutdown.clone(), gas_accumulator, consensus_output) => {
->>>>>>> 7f55ac2f
+          // wait for epoch boundary to transition
+          //XXXXres = self.wait_for_epoch_boundary(&primary, to_engine, engine, consensus_output, consensus_shutdown.clone(), gas_accumulator) => {
+          res = self.wait_for_epoch_boundary(&primary, to_engine, engine, consensus_shutdown.clone(), gas_accumulator, consensus_output) => {
                 res.inspect_err(|e| {
                     error!(target: "epoch-manager", ?e, "failed to reach epoch boundary");
                 })?;
@@ -825,12 +805,8 @@
         *initial_epoch = false;
 
         // set execution state for consensus
-<<<<<<< HEAD
-        let consensus_bus = primary.consensus_bus().await;
-        self.try_restore_state(&consensus_bus, engine).await?;
-=======
-        self.try_restore_state(&consensus_db, engine).await?;
->>>>>>> 7f55ac2f
+        //XXXX        let consensus_bus = primary.consensus_bus().await;
+        self.try_restore_state(engine).await?;
 
         let primary_network_handle = primary.network_handle().await;
         let _mode = self.identify_node_mode(&consensus_config, &primary_network_handle).await?;
@@ -1244,15 +1220,7 @@
     }
 
     /// Helper method to restore execution state for the consensus components.
-    async fn try_restore_state(
-        &self,
-<<<<<<< HEAD
-        consensus_bus: &ConsensusBus,
-=======
-        db: &DatabaseType,
->>>>>>> 7f55ac2f
-        engine: &ExecutionNode,
-    ) -> eyre::Result<()> {
+    async fn try_restore_state(&self, engine: &ExecutionNode) -> eyre::Result<()> {
         // prime the recent_blocks watch with latest executed blocks
         let block_capacity = self.consensus_bus.recent_blocks().borrow().block_capacity();
 
