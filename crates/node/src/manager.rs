//! The epoch manager type.
//!
//! This oversees the tasks that run for each epoch. Some consensus-related
//! tasks run for one epoch. Other resources are shared across epochs.

use crate::{
    engine::{ExecutionNode, TnBuilder},
    primary::PrimaryNode,
    worker::{worker_task_manager_name, WorkerNode},
    EngineToPrimaryRpc,
};
use consensus_metrics::start_prometheus_server;
use eyre::{eyre, OptionExt};
use std::{
    collections::{HashMap, HashSet},
    sync::Arc,
    time::Duration,
};
use tn_config::{
    Config, ConfigFmt, ConfigTrait as _, ConsensusConfig, KeyConfig, NetworkConfig, TelcoinDirs,
};
use tn_network_libp2p::{
    error::NetworkError,
    types::{NetworkEvent, NetworkHandle},
    ConsensusNetwork, TNMessage,
};
use tn_primary::{
    network::{PrimaryNetwork, PrimaryNetworkHandle},
    ConsensusBus, NodeMode, QueChannel, StateSynchronizer,
};
use tn_reth::{
    bytes_to_txn,
    system_calls::{ConsensusRegistry, EpochState},
    CanonStateNotificationStream, RethDb, RethEnv,
};
use tn_storage::{
    open_db,
    tables::{
        CertificateDigestByOrigin, CertificateDigestByRound, Certificates, ConsensusBlocks,
        EpochCerts, EpochRecords, LastProposed, NodeBatchesCache, Payload, Votes,
    },
    ConsensusStore, DatabaseType, EpochStore as _,
};
use tn_types::{
    error::HeaderError, gas_accumulator::GasAccumulator, Batch, BatchValidation, BlockHash,
    BlsAggregateSignature, BlsPublicKey, BlsSignature, Committee, CommitteeBuilder,
    ConsensusHeader, ConsensusOutput, Database as TNDatabase, Epoch, EpochCertificate, EpochRecord,
<<<<<<< HEAD
    EpochVote, Multiaddr, NetworkPublicKey, Noticer, Notifier, TaskManager, TaskSpawner,
    TimestampSec, TnReceiver, TnSender, B256, MIN_PROTOCOL_BASE_FEE,
=======
    EpochVote, Noticer, Notifier, TaskJoinError, TaskManager, TaskSpawner, TimestampSec,
    TnReceiver, TnSender, B256, MIN_PROTOCOL_BASE_FEE,
>>>>>>> 236a7fc6
};
use tn_worker::{
    quorum_waiter::QuorumWaiterTrait, Worker, WorkerNetwork, WorkerNetworkHandle, WorkerRequest,
    WorkerResponse,
};
use tokio::sync::mpsc::{self};
use tokio_stream::StreamExt;
use tracing::{debug, error, info, warn};

/// The long-running task manager name.
const NODE_TASK_MANAGER: &str = "Node Task Manager";

/// The epoch-specific task manager name.
const EPOCH_TASK_MANAGER: &str = "Epoch Task Manager";

/// The execution engine task manager name.
const ENGINE_TASK_MANAGER: &str = "Engine Task Manager";

/// The worker's base task manager name. This is used by `fn worker_task_manager_name(id)`.
pub(super) const WORKER_TASK_BASE: &str = "Worker Task";

/// The long-running type that oversees epoch transitions.
#[derive(Debug)]
pub struct EpochManager<P, DB> {
    /// The builder for node configuration
    builder: TnBuilder,
    /// The data directory
    tn_datadir: P,
    /// Primary network handle.
    primary_network_handle: Option<PrimaryNetworkHandle>,
    /// Worker network handle.
    worker_network_handle: Option<WorkerNetworkHandle>,
    /// Key config - loaded once for application lifetime.
    key_config: KeyConfig,
    /// The epoch manager's [Notifier] to shutdown all node processes.
    node_shutdown: Notifier,
    /// The timestamp to close the current epoch.
    ///
    /// The manager monitors leader timestamps for the epoch boundary.
    /// If the timestamp of the leader is >= the epoch_boundary then the
    /// manager closes the epoch after the engine executes all data.
    epoch_boundary: TimestampSec,
    /// Reth DB, keep for entire execution.
    reth_db: RethDb,
    /// Consensus DB, keep for entire execution.
    consensus_db: DB,
    /// ConsensusBus for the application life.
    consensus_bus: ConsensusBus,
    /// Persistent event stream for worker network events.
    worker_event_stream: QueChannel<NetworkEvent<WorkerRequest, WorkerResponse>>,

    /// The record for a just completed epoch.
    epoch_record: Option<EpochRecord>,
}

/// When rejoining a network mid epoch this will accumulate any gas state for previous epoch blocks.
pub fn catchup_accumulator<DB: TNDatabase>(
    db: &DB,
    reth_env: RethEnv,
    gas_accumulator: &GasAccumulator,
) -> eyre::Result<()> {
    if let Some(block) = reth_env.finalized_header()? {
        let epoch_state = reth_env.epoch_state_from_canonical_tip()?;

        // Note WORKER: In a single worker world this should be suffecient to set the base fee.
        // In a multi-worker world (furture) this will NOT work and needs updating.
        gas_accumulator
            .base_fee(0)
            .set_base_fee(block.base_fee_per_gas.unwrap_or(MIN_PROTOCOL_BASE_FEE));

        let blocks =
            reth_env.blocks_for_range(epoch_state.epoch_info.blockHeight..=block.number)?;
        let mut last_round: Option<u32> = None;

        // loop through blocks to increment leader counts
        for current in blocks {
            let gas = current.gas_used;
            let limit = current.gas_limit;

            // difficulty contains the worker id and batch index:
            // `U256::from(payload.batch_index << 16 | payload.worker_id as usize)`
            let lower64 = current.difficulty.into_limbs()[0];
            let worker_id = (lower64 & 0xffff) as u16;
            gas_accumulator.inc_block(worker_id, gas, limit);

            // extract epoch and round from nonce
            // - epoch: first 32 bits
            // - round: lower 32 bits
            let nonce: u64 = current.nonce.into();
            let (epoch, round) = RethEnv::deconstruct_nonce(nonce);
            // skip genesis
            if round == 0 {
                continue;
            }

            debug!(target: "epoch-manager", ?epoch, ?round, block=current.number, "catchup from nonce:");

            // only increment leader count for new rounds
            if last_round != Some(round) {
                // this is a new round, increment the leader count
                let consensus_digest =
                    current.parent_beacon_block_root.ok_or_eyre("consensus root missing")?;
                let leader = db
                    .get_consensus_by_hash(consensus_digest)
                    .ok_or_eyre("missing consensus block")?
                    .sub_dag
                    .leader
                    .origin()
                    .clone();

                gas_accumulator.rewards_counter().inc_leader_count(&leader);
            }
            last_round = Some(round);
        }
    };

    Ok(())
}

/// Create a consensus DB that lives for program lifetime.
pub(crate) fn open_consensus_db<P: TelcoinDirs + 'static>(
    tn_datadir: &P,
) -> eyre::Result<DatabaseType> {
    let consensus_db_path = tn_datadir.consensus_db_path();

    // ensure dir exists
    let _ = std::fs::create_dir_all(&consensus_db_path);
    let db = open_db(&consensus_db_path);

    info!(target: "epoch-manager", ?consensus_db_path, "opened consensus storage");

    Ok(db)
}

impl<P, DB> EpochManager<P, DB>
where
    P: TelcoinDirs + Clone + 'static,
    DB: TNDatabase,
{
    /// Create a new instance of [Self].
    pub fn new(
        builder: TnBuilder,
        tn_datadir: P,
        passphrase: Option<String>,
        consensus_db: DB,
    ) -> eyre::Result<Self> {
        let passphrase =
            if std::fs::exists(tn_datadir.node_keys_path().join(tn_config::BLS_WRAPPED_KEYFILE))
                .unwrap_or(false)
            {
                passphrase
            } else {
                None
            };

        // create key config for lifetime of the app
        let key_config = KeyConfig::read_config(&tn_datadir, passphrase)?;

        // shutdown long-running node components
        let node_shutdown = Notifier::new();

        let consensus_bus = ConsensusBus::new_with_args(builder.tn_config.parameters.gc_depth);
        let worker_event_stream = QueChannel::new();

        // create dbs to survive between sync state transitions
        let reth_db = RethEnv::new_database(&builder.node_config, tn_datadir.reth_db_path())?;

        Ok(Self {
            builder,
            tn_datadir,
            primary_network_handle: None,
            worker_network_handle: None,
            key_config,
            node_shutdown,
            epoch_boundary: Default::default(),
            reth_db,
            consensus_db,
            consensus_bus,
            worker_event_stream,
            epoch_record: None,
        })
    }

    /// Run the node, handling epoch transitions.
    pub async fn run(&mut self) -> eyre::Result<()> {
        // Main task manager that manages tasks across epochs.
        // Long-running tasks for the lifetime of the node.
        let mut node_task_manager = TaskManager::new(NODE_TASK_MANAGER);
        let node_task_spawner = node_task_manager.get_spawner();

        info!(target: "epoch-manager", "starting node and launching first epoch");

        // create submanager for engine tasks
        let engine_task_manager = TaskManager::new(ENGINE_TASK_MANAGER);

        // create channels for engine that survive the lifetime of the node
        let (to_engine, for_engine) = mpsc::channel(1000);

        // Create our epoch gas accumulator, we currently have one worker.
        // All nodes have to agree on the worker count, do not change this for an existing chain.
        let gas_accumulator = GasAccumulator::new(1);
        // create the engine
        let engine = self.create_engine(&engine_task_manager, &gas_accumulator)?;
        engine
            .start_engine(for_engine, self.node_shutdown.subscribe(), gas_accumulator.clone())
            .await?;

        // retrieve epoch information from canonical tip on startup
        let EpochState { epoch, .. } = engine.epoch_state_from_canonical_tip().await?;
        debug!(target: "epoch-manager", ?epoch, "retrieved epoch state from canonical tip");
        catchup_accumulator(&self.consensus_db, engine.get_reth_env().await, &gas_accumulator)?;

        // read the network config or use the default
        let network_config = NetworkConfig::read_config(&self.tn_datadir)?;
        self.spawn_node_networks(node_task_spawner, &network_config).await?;
        let primary_network_handle =
            self.primary_network_handle.as_ref().expect("primary network").clone();
        primary_network_handle
            .inner_handle()
            .subscribe(tn_config::LibP2pConfig::epoch_vote_topic())
            .await?;
        primary_network_handle
            .inner_handle()
            .subscribe(tn_config::LibP2pConfig::consensus_output_topic())
            .await?;
        state_sync::spawn_epoch_record_collector(
            self.consensus_db.clone(),
            primary_network_handle,
            self.consensus_bus.clone(),
            node_task_manager.get_spawner(),
            self.node_shutdown.subscribe(),
        )
        .await?;

        // start consensus metrics for the epoch
        let metrics_shutdown = Notifier::new();
        if let Some(metrics_socket) = self.builder.metrics {
            start_prometheus_server(
                metrics_socket,
                &node_task_manager,
                metrics_shutdown.subscribe(),
            );
        }

        // add engine task manager
        node_task_manager.add_task_manager(engine_task_manager);
        node_task_manager.update_tasks();

        info!(target: "epoch-manager", tasks=?node_task_manager, "NODE TASKS\n");

        // await all tasks on epoch-task-manager or node shutdown
        let result = tokio::select! {
            // run long-living node tasks
            res = node_task_manager.join_until_exit(self.node_shutdown.clone()) => {
                match res {
                    Ok(()) => Ok(()),
                    Err(e) => Err(eyre!("Node task shutdown: {e}")),
                }
            }

            // loop through short-term epochs
            epoch_result = self.run_epochs(&engine, network_config, to_engine, gas_accumulator) => epoch_result
        };

        // shutdown metrics
        metrics_shutdown.notify();

        result
    }

    /// Startup for the node. This creates all components on startup before starting the first
    /// epoch.
    ///
    /// This will create the long-running primary/worker [ConsensusNetwork]s for p2p swarm.
    async fn spawn_node_networks(
        &mut self,
        node_task_spawner: TaskSpawner,
        network_config: &NetworkConfig,
    ) -> eyre::Result<()> {
        //
        //=== PRIMARY
        //

        // create long-running network task for primary
        let primary_network = ConsensusNetwork::new_for_primary(
            network_config,
            self.consensus_bus.primary_network_events_cloned(),
            self.key_config.clone(),
            self.consensus_db.clone(),
            node_task_spawner.clone(),
            self.builder.tn_config.node_info.primary_network_address().clone(),
        )?;
        let primary_network_handle = primary_network.network_handle();
        let node_shutdown = self.node_shutdown.subscribe();

        // spawn long-running primary network task
        node_task_spawner.spawn_critical_task("Primary Network", async move {
            tokio::select!(
                _ = &node_shutdown => {
                    Ok(())
                },
                res = primary_network.run() => {
                    warn!(target: "epoch-manager", ?res, "primary network stopped");
                    res
                },
            )
        });

        // primary network handle
        self.primary_network_handle = Some(PrimaryNetworkHandle::new(primary_network_handle));

        // create long-running network task for worker
        let worker_network = ConsensusNetwork::new_for_worker(
            network_config,
            self.worker_event_stream.clone(),
            self.key_config.clone(),
            self.consensus_db.clone(),
            node_task_spawner.clone(),
            self.builder.tn_config.node_info.worker_network_address().clone(),
        )?;
        let worker_network_handle = worker_network.network_handle();
        let node_shutdown = self.node_shutdown.subscribe();

        // spawn long-running primary network task
        node_task_spawner.spawn_critical_task("Worker Network", async move {
            tokio::select!(
                _ = &node_shutdown => {
                    Ok(())
                }
                res = worker_network.run() => {
                    warn!(target: "epoch-manager", ?res, "worker network stopped");
                    res
                }
            )
        });

        // set temporary task spawner - this is updated with each epoch
        self.worker_network_handle = Some(WorkerNetworkHandle::new(
            worker_network_handle,
            node_task_spawner.clone(),
            network_config.libp2p_config().max_rpc_message_size,
        ));

        Ok(())
    }

    /// Execute a loop to start new epochs until shutdown.
    async fn run_epochs(
        &mut self,
        engine: &ExecutionNode,
        network_config: NetworkConfig,
        to_engine: mpsc::Sender<ConsensusOutput>,
        gas_accumulator: GasAccumulator,
    ) -> eyre::Result<()> {
        // initialize long-running components for node startup
        let mut initial_epoch = true;

        // This is a bit of a hack but clear old votes on node startup.
        // It is possible on a full network restart (mainly tests) to get
        // in a race with old votes being rejected for other reasons and then
        // tripping over the equivocation logic.  This allows a tiny window
        // for equication on node startup but would require forcing a node
        // to restart among other things to exploit in order to change a vote.
        self.consensus_db.clear_table::<Votes>()?;

        let node_ended_sub = self.node_shutdown.subscribe();
        // loop through epochs
        loop {
            let epoch_result = self
                .run_epoch(
                    engine,
                    &network_config,
                    &to_engine,
                    &mut initial_epoch,
                    gas_accumulator.clone(),
                )
                .await;

            // ensure no errors
            epoch_result.inspect_err(|e| {
                error!(target: "epoch-manager", ?e, "epoch returned error");
            })?;

            info!(target: "epoch-manager", "looping run epoch");
            self.consensus_bus.reset_for_epoch();
            // Make sure we don't start a new epoch when we are shutting down.
            if node_ended_sub.noticed() {
                break Ok(());
            }
        }
    }

    /// Collect any batches that never got into consensus (at epoch change or node restart) and
    /// Re-introduce them into the mempool for inclusion in future batches.
    fn orphan_batches<QuorumWaiter: QuorumWaiterTrait>(
        &self,
        epoch_task_manager: &TaskManager,
        engine: ExecutionNode,
        worker: Worker<DB, QuorumWaiter>,
    ) -> eyre::Result<()> {
        let mut orphan_batches: Vec<(BlockHash, Batch)> =
            self.consensus_db.iter::<NodeBatchesCache>().collect();
        if !orphan_batches.is_empty() {
            self.consensus_db.clear_table::<NodeBatchesCache>()?;
            let consensus_bus = self.consensus_bus.clone();
            epoch_task_manager.spawn_task("Orphaned Batches", async move {
                info!(target: "epoch-manager", "Re-introducing orphaned batchs {} transactions", orphan_batches.len());
                let pools = engine.get_all_worker_transaction_pools().await;
                let is_cvv = consensus_bus.node_mode().borrow().is_active_cvv();
                for (digest, batch) in orphan_batches.drain(..) {
                    // Loop through any orphaned batches and resubmit it's transactions.
                    // This is most likely because of epoch changes but could be caused by a restart as
                    // well.
                    if is_cvv {
                        for tx_bytes in batch.transactions() {
                            // Put txn back into the mem pool.
                            if let Ok(tx) = bytes_to_txn(tx_bytes) {
                                if let Some(pool) = pools.get(batch.worker_id as usize) {
                                    let _ = pool.add_raw_transaction_external(tx).await;
                                }
                            }
                        }
                    } else {
                        // If we are not a CVV then go ahead and disburse the txns from the batch directly.
                        let _ = worker.disburse_txns(batch.seal(digest)).await;
                    }
                }
            });
        } else {
            info!(target: "epoch-manager", "No batches leftover");
        }
        Ok(())
    }

    /// Run a single epoch.
    async fn run_epoch(
        &mut self,
        engine: &ExecutionNode,
        network_config: &NetworkConfig,
        to_engine: &mpsc::Sender<ConsensusOutput>,
        initial_epoch: &mut bool,
        gas_accumulator: GasAccumulator,
    ) -> eyre::Result<()> {
        info!(target: "epoch-manager", "Starting epoch");
        let node_ended = self.node_shutdown.subscribe();

        // The task manager that resets every epoch and manages
        // short-running tasks for the lifetime of the epoch.
        let mut epoch_task_manager = TaskManager::new(EPOCH_TASK_MANAGER);
        // Do not wait long for tasks to exit, just drop them and move on to next epoch.
        epoch_task_manager.set_join_wait(200);

        // subscribe to output early to prevent missed messages
        let consensus_output = self.consensus_bus.consensus_output().subscribe();

        // create primary and worker nodes
        let (primary, worker_node) = self
            .create_consensus(
                engine,
                &epoch_task_manager,
                network_config,
                initial_epoch,
                gas_accumulator.clone(),
            )
            .await?;
        // consensus config for shutdown subscribers
        let consensus_shutdown = primary.shutdown_signal().await;
        let epoch_shutdown_rx = consensus_shutdown.subscribe();

        // This needs to be created early so required machinery for other tasks exists when needed.
        let mut worker = worker_node.new_worker().await?;

        // Produce a "dummy" epoch 0 EpochRecord if missing.
        // This will let us use simple code to find any epoch including 0 at startup.
        if self.consensus_db.get_committee_keys(0).is_none() {
            let current_epoch = primary.current_committee().await.epoch();
            if current_epoch != 0 {
                return Err(eyre::eyre!(
                    "We have epoch 0 in our database if we are past epoch 0, on {current_epoch}"
                ));
            }
            // No keys for epoch 0, fix that.
            // We are on epoch 0 so load up that committee in Db as well.
            let committee: Vec<BlsPublicKey> = primary.current_committee().await.bls_keys();
            let next_committee = committee.clone();
            let epoch_rec =
                EpochRecord { epoch: 0, committee, next_committee, ..Default::default() };
            // Save the "dummy" record, should be overwritten once epoch 0 closes.
            // This will NOT be signed.
            self.consensus_db.save_epoch_record(&epoch_rec);
        }

        gas_accumulator.rewards_counter().set_committee(primary.current_committee().await);
        // start primary
        primary.start(&epoch_task_manager).await?;

        let worker_task_manager_name = worker_task_manager_name(worker_node.id().await);
        // start batch builder
        worker.spawn_batch_builder(&worker_task_manager_name, &epoch_task_manager);

        let batch_builder_task_spawner = epoch_task_manager.get_spawner();
        engine
            .start_batch_builder(
                worker.id(),
                worker.batches_tx(),
                &batch_builder_task_spawner,
                gas_accumulator.base_fee(worker.id()),
            )
            .await?;

        self.orphan_batches(&epoch_task_manager, engine.clone(), worker.clone())?;

        // update tasks
        epoch_task_manager.update_tasks();

        info!(target: "epoch-manager", tasks=?epoch_task_manager, "EPOCH TASKS\n");

        // await the epoch boundary or the epoch task manager exiting
        // this can also happen due to committee nodes re-syncing and errors
        let consensus_shutdown_clone = consensus_shutdown.clone();

        // indicate if the node is restarting to join the committe or if the epoch is changed and
        // tables should be cleared
        let mut clear_tables_for_next_epoch = false;

        // New Epoch, should be able to collect the certs from the last epoch.
        if let Some(epoch_rec) = self.epoch_record.take() {
            let _ = self.collect_epoch_votes(&primary, epoch_rec, &epoch_task_manager).await;
        }

        let mut need_join = false;
        tokio::select! {
            _ = node_ended => {
                need_join = true;
            },
            // wait for epoch boundary to transition
            res = self.wait_for_epoch_boundary(to_engine, gas_accumulator.clone(), consensus_output) => {
                // toggle bool to clear tables
                clear_tables_for_next_epoch = true;
                let target_hash = res.inspect_err(|e| {
                    error!(target: "epoch-manager", ?e, "failed to reach epoch boundary");
                })?;
                self.close_epoch(engine, consensus_shutdown.clone(), gas_accumulator, target_hash)
                    .await?;

                // Write the epoch record to DB and save in manager for next epoch.
                self.write_epoch_record(&primary, engine).await?;

                info!(target: "epoch-manager", "epoch boundary success - clearing consensus db tables for next epoch");
                need_join = true;
            },

            // return any errors
            res = epoch_task_manager.join(consensus_shutdown_clone) => {
                match res {
                    Ok(()) => info!(target: "epoch-manager", "epoch task manager exited - likely syncing with committee"),
                    // There are times when the epoch task manager can exit with Ok...
                    Err(TaskJoinError::CriticalExitOk(task)) => {
                        // It is possible for the epoch to get a shutdown signal before the join.
                        // In that case it will not reconize the Ok task exit so we double check it here
                        // with a noticer that was aquired much earlier on epoch startup.
                        if epoch_shutdown_rx.noticed() {
                            info!(target: "epoch-manager", "epoch task manager exited - likely syncing with committee");
                        } else {
                            error!(target: "epoch-manager", ?task, "failed to reach epoch boundary");
                            return Err(TaskJoinError::CriticalExitOk(task).into());
                        }
                    }
                    Err(e) => {
                        error!(target: "epoch-manager", ?e, "failed to reach epoch boundary");
                        return Err(e.into());
                    }
                }
            },
        }

        // If the select exitted because of a join() then do not join() again- we are already
        // shutting down.
        if need_join {
            consensus_shutdown.notify();
            // abort all epoch-related tasks
            epoch_task_manager.abort_all_tasks();
            // Expect complaints from join so swallow those errors...
            // If we timeout here something is not playing nice and shutting down so return the
            // timeout.
            let _ = tokio::time::timeout(
                Duration::from_millis(500),
                epoch_task_manager.join(consensus_shutdown),
            )
            .await?;
        }

        // clear tables
        if clear_tables_for_next_epoch {
            self.clear_consensus_db_for_next_epoch()?;
        }

        Ok(())
    }

    /// Record the epoch record for just completed epoch in our DB.
    /// Also record this in the manager for posible signing/collection of signatures.
    async fn write_epoch_record(
        &mut self,
        primary: &PrimaryNode<DB>,
        engine: &ExecutionNode,
    ) -> eyre::Result<()> {
        let committee = primary.current_committee().await;
        let epoch = committee.epoch();
        if epoch == 0 {
            // Epoch 0 will have a "dummy" epoch record to make the initial committee avaliable to
            // code using these records. In this case there will not be a cert so we
            // want to overwrite this with the correct record. That is why we need to
            // use Some(_) (this means we have a certificate) instead of _ like in the general case.
            // Without this we never overwrite the dummy epoch 0 record with the proper record and
            // would break sync.
            if let Some((epoch_rec, Some(_))) = self.consensus_db.get_epoch_by_number(epoch) {
                // We already have this record...
                self.epoch_record = Some(epoch_rec);
                return Ok(());
            }
        } else if let Some((epoch_rec, _)) = self.consensus_db.get_epoch_by_number(epoch) {
            // We already have this record...
            self.epoch_record = Some(epoch_rec);
            return Ok(());
        }

        let committee_keys = engine.validators_for_epoch(epoch).await?;
        let next_committee_keys = engine.validators_for_epoch(epoch + 1).await?;
        let parent_hash = if epoch == 0 {
            B256::default()
        } else if let Some(prev) = self.consensus_db.get::<EpochRecords>(&(epoch - 1))? {
            if committee_keys != prev.next_committee {
                error!(
                    target: "epoch-manager",
                    "Last epochs next committee not equal to this epochs committee! previous {:?}, current {:?}",
                    prev.next_committee,
                    committee_keys
                );
                return Err(eyre!(
                    "Last epochs next committee not equal to this epochs committee!"
                ));
            }
            prev.digest()
        } else {
            error!(
                target: "epoch-manager",
                "failed to find previous epoch record when starting epoch",
            );
            return Err(eyre!("failed to find previous epoch record when starting epoch"));
        };
        let target_hash = self.consensus_bus.last_consensus_header().borrow().clone().digest();
        let parent_state = self.consensus_bus.recent_blocks().borrow().latest_block_num_hash();

        let epoch_rec = EpochRecord {
            epoch,
            committee: committee_keys,
            next_committee: next_committee_keys,
            parent_hash,
            parent_state,
            parent_consensus: target_hash,
        };

        self.consensus_db.save_epoch_record(&epoch_rec);
        self.epoch_record = Some(epoch_rec);
        Ok(())
    }

    /// Extremely local helper fn used by the committee_epoch_certs task..
    /// Checks to see if any keys in committee_keys signed the cert and
    /// that the cert hash matches hash and returns the BlsPublicKey of the signer if found.
    fn signed_by_committee(
        committee_keys: &[BlsPublicKey],
        vote: &EpochVote,
        hash: B256,
    ) -> Option<BlsPublicKey> {
        if vote.epoch_hash == hash
            && committee_keys.contains(&vote.public_key)
            && vote.check_signature()
        {
            return Some(vote.public_key);
        }
        None
    }

    /// Start a task to collect the epoch record votes previous epochs record.
    /// This should run quickly at epoch start and make epoch records/certs available to syncing
    /// nodes.
    async fn collect_epoch_votes(
        &self,
        primary: &PrimaryNode<DB>,
        epoch_rec: EpochRecord,
        epoch_task_manager: &TaskManager,
    ) -> eyre::Result<()> {
        if let Some((_, Some(_))) = self.consensus_db.get_epoch_by_number(epoch_rec.epoch) {
            // We already have this record and cert...
            return Ok(());
        }

        let mut committee_keys: HashSet<BlsPublicKey> =
            epoch_rec.committee.iter().copied().collect();
        let committee_index: HashMap<BlsPublicKey, usize> =
            epoch_rec.committee.iter().enumerate().map(|(i, k)| (*k, i)).collect();
        let consensus_db = self.consensus_db.clone();

        let epoch_hash = epoch_rec.digest();

        let me = self.builder.tn_config.primary_bls_key();
        let committee_size = committee_keys.len() as u64;
        let quorum = epoch_rec.super_quorum();
        let mut sigs = Vec::new();
        let mut signed_authorities = roaring::RoaringBitmap::new();
        let primary_network = primary.network_handle().await;
        let mut my_vote = None;
        // We are in the committee so sign and gossip the epoch record.
        if committee_keys.contains(me) {
            committee_keys.remove(me);
            let epoch_vote = epoch_rec.sign_vote(&self.key_config);
            sigs.push(epoch_vote.signature);
            if let Some(idx) = committee_index.get(&self.key_config.primary_public_key()) {
                signed_authorities.insert(*idx as u32);
            }
            info!(
                target: "epoch-manager",
                "publishing epoch record {epoch_hash}",
            );
            let _ = primary_network.publish_epoch_vote(epoch_vote).await;
            my_vote = Some(epoch_vote);
        }

        let mut rx = self.consensus_bus.new_epoch_votes().subscribe();
        epoch_task_manager.spawn_task("Collect Epoch Signatures", async move {
            let mut reached_quorum = false;
            let mut timeout = Duration::from_secs(5);
            let mut timeouts = 0;
            let mut alt_recs: HashMap<B256, usize> = HashMap::default();
            loop {
                match tokio::time::timeout(timeout, rx.recv()).await {
                    Ok(Some((vote, vote_tx))) => {
                        if let Some(source) =
                            Self::signed_by_committee(&epoch_rec.committee, &vote, epoch_hash)
                        {
                            let _ = vote_tx.send(Ok(())); // If we lost this channel somehow then no big deal.
                            if committee_keys.remove(&source) {
                                sigs.push(vote.signature);
                                if let Some(idx) = committee_index.get(&source) {
                                    signed_authorities.insert(*idx as u32);
                                }
                                if signed_authorities.len() >= quorum as u64 {
                                    reached_quorum = true;
                                    // We have quorum so just wait a sec longer for new certs then
                                    // move on.
                                    timeout = Duration::from_secs(1);
                                }
                                if signed_authorities.len() >= committee_size {
                                    break;
                                }
                            }
                        } else {
                            // Send an error back to punish the peer that sent a bad epoch vote.
                            let err = if vote.epoch_hash != epoch_hash {
                                if epoch_rec.committee.contains(&vote.public_key)
                                    && vote.check_signature()
                                {
                                    // If we got a valid vote on another epoch record track that and break if we get quorum...
                                    // This will cause us to query the record and cert from a peer.
                                    let votes = *alt_recs.get(&vote.epoch_hash).unwrap_or(&0);
                                    if votes + 1 >= quorum {
                                        error!(
                                            target: "epoch-manager",
                                            "Reached quorum on epoch record {} instead of {}.",
                                            vote.epoch_hash,
                                            epoch_hash,
                                        );
                                        let _ = vote_tx.send(Err(HeaderError::InvalidHeaderDigest));
                                        break;
                                    }
                                    alt_recs.insert(vote.epoch_hash, votes + 1);
                                }
                                HeaderError::InvalidHeaderDigest
                            } else if epoch_rec.committee.contains(&vote.public_key) {
                                HeaderError::UnknownAuthority(format!(
                                    "{} not in the committee for epoch {epoch_hash}",
                                    vote.public_key
                                ))
                            } else {
                                HeaderError::PeerNotAuthor
                            };
                            error!(
                                target: "epoch-manager",
                                ?err,
                                "Received an invalid epoch cert from {} for {}.",
                                vote.public_key,
                                vote.epoch_hash,
                            );
                            let _ = vote_tx.send(Err(err)); // If we lost this channel somehow then no big deal.
                        }
                    }
                    Ok(None) => break, // channel issues...
                    Err(_) => {
                        // We timed out but have reached quorum so good enough
                        // Or we have failed after a minute try break and try to request the cert
                        // instead.
                        if reached_quorum || timeouts > 12 {
                            break;
                        }
                        timeouts += 1;
                        // Timed out, maybe we are not the only ones having issues so republish.
                        if let Some(vote) = my_vote {
                            let _ = primary_network.publish_epoch_vote(vote).await;
                        }
                    }
                }
            }
            if reached_quorum {
                info!(
                    target: "epoch-manager",
                    "reached quorum on epoch close for {epoch_hash}",
                );
                match BlsAggregateSignature::aggregate(&sigs[..], true) {
                    Ok(aggregated_signature) => {
                        let signature: BlsSignature = aggregated_signature.to_signature();
                        let cert = EpochCertificate { epoch_hash, signature, signed_authorities };
                        // Sanity check that we have generated a valid cert before saving.
                        if epoch_rec.verify_with_cert(&cert) {
                            let _ = consensus_db.insert::<EpochCerts>(&cert.epoch_hash, &cert);
                        } else {
                            error!(
                                target: "epoch-manager",
                                "failed to verify epoch record and cert for {epoch_hash}",
                            );
                        }
                    }
                    Err(_) => {
                        error!(
                            target: "epoch-manager",
                            "failed to aggregate epoch record signatures for {epoch_hash}",
                        );
                    }
                }
            } else {
                error!(
                    target: "epoch-manager",
                    "failed to reach quorum on epoch close for {epoch_hash} {epoch_rec:?}",
                );
                // Try to recover by downloading the epoch record and cert from a peer.
                let mut got_epoch_record = false;
                for _ in 0..3 {
                    // Request by epoch number in case we had a bad hash...
                    match primary_network.request_epoch_cert(Some(epoch_rec.epoch), None).await {
                        Ok((new_epoch_rec, cert)) => {
                            if new_epoch_rec.verify_with_cert(&cert) {
                                let new_epoch_hash = new_epoch_rec.digest();
                                // Humm, we got another epoch record than the one we expected...
                                // The network came to quorum on this one so lets go with it...
                                if new_epoch_hash != epoch_hash {
                                    warn!(
                                        target: "epoch-manager",
                                        "Over wrote expected epoch record {epoch_hash} with verified epoch record {new_epoch_hash}",
                                    );
                                    consensus_db.save_epoch_record_with_cert(&new_epoch_rec, &cert);
                                } else {
                                    info!(
                                        target: "epoch-manager",
                                        "retrieved cert for epoch {new_epoch_hash} from a peer",
                                    );
                                    let _ = consensus_db.insert::<EpochCerts>(&new_epoch_hash, &cert);
                                }
                                got_epoch_record = true;
                                break;
                            }
                        }
                        Err(err) => error!(
                            target: "epoch-manager",
                            "failed to retrieve epoch from a peer {epoch_hash}: {err}",
                        ),
                    }
                }
                if !got_epoch_record {
                    error!(
                        target: "epoch-manager",
                        "Failed to retrieve an epoch record for epoch {}", epoch_rec.epoch,
                    );
                }
            }
        });
        Ok(())
    }

    /// Monitor consensus output for the last block of the epoch.
    ///
    /// This method forwards all consensus output to the engine for execution.
    /// Once the epoch boundary is reached, the manager initiates the epoch transitions.
    async fn wait_for_epoch_boundary(
        &self,
        to_engine: &mpsc::Sender<ConsensusOutput>,
        gas_accumulator: GasAccumulator,
        mut consensus_output: impl TnReceiver<ConsensusOutput>,
    ) -> eyre::Result<B256> {
        // receive output from consensus and forward to engine
        while let Some(mut output) = consensus_output.recv().await {
            // observe epoch boundary to initiate epoch transition
            if output.committed_at() >= self.epoch_boundary {
                info!(
                    target: "epoch-manager",
                    epoch=?output.leader().epoch(),
                    commit=?output.committed_at(),
                    epoch_boundary=?self.epoch_boundary,
                    "epoch boundary detected",
                );
                // update output so engine closes epoch
                output.close_epoch = true;

                // obtain hash to monitor execution progress
                let target_hash = output.consensus_header_hash();

                gas_accumulator.rewards_counter().inc_leader_count(output.leader().origin());
                // forward the output to the engine
                to_engine.send(output).await?;
                return Ok(target_hash);
            } else {
                gas_accumulator.rewards_counter().inc_leader_count(output.leader().origin());
                // only forward the output to the engine
                to_engine.send(output).await?;
            }
        }
        Err(eyre::eyre!("invalid wait for epoch end"))
    }

    /// Use accumulated gas information to set each workers base fee for the epoch.
    /// Currently a no-op.
    fn adjust_base_fees(&self, gas_accumulator: &GasAccumulator) {
        for worker_id in 0..gas_accumulator.num_workers() {
            let worker_id = worker_id as u16;
            let (_blocks, _gas_used, _gas_limit) = gas_accumulator.get_values(worker_id);
            // Change this base fee to update base fee in batches workers create.
            let _base_fee = gas_accumulator.base_fee(worker_id);
        }
    }

    /// Close an epoch after wait_for_epoch_boundary returns.
    ///
    /// This is broken out so it can shutdown the epoch tasks and not suffer race conditions
    /// in the run_epoch() select.
    async fn close_epoch(
        &self,
        engine: &ExecutionNode,
        shutdown_consensus: Notifier,
        gas_accumulator: GasAccumulator,
        target_hash: B256,
    ) -> eyre::Result<()> {
        // subscribe to engine blocks to confirm epoch closed on-chain
        let mut executed_output = engine.canonical_block_stream().await;
        // begin consensus shutdown while engine executes
        shutdown_consensus.notify();

        let latest_exec =
            self.consensus_bus.recent_blocks().borrow().latest_block().parent_beacon_block_root;
        // If we have already caught up execution then we are good, skip below loop (and hanging
        // up...).
        if Some(target_hash) == latest_exec {
            self.adjust_base_fees(&gas_accumulator);
            gas_accumulator.clear(); // Clear the accumlated values for next epoch.
            return Ok(());
        }
        // wait for execution result before proceeding
        while let Some(output) = executed_output.next().await {
            // ensure canonical tip is updated with closing epoch info
            if output.tip().sealed_header().parent_beacon_block_root == Some(target_hash) {
                self.adjust_base_fees(&gas_accumulator);
                gas_accumulator.clear(); // Clear the accumlated values for next epoch.
                return Ok(());
            }
        }

        // `None` indicates all senders have dropped
        error!(
            target: "epoch-manager",
            "canon state notifications dropped while awaiting engine execution for closing epoch",
        );
        Err(eyre!("engine failed to report output for closing epoch"))
    }

    /// Helper method to create all engine components.
    fn create_engine(
        &self,
        engine_task_manager: &TaskManager,
        gas_accumulator: &GasAccumulator,
    ) -> eyre::Result<ExecutionNode> {
        // create execution components (ie - reth env)
        let basefee_address = self.builder.tn_config.parameters.basefee_address;
        let reth_env = RethEnv::new(
            &self.builder.node_config,
            engine_task_manager,
            self.reth_db.clone(),
            basefee_address,
            gas_accumulator.rewards_counter(),
        )?;
        let engine = ExecutionNode::new(&self.builder, reth_env)?;

        Ok(engine)
    }

    /// Helper method to create all consensus-related components for this epoch.
    ///
    /// Consensus components are short-lived and only relevant for the current epoch.
    async fn create_consensus(
        &mut self,
        engine: &ExecutionNode,
        epoch_task_manager: &TaskManager,
        network_config: &NetworkConfig,
        initial_epoch: &mut bool,
        gas_accumulator: GasAccumulator,
    ) -> eyre::Result<(PrimaryNode<DB>, WorkerNode<DB>)> {
        // create config for consensus
        let (consensus_config, preload_keys) =
            self.configure_consensus(engine, network_config).await?;

        let primary = self
            .create_primary_node_components(
                &consensus_config,
                epoch_task_manager.get_spawner(),
                initial_epoch,
            )
            .await?;

        let engine_to_primary =
            EngineToPrimaryRpc::new(primary.consensus_bus().await, self.consensus_db.clone());
        // only spawns one worker for now
        let worker = self
            .spawn_worker_node_components(
                &consensus_config,
                engine,
                epoch_task_manager.get_spawner(),
                initial_epoch,
                engine_to_primary,
                gas_accumulator,
            )
            .await?;

        // ensure initialized networks is false after the first run
        *initial_epoch = false;

        // set execution state for consensus
        self.try_restore_state(engine).await?;

        let _mode = self.identify_node_mode(&consensus_config).await?;

        // spawn task to update the latest execution results for consensus
        //
        // NOTE: this should live and die with epochs because it updates the consensus bus
        self.spawn_engine_update_task(
            consensus_config.shutdown().subscribe(),
            engine.canonical_block_stream().await,
            epoch_task_manager,
        );
        let primary_handle = primary.network_handle().await;
        let prefetches = preload_keys.clone();
        // Attempt to pre-load the next couple of committee's network info.
        let _ = primary_handle.inner_handle().find_authorities(prefetches).await;
        let worker_handle = worker.network_handle().await;
        let prefetches = preload_keys.clone();
        // Attempt to pre-load the next couple of committee's network info.
        let _ = worker_handle.inner_handle().find_authorities(prefetches).await;
        Ok((primary, worker))
    }

    /// Configure consensus for the current epoch.
    ///
    /// This method reads the canonical tip to read the epoch information needed
    /// to create the current committee and the consensus config.
    async fn configure_consensus(
        &mut self,
        engine: &ExecutionNode,
        network_config: &NetworkConfig,
    ) -> eyre::Result<(ConsensusConfig<DB>, Vec<BlsPublicKey>)> {
        // retrieve epoch information from canonical tip
        let EpochState { epoch, epoch_info, validators, epoch_start } =
            engine.epoch_state_from_canonical_tip().await?;
        debug!(target: "epoch-manager", ?epoch_info, "epoch state from canonical tip for epoch {}", epoch);
        let validators = validators
            .iter()
            .map(|v| {
                let decoded_bls = BlsPublicKey::from_literal_bytes(v.blsPubkey.as_ref());
                decoded_bls.map(|decoded| (decoded, v))
            })
            .collect::<Result<HashMap<_, _>, _>>()
            .map_err(|err| eyre!("failed to create bls key from on-chain bytes: {err:?}"))?;

        self.epoch_boundary = epoch_start + epoch_info.epochDuration as u64;
        debug!(target: "epoch-manager", new_epoch_boundary=self.epoch_boundary, "resetting epoch boundary");

        debug!(target: "epoch-manager", ?validators, "creating committee for validators");

        let mut next_vals: HashSet<BlsPublicKey> = HashSet::new();
        next_vals.extend(validators.keys().copied());
        let committee = self.create_committee_from_state(epoch, validators).await?;

        next_vals.extend(engine.validators_for_epoch(epoch + 1).await?.into_iter());
        next_vals.extend(engine.validators_for_epoch(epoch + 2).await?.into_iter());

        // create config for consensus
        let consensus_config = ConsensusConfig::new_for_epoch(
            self.builder.tn_config.clone(),
            self.consensus_db.clone(),
            self.key_config.clone(),
            committee,
            network_config.clone(),
        )?;

        Ok((consensus_config, next_vals.into_iter().collect()))
    }

    /// Create the [Committee] for the current epoch.
    ///
    /// This is the first step for configuring consensus.
    async fn create_committee_from_state(
        &self,
        epoch: Epoch,
        validators: HashMap<BlsPublicKey, &ConsensusRegistry::ValidatorInfo>,
    ) -> eyre::Result<Committee> {
        info!(target: "epoch-manager", "creating committee from state");

        // the network must be live
        let committee = if epoch == 0 {
            // read from fs for genesis
            Config::load_from_path_or_default::<Committee>(
                self.tn_datadir.committee_path(),
                ConfigFmt::YAML,
            )?
        } else {
            // build the committee using kad network
            let mut committee_builder = CommitteeBuilder::new(epoch);

            for validator in validators {
                committee_builder.add_authority(
                    validator.0,
                    1, // set stake so every authority's weight is equal
                    validator.1.validatorAddress,
                );
            }
            committee_builder.build()
        };

        // load committee
        committee.load();

        Ok(committee)
    }

    /// Create a [PrimaryNode].
    ///
    /// This also creates the [PrimaryNetwork].
    async fn create_primary_node_components(
        &mut self,
        consensus_config: &ConsensusConfig<DB>,
        epoch_task_spawner: TaskSpawner,
        initial_epoch: &bool,
    ) -> eyre::Result<PrimaryNode<DB>> {
        let state_sync = StateSynchronizer::new(
            consensus_config.clone(),
            self.consensus_bus.clone(),
            epoch_task_spawner.clone(),
        );
        let network_handle = self
            .primary_network_handle
            .as_ref()
            .ok_or_eyre("primary network handle missing from epoch manager")?
            .clone();

        // create the epoch-specific `PrimaryNetwork`
        self.spawn_primary_network_for_epoch(
            consensus_config,
            state_sync.clone(),
            epoch_task_spawner.clone(),
            &network_handle,
            initial_epoch,
        )
        .await?;

        // spawn primary - create node and spawn network
        let primary = PrimaryNode::new(
            consensus_config.clone(),
            self.consensus_bus.clone(),
            network_handle,
            state_sync,
        );

        Ok(primary)
    }

    /// Create a [WorkerNode].
    async fn spawn_worker_node_components(
        &mut self,
        consensus_config: &ConsensusConfig<DB>,
        engine: &ExecutionNode,
        epoch_task_spawner: TaskSpawner,
        initial_epoch: &bool,
        engine_to_primary: EngineToPrimaryRpc<DB>,
        gas_accumulator: GasAccumulator,
    ) -> eyre::Result<WorkerNode<DB>> {
        // only support one worker for now (with id 0) - otherwise, loop here
        let worker_id = 0;
        let base_fee = gas_accumulator.base_fee(worker_id);

        // update the network handle's task spawner for reporting batches in the epoch
        {
            let network_handle = self
                .worker_network_handle
                .as_mut()
                .ok_or_eyre("worker network handle missing from epoch manager")?;

            network_handle.update_task_spawner(epoch_task_spawner.clone());
            // initialize worker components on startup
            // This will use the new epoch_task_spawner on network_handle.
            if *initial_epoch {
                engine
                    .initialize_worker_components(
                        worker_id,
                        network_handle.clone(),
                        engine_to_primary,
                    )
                    .await?;
            } else {
                // We updated our epoch task spawner so make sure worker network tasks are
                // restarted.
                engine.respawn_worker_network_tasks(network_handle.clone()).await;
            }
        }

        let network_handle = self
            .worker_network_handle
            .as_ref()
            .ok_or_eyre("worker network handle missing from epoch manager")?
            .clone();

        let validator = engine.new_batch_validator(&worker_id, base_fee).await;
        self.spawn_worker_network_for_epoch(
            consensus_config,
            &worker_id,
            validator.clone(),
            epoch_task_spawner,
            &network_handle,
            initial_epoch,
        )
        .await?;

        let worker =
            WorkerNode::new(worker_id, consensus_config.clone(), network_handle.clone(), validator);

        Ok(worker)
    }

    /// Create the primary network for the specific epoch.
    ///
    /// This is not the swarm level, but the [PrimaryNetwork] interface.
    async fn spawn_primary_network_for_epoch(
        &mut self,
        consensus_config: &ConsensusConfig<DB>,
        state_sync: StateSynchronizer<DB>,
        epoch_task_spawner: TaskSpawner,
        network_handle: &PrimaryNetworkHandle,
        initial_epoch: &bool,
    ) -> eyre::Result<()> {
        // get event streams for the primary network handler
        let event_stream = self.consensus_bus.primary_network_events().clone();
        let rx_event_stream = event_stream.subscribe();

        // set committee for network to prevent banning
        debug!(target: "epoch-manager", auth=?consensus_config.authority_id(), "spawning primary network for epoch");
        let committee_keys: HashSet<BlsPublicKey> = consensus_config
            .committee()
            .authorities()
            .into_iter()
            .map(|a| *a.protocol_key())
            .collect();

        if *initial_epoch {
            // Make sure we at least hove bootstrap peers on first epoch.
            network_handle
                .inner_handle()
                .add_bootstrap_peers(
                    consensus_config
                        .committee()
                        .bootstrap_servers()
                        .iter()
                        .map(|(k, v)| (*k, v.primary.clone()))
                        .collect(),
                )
                .await?;
        }

        network_handle.inner_handle().new_epoch(committee_keys.clone()).await?;
        debug!(target: "epoch-manager", auth=?consensus_config.authority_id(), "event stream updated!");

        // start listening if the network needs to be initialized
        if *initial_epoch {
            // start listening for p2p messages
            let primary_address = Self::parse_listener_address_for_swarm(
                "PRIMARY_LISTENER_MULTIADDR",
                consensus_config.primary_networkkey(),
                consensus_config.primary_address(),
            )?;
            info!(target: "epoch-manager", ?primary_address, "listening to {primary_address}");
            network_handle.inner_handle().start_listening(primary_address).await?;
        }

        // update the authorized publishers for gossip every epoch
        network_handle
            .inner_handle()
            .subscribe_with_publishers(
                tn_config::LibP2pConfig::primary_topic(),
                committee_keys.into_iter().collect(),
            )
            .await?;

        // always dial peers for the new epoch
        for (_authority_id, bls_pubkey) in consensus_config
            .committee()
            .others_primaries_by_id(consensus_config.authority_id().as_ref())
        {
            self.dial_peer_bls(
                network_handle.inner_handle().clone(),
                bls_pubkey,
                epoch_task_spawner.clone(),
            );
        }

        // wait until the primary has connected with at least 1 peer
        let mut peers = network_handle.connected_peers_count().await.unwrap_or(0);
        while peers == 0 {
            tokio::time::sleep(Duration::from_millis(500)).await;
            peers = network_handle.connected_peers_count().await.unwrap_or(0);
        }

        // spawn primary network
        PrimaryNetwork::new(
            rx_event_stream,
            network_handle.clone(),
            consensus_config.clone(),
            self.consensus_bus.clone(),
            state_sync,
            epoch_task_spawner.clone(), // tasks should abort with epoch
        )
        .spawn(&epoch_task_spawner);

        Ok(())
    }

    /// Dial peer.
    fn dial_peer_bls<Req: TNMessage, Res: TNMessage>(
        &self,
        handle: NetworkHandle<Req, Res>,
        bls_pubkey: BlsPublicKey,
        node_task_spawner: TaskSpawner,
    ) {
        // spawn dials on long-running task manager
        let task_name = format!("DialPeer {bls_pubkey}");
        node_task_spawner.spawn_task(task_name, async move {
            let mut backoff = 1;

            debug!(target: "epoch-manager", ?bls_pubkey, "dialing peer");
            while let Err(e) = handle.dial_by_bls(bls_pubkey).await {
                // ignore errors for peers that are already connected or being dialed
                if matches!(e, NetworkError::AlreadyConnected(_))
                    || matches!(e, NetworkError::AlreadyDialing(_))
                {
                    return;
                }

                warn!(target: "epoch-manager", "failed to dial {bls_pubkey}: {e}");
                tokio::time::sleep(Duration::from_secs(backoff)).await;
                if backoff < 120 {
                    backoff += backoff;
                }
            }
        });
    }

    /// Create the worker network.
    async fn spawn_worker_network_for_epoch(
        &mut self,
        consensus_config: &ConsensusConfig<DB>,
        worker_id: &u16,
        validator: Arc<dyn BatchValidation>,
        epoch_task_spawner: TaskSpawner,
        network_handle: &WorkerNetworkHandle,
        initial_epoch: &bool,
    ) -> eyre::Result<()> {
        // get event streams for the worker network handler
        let rx_event_stream = self.worker_event_stream.subscribe();
        debug!(target: "epoch-manager", "spawning worker network for epoch");

        let committee_keys: HashSet<BlsPublicKey> = consensus_config
            .committee()
            .authorities()
            .into_iter()
            .map(|a| *a.protocol_key())
            .collect();
        network_handle.inner_handle().new_epoch(committee_keys.clone()).await?;

        // start listening if the network needs to be initialized
        if *initial_epoch {
            let worker_address = Self::parse_listener_address_for_swarm(
                "WORKER_LISTENER_MULTIADDR",
                consensus_config.primary_networkkey(),
                consensus_config.worker_address(),
            )?;
            network_handle.inner_handle().start_listening(worker_address).await?;
            // Make sure we at least hove bootstrap peers on first epoch.
            network_handle
                .inner_handle()
                .add_bootstrap_peers(
                    consensus_config
                        .committee()
                        .bootstrap_servers()
                        .iter()
                        .map(|(k, v)| (*k, v.worker.clone()))
                        .collect(),
                )
                .await?;
        }

        let worker_address = consensus_config.worker_address();

        // always attempt to dial peers for the new epoch
        // the network's peer manager will intercept dial attempts for peers that are already
        // connected
        debug!(target: "epoch-manager", ?worker_address, "spawning worker network for epoch");
        for (_, peer) in consensus_config
            .committee()
            .others_primaries_by_id(consensus_config.authority().as_ref().map(|a| a.id()).as_ref())
        {
            self.dial_peer_bls(
                network_handle.inner_handle().clone(),
                peer,
                epoch_task_spawner.clone(),
            );
        }

        // update the authorized publishers for gossip every epoch
        network_handle
            .inner_handle()
            .subscribe(tn_config::LibP2pConfig::worker_txn_topic())
            .await?;
        // Get gossip from committee members about batches.
        // Useful for non-CVVs to prefetch and harmless for CVVs.
        network_handle
            .inner_handle()
            .subscribe_with_publishers(
                tn_config::LibP2pConfig::worker_batch_topic(),
                committee_keys.into_iter().collect(),
            )
            .await?;

        // spawn worker network
        WorkerNetwork::new(
            rx_event_stream,
            network_handle.clone(),
            consensus_config.clone(),
            *worker_id,
            validator,
        )
        .spawn(&epoch_task_spawner);

        Ok(())
    }

    /// Helper method to restore execution state for the consensus components.
    async fn try_restore_state(&self, engine: &ExecutionNode) -> eyre::Result<()> {
        // prime the recent_blocks watch with latest executed blocks
        let block_capacity = self.consensus_bus.recent_blocks().borrow().block_capacity();

        for recent_block in engine.last_executed_output_blocks(block_capacity).await? {
            self.consensus_bus
                .recent_blocks()
                .send_modify(|blocks| blocks.push_latest(recent_block));
        }

        // prime the last consensus header from the DB
        let (_, last_db_block) = self
            .consensus_db
            .last_record::<ConsensusBlocks>()
            .unwrap_or_else(|| (0, ConsensusHeader::default()));
        // prime the watch channel with data from the db this will be updated by state-sync if this
        // node can_cvv
        self.consensus_bus.last_consensus_header().send(last_db_block)?;

        Ok(())
    }

    /// Helper method to identify the node's mode:
    /// - "Committee-voting Validator" (CVV)
    /// - "Committee-voting Validator Inactive" (CVVInactive - syncing to rejoin)
    /// - "Observer"
    ///
    /// This method also updates the `ConsensusBus::node_mode()`.
    async fn identify_node_mode(
        &self,
        consensus_config: &ConsensusConfig<DB>,
    ) -> eyre::Result<NodeMode> {
        if matches!(*self.consensus_bus.node_mode().borrow(), NodeMode::CvvInactive) {
            // If we have an inactive mode then it was set so keep it for now.
            return Ok(NodeMode::CvvInactive);
        }
        debug!(target: "epoch-manager", authority_id=?consensus_config.authority_id(), "identifying node mode..." );
        let in_committee = consensus_config
            .authority_id()
            .map(|id| consensus_config.in_committee(&id))
            .unwrap_or(false);
        state_sync::prime_consensus(&self.consensus_bus, consensus_config).await;
        let mode = if !in_committee || self.builder.tn_config.observer {
            NodeMode::Observer
        } else {
            // Assume we are caught up, will be demoted to inactive if this is not true...
            NodeMode::CvvActive
        };

        debug!(target: "epoch-manager", ?mode, "node mode identified");
        // update consensus bus
        self.consensus_bus.node_mode().send_modify(|v| *v = mode);

        Ok(mode)
    }

    /// Spawn a task to update `ConsensusBus::recent_blocks` everytime the engine produces a new
    /// final block.
    fn spawn_engine_update_task(
        &self,
        shutdown_rx: Noticer,
        mut engine_state: CanonStateNotificationStream,
        epoch_task_manager: &TaskManager,
    ) {
        // spawn epoch-specific task to forward blocks from the engine to consensus
        let consensus_bus = self.consensus_bus.clone();
        epoch_task_manager.spawn_critical_task("latest execution block", async move {
            loop {
                tokio::select!(
                    _ = &shutdown_rx => {
                        info!(target: "engine", "received shutdown from consensus to stop updating consensus bus recent blocks");
                        break;
                    }
                    latest = engine_state.next() => {
                        if let Some(latest) = latest {
                            consensus_bus.recent_blocks().send_modify(|blocks| blocks.push_latest(latest.tip().clone_sealed_header()));
                        } else {
                            error!(target: "engine", "engine state stream ended, node will exit");
                            break;
                        }
                    }
                )
            }
        });
    }

    /// Clear the epoch-related tables for consensus.
    ///
    /// These tables are epoch-specific. Complete historic data is stored
    /// in the `ConsensusBlocks` table.
    fn clear_consensus_db_for_next_epoch(&self) -> eyre::Result<()> {
        self.consensus_db.clear_table::<LastProposed>()?;
        self.consensus_db.clear_table::<Votes>()?;
        self.consensus_db.clear_table::<Certificates>()?;
        self.consensus_db.clear_table::<CertificateDigestByRound>()?;
        self.consensus_db.clear_table::<CertificateDigestByOrigin>()?;
        self.consensus_db.clear_table::<Payload>()?;
        Ok(())
    }

    /// Helper method for parsing provided env var with fallback [Multiaddr]. This is useful to
    /// override the primary/worker swarm listner address for cloud deployments.
    fn parse_listener_address_for_swarm(
        env_var: &str,
        network_pubkey: NetworkPublicKey,
        fallback: Multiaddr,
    ) -> eyre::Result<Multiaddr> {
        std::env::var(env_var)
            .map(|addr| {
                addr.parse()
                    .map_err(|e| {
                        eyre::eyre!(
                            "Failed to parse listener multiaddr from env {env_var} ({addr})\n{e}"
                        )
                    })
                    // add Protocol::P2p to multiaddr to maintain consistency with
                    // bin/telcoin-network/src/keytool/generate.rs
                    .and_then(|multi: Multiaddr| {
                        multi.with_p2p(network_pubkey.into()).map_err(|_| {
                            eyre::eyre!(
                                "{env_var} multiaddr contains a different P2P protocol {:?}",
                                std::env::var(env_var)
                            )
                        })
                    })
            })
            .unwrap_or(Ok(fallback))
    }
}<|MERGE_RESOLUTION|>--- conflicted
+++ resolved
@@ -45,13 +45,8 @@
     error::HeaderError, gas_accumulator::GasAccumulator, Batch, BatchValidation, BlockHash,
     BlsAggregateSignature, BlsPublicKey, BlsSignature, Committee, CommitteeBuilder,
     ConsensusHeader, ConsensusOutput, Database as TNDatabase, Epoch, EpochCertificate, EpochRecord,
-<<<<<<< HEAD
-    EpochVote, Multiaddr, NetworkPublicKey, Noticer, Notifier, TaskManager, TaskSpawner,
-    TimestampSec, TnReceiver, TnSender, B256, MIN_PROTOCOL_BASE_FEE,
-=======
-    EpochVote, Noticer, Notifier, TaskJoinError, TaskManager, TaskSpawner, TimestampSec,
-    TnReceiver, TnSender, B256, MIN_PROTOCOL_BASE_FEE,
->>>>>>> 236a7fc6
+    EpochVote, Multiaddr, NetworkPublicKey, Noticer, Notifier, TaskJoinError, TaskManager,
+    TaskSpawner, TimestampSec, TnReceiver, TnSender, B256, MIN_PROTOCOL_BASE_FEE,
 };
 use tn_worker::{
     quorum_waiter::QuorumWaiterTrait, Worker, WorkerNetwork, WorkerNetworkHandle, WorkerRequest,
