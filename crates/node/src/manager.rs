//! The epoch manager type.
//!
//! This oversees the tasks that run for each epoch. Some consensus-related
//! tasks run for one epoch. Other resources are shared across epochs.

use crate::{
    engine::{ExecutionNode, TnBuilder},
    primary::PrimaryNode,
    worker::WorkerNode,
    EngineToPrimaryRpc,
};
use consensus_metrics::start_prometheus_server;
use eyre::{eyre, OptionExt};
use std::{
    collections::{HashMap, HashSet},
    sync::Arc,
    time::Duration,
};
use tn_config::{
    Config, ConfigFmt, ConfigTrait as _, ConsensusConfig, KeyConfig, NetworkConfig, TelcoinDirs,
};
use tn_network_libp2p::{error::NetworkError, types::NetworkHandle, ConsensusNetwork, TNMessage};
use tn_primary::{
    network::{PrimaryNetwork, PrimaryNetworkHandle},
    ConsensusBus, NodeMode, StateSynchronizer,
};
use tn_reth::{
    system_calls::{ConsensusRegistry, EpochState},
    CanonStateNotificationStream, RethDb, RethEnv,
};
use tn_storage::{
    open_db, open_network_db,
    tables::{
        CertificateDigestByOrigin, CertificateDigestByRound, Certificates,
        ConsensusBlockNumbersByDigest, ConsensusBlocks, EpochCerts, EpochRecords,
        EpochRecordsIndex, LastProposed, Payload, Votes,
    },
    DatabaseType,
};
use tn_types::{
<<<<<<< HEAD
    gas_accumulator::GasAccumulator, AuthorityIdentifier, BatchValidation, BlsPublicKey,
    BlsSigner as _, Committee, CommitteeBuilder, ConsensusHeader, ConsensusOutput,
    Database as TNDatabase, Epoch, EpochCertificate, EpochRecord, Noticer, Notifier, TaskManager,
    TaskSpawner, TimestampSec, TnReceiver, TnSender, B256, MIN_PROTOCOL_BASE_FEE,
=======
    gas_accumulator::GasAccumulator, BatchValidation, BlsPublicKey, Committee, CommitteeBuilder,
    ConsensusHeader, ConsensusOutput, Database as TNDatabase, Epoch, Noticer, Notifier,
    TaskManager, TaskSpawner, TimestampSec, MIN_PROTOCOL_BASE_FEE,
>>>>>>> b6f04c53
};
use tn_worker::{WorkerNetwork, WorkerNetworkHandle};
use tokio::sync::{
    broadcast,
    mpsc::{self},
};
use tokio_stream::StreamExt;
use tracing::{debug, error, info, warn};

/// The long-running task manager name.
const NODE_TASK_MANAGER: &str = "Node Task Manager";

/// The epoch-specific task manager name.
const EPOCH_TASK_MANAGER: &str = "Epoch Task Manager";

/// The execution engine task manager name.
const ENGINE_TASK_MANAGER: &str = "Engine Task Manager";

/// The primary task manager name.
pub(super) const PRIMARY_TASK_MANAGER: &str = "Primary Task Manager";

/// The worker's base task manager name. This is used by `fn worker_task_manager_name(id)`.
pub(super) const WORKER_TASK_MANAGER_BASE: &str = "Worker Task Manager";

/// The long-running type that oversees epoch transitions.
#[derive(Debug)]
pub struct EpochManager<P, DB> {
    /// The builder for node configuration
    builder: TnBuilder,
    /// The data directory
    tn_datadir: P,
    /// Primary network handle.
    primary_network_handle: Option<PrimaryNetworkHandle>,
    /// Worker network handle.
    worker_network_handle: Option<WorkerNetworkHandle>,
    /// Key config - loaded once for application lifetime.
    key_config: KeyConfig,
    /// The epoch manager's [Notifier] to shutdown all node processes.
    node_shutdown: Notifier,
    /// Output channel for consensus blocks to be executed.
    ///
    /// This should only be accessed elsewhere through the epoch's [ConsensusBus].
    consensus_output: broadcast::Sender<ConsensusOutput>,
    /// The timestamp to close the current epoch.
    ///
    /// The manager monitors leader timestamps for the epoch boundary.
    /// If the timestamp of the leader is >= the epoch_boundary then the
    /// manager closes the epoch after the engine executes all data.
    epoch_boundary: TimestampSec,
    /// Reth DB, keep for entire execution.
    reth_db: RethDb,
    /// Consensus DB, keep for entire execution.
    consensus_db: DB,
}

/// When rejoining a network mid epoch this will accumulate any gas state for previous epoch blocks.
pub fn catchup_accumulator<DB: TNDatabase>(
    db: &DB,
    reth_env: RethEnv,
    gas_accumulator: &GasAccumulator,
) -> eyre::Result<()> {
    if let Some(block) = reth_env.finalized_header()? {
        let epoch_state = reth_env.epoch_state_from_canonical_tip()?;

        // Note WORKER: In a single worker world this should be suffecient to set the base fee.
        // In a multi-worker world (furture) this will NOT work and needs updating.
        gas_accumulator
            .base_fee(0)
            .set_base_fee(block.base_fee_per_gas.unwrap_or(MIN_PROTOCOL_BASE_FEE));

        let blocks =
            reth_env.blocks_for_range(epoch_state.epoch_info.blockHeight..=block.number)?;
        let mut last_round: Option<u32> = None;

        // loop through blocks to increment leader counts
        for current in blocks {
            let gas = current.gas_used;
            let limit = current.gas_limit;

            // difficulty contains the worker id and batch index:
            // `U256::from(payload.batch_index << 16 | payload.worker_id as usize)`
            let lower64 = current.difficulty.into_limbs()[0];
            let worker_id = (lower64 & 0xffff) as u16;
            gas_accumulator.inc_block(worker_id, gas, limit);

            // extract epoch and round from nonce
            // - epoch: first 32 bits
            // - round: lower 32 bits
            let nonce: u64 = current.nonce.into();
            let (epoch, round) = RethEnv::deconstruct_nonce(nonce);
            // skip genesis
            if round == 0 {
                continue;
            }

            debug!(target: "epoch-manager", ?epoch, ?round, block=current.number, "catchup from nonce:");

            // only increment leader count for new rounds
            if last_round != Some(round) {
                // this is a new round, increment the leader count
                let consensus_digest =
                    current.parent_beacon_block_root.ok_or_eyre("consensus root missing")?;
                let consensus_block_num = db
                    .get::<ConsensusBlockNumbersByDigest>(&consensus_digest)?
                    .ok_or_eyre("consensus block number by digest missing")?;
                let leader = db
                    .get::<ConsensusBlocks>(&consensus_block_num)?
                    .ok_or_eyre("missing consensus block")?
                    .sub_dag
                    .leader
                    .origin()
                    .clone();

                gas_accumulator.rewards_counter().inc_leader_count(&leader);
            }
            last_round = Some(round);
        }
    };

    Ok(())
}

/// Create the epoch directory for consensus data if it doesn't exist and open the consensus
/// database connection.
pub async fn open_consensus_db<P: TelcoinDirs + 'static>(
    tn_datadir: &P,
) -> eyre::Result<DatabaseType> {
    let consensus_db_path = tn_datadir.consensus_db_path();

    // ensure dir exists
    let _ = std::fs::create_dir_all(&consensus_db_path);
    let db = open_db(&consensus_db_path);

    info!(target: "epoch-manager", ?consensus_db_path, "opened consensus storage");

    Ok(db)
}

impl<P, DB> EpochManager<P, DB>
where
    P: TelcoinDirs + 'static,
    DB: TNDatabase,
{
    /// Create a new instance of [Self].
    pub async fn new(
        builder: TnBuilder,
        tn_datadir: P,
        passphrase: Option<String>,
        consensus_db: DB,
    ) -> eyre::Result<Self> {
        let passphrase =
            if std::fs::exists(tn_datadir.node_keys_path().join(tn_config::BLS_WRAPPED_KEYFILE))
                .unwrap_or(false)
            {
                passphrase
            } else {
                None
            };

        // create key config for lifetime of the app
        let key_config = KeyConfig::read_config(&tn_datadir, passphrase)?;

        // shutdown long-running node components
        let node_shutdown = Notifier::new();
        let (consensus_output, _rx_consensus_output) = broadcast::channel(100);

        // create dbs to survive between sync state transitions
        let reth_db = RethEnv::new_database(&builder.node_config, tn_datadir.reth_db_path())?;
        Ok(Self {
            builder,
            tn_datadir,
            primary_network_handle: None,
            worker_network_handle: None,
            key_config,
            node_shutdown,
            consensus_output,
            epoch_boundary: Default::default(),
            reth_db,
            consensus_db,
        })
    }

    /// Run the node, handling epoch transitions.
    pub async fn run(&mut self) -> eyre::Result<()> {
        // Main task manager that manages tasks across epochs.
        // Long-running tasks for the lifetime of the node.
        let mut node_task_manager = TaskManager::new(NODE_TASK_MANAGER);
        let node_task_spawner = node_task_manager.get_spawner();

        info!(target: "epoch-manager", "starting node and launching first epoch");

        // create submanager for engine tasks
        let engine_task_manager = TaskManager::new(ENGINE_TASK_MANAGER);

        // create channels for engine that survive the lifetime of the node
        let (to_engine, for_engine) = mpsc::channel(1000);

        // Create our epoch gas accumulator, we currently have one worker.
        // All nodes have to agree on the worker count, do not change this for an existing chain.
        let gas_accumulator = GasAccumulator::new(1);
        // create the engine
        let engine = self.create_engine(&engine_task_manager, &gas_accumulator)?;
        engine
            .start_engine(for_engine, self.node_shutdown.subscribe(), gas_accumulator.clone())
            .await?;

        // retrieve epoch information from canonical tip on startup
        let EpochState { epoch, .. } = engine.epoch_state_from_canonical_tip().await?;
        debug!(target: "epoch-manager", ?epoch, "retrieved epoch state from canonical tip");
        catchup_accumulator(&self.consensus_db, engine.get_reth_env().await, &gas_accumulator)?;

        // read the network config or use the default
        let network_config = NetworkConfig::read_config(&self.tn_datadir)?;
        self.spawn_node_networks(node_task_spawner, &network_config).await?;

        // start consensus metrics for the epoch
        let metrics_shutdown = Notifier::new();
        if let Some(metrics_socket) = self.builder.metrics {
            start_prometheus_server(
                metrics_socket,
                &node_task_manager,
                metrics_shutdown.subscribe(),
            );
        }

        // add engine task manager
        node_task_manager.add_task_manager(engine_task_manager);
        node_task_manager.update_tasks();

        info!(target: "epoch-manager", tasks=?node_task_manager, "NODE TASKS\n");

        // await all tasks on epoch-task-manager or node shutdown
        let result = tokio::select! {
            // run long-living node tasks
            res = node_task_manager.join_until_exit(self.node_shutdown.clone()) => {
                match res {
                    Ok(()) => Ok(()),
                    Err(e) => Err(eyre!("Node task shutdown: {e}")),
                }
            }

            // loop through short-term epochs
            epoch_result = self.run_epochs(&engine, network_config, to_engine, gas_accumulator) => epoch_result
        };

        // shutdown metrics
        metrics_shutdown.notify();

        result
    }

    /// Startup for the node. This creates all components on startup before starting the first
    /// epoch.
    ///
    /// This will create the long-running primary/worker [ConsensusNetwork]s for p2p swarm.
    async fn spawn_node_networks(
        &mut self,
        node_task_spawner: TaskSpawner,
        network_config: &NetworkConfig,
    ) -> eyre::Result<()> {
        //
        //=== PRIMARY
        //
        // this is a temporary event stream - replaced at the start of every epoch
        let (tmp_event_stream, _temp_rx) = mpsc::channel(1000);

        // create network db
        let primary_network_db = self.tn_datadir.network_db_path().join("primary");
        let _ = std::fs::create_dir_all(&primary_network_db);
        info!(target: "epoch-manager", ?primary_network_db, "opening primary network storage at:");
        let primary_network_db = open_network_db(primary_network_db);

        // create long-running network task for primary
        let primary_network = ConsensusNetwork::new_for_primary(
            network_config,
            tmp_event_stream,
            self.key_config.clone(),
            primary_network_db,
            node_task_spawner.clone(),
        )?;
        let primary_network_handle = primary_network.network_handle();
        let node_shutdown = self.node_shutdown.subscribe();

        // spawn long-running primary network task
        node_task_spawner.spawn_critical_task("Primary Network", async move {
            tokio::select!(
                _ = &node_shutdown => {
                    Ok(())
                },
                res = primary_network.run() => {
                    warn!(target: "epoch-manager", ?res, "primary network stopped");
                    res
                },
            )
        });

        // primary network handle
        self.primary_network_handle = Some(PrimaryNetworkHandle::new(primary_network_handle));

        //
        //=== WORKER
        //
        // this is a temporary event stream - replaced at the start of every epoch
        let (tmp_event_stream, _temp_rx) = mpsc::channel(1000);

        // create network db
        let worker_network_db = self.tn_datadir.network_db_path().join("worker");
        let _ = std::fs::create_dir_all(&worker_network_db);
        info!(target: "epoch-manager", ?worker_network_db, "opening worker network storage at:");
        let worker_network_db = open_network_db(worker_network_db);

        // create long-running network task for worker
        let worker_network = ConsensusNetwork::new_for_worker(
            network_config,
            tmp_event_stream,
            self.key_config.clone(),
            worker_network_db,
            node_task_spawner.clone(),
        )?;
        let worker_network_handle = worker_network.network_handle();
        let node_shutdown = self.node_shutdown.subscribe();

        // spawn long-running primary network task
        node_task_spawner.spawn_critical_task("Worker Network", async move {
            tokio::select!(
                _ = &node_shutdown => {
                    Ok(())
                }
                res = worker_network.run() => {
                    warn!(target: "epoch-manager", ?res, "worker network stopped");
                    res
                }
            )
        });

        // set temporary task spawner - this is updated with each epoch
        self.worker_network_handle =
            Some(WorkerNetworkHandle::new(worker_network_handle, node_task_spawner.clone()));

        Ok(())
    }

    /// Execute a loop to start new epochs until shutdown.
    async fn run_epochs(
        &mut self,
        engine: &ExecutionNode,
        network_config: NetworkConfig,
        to_engine: mpsc::Sender<ConsensusOutput>,
        gas_accumulator: GasAccumulator,
    ) -> eyre::Result<()> {
        // initialize long-running components for node startup
        let mut initial_epoch = true;

        // loop through epochs
        loop {
            let epoch_result = self
                .run_epoch(
                    engine,
                    &network_config,
                    &to_engine,
                    &mut initial_epoch,
                    gas_accumulator.clone(),
                )
                .await;

            // ensure no errors
            epoch_result.inspect_err(|e| {
                error!(target: "epoch-manager", ?e, "epoch returned error");
            })?;

            info!(target: "epoch-manager", "looping run epoch");
        }
    }

    /// Run a single epoch.
    async fn run_epoch(
        &mut self,
        engine: &ExecutionNode,
        network_config: &NetworkConfig,
        to_engine: &mpsc::Sender<ConsensusOutput>,
        initial_epoch: &mut bool,
        gas_accumulator: GasAccumulator,
    ) -> eyre::Result<()> {
        info!(target: "epoch-manager", "Starting epoch");

        // The task manager that resets every epoch and manages
        // short-running tasks for the lifetime of the epoch.
        let mut epoch_task_manager = TaskManager::new(EPOCH_TASK_MANAGER);

        // subscribe to output early to prevent missed messages
        let consensus_output = self.consensus_output.subscribe();

        // create primary and worker nodes
        let (primary, worker_node) = self
            .create_consensus(
                engine,
                &epoch_task_manager,
                network_config,
                initial_epoch,
                gas_accumulator.clone(),
            )
            .await?;

        gas_accumulator.rewards_counter().set_committee(primary.current_committee().await);
        // start primary
        let mut primary_task_manager = primary.start().await?;

        // start worker
        let (mut worker_task_manager, worker) = worker_node.start().await?;

        // consensus config for shutdown subscribers
        let consensus_shutdown = primary.shutdown_signal().await;

        let batch_builder_task_spawner = epoch_task_manager.get_spawner();
        engine
            .start_batch_builder(
                worker.id(),
                worker.batches_tx(),
                &batch_builder_task_spawner,
                gas_accumulator.base_fee(worker.id()),
            )
            .await?;

        // update tasks
        primary_task_manager.update_tasks();
        worker_task_manager.update_tasks();

        // add epoch-specific tasks to manager
        epoch_task_manager.add_task_manager(primary_task_manager);
        epoch_task_manager.add_task_manager(worker_task_manager);

        info!(target: "epoch-manager", tasks=?epoch_task_manager, "EPOCH TASKS\n");

        // await the epoch boundary or the epoch task manager exiting
        // this can also happen due to committee nodes re-syncing and errors
        let consensus_shutdown_clone = consensus_shutdown.clone();

        // indicate if the node is restarting to join the committe or if the epoch is changed and
        // tables should be cleared
        let mut clear_tables_for_next_epoch = false;

        // New Epoch, should be able to collect the certs from the last epoch.
        //XXXXself.collect_epoch_certs(&primary, engine, &epoch_task_manager).await?;

        tokio::select! {
            // wait for epoch boundary to transition
            res = self.wait_for_epoch_boundary(&primary, to_engine, engine, consensus_output, consensus_shutdown.clone(), gas_accumulator) => {
                res.inspect_err(|e| {
                    error!(target: "epoch-manager", ?e, "failed to reach epoch boundary");
                })?;

                info!(target: "epoch-manager", "epoch boundary success - clearing consensus db tables for next epoch");

                // toggle bool to clear tables
                clear_tables_for_next_epoch = true;
            },

            // return any errors
            res = epoch_task_manager.join_until_exit(consensus_shutdown_clone) => {
                res.inspect_err(|e| {
                    error!(target: "epoch-manager", ?e, "failed to reach epoch boundary");
                })?;
                info!(target: "epoch-manager", "epoch task manager exited - likely syncing with committee");
            },
        }

        consensus_shutdown.notify();
        // abort all epoch-related tasks
        epoch_task_manager.abort_all_tasks();
        // Expect complaints from join so swallow those errors...
        // If we timeout here something is not playing nice and shutting down so return the timeout.
        let _ = tokio::time::timeout(
            Duration::from_secs(5),
            epoch_task_manager.join(consensus_shutdown),
        )
        .await?;

        // clear tables
        if clear_tables_for_next_epoch {
            self.clear_consensus_db_for_next_epoch()?;
        }

        Ok(())
    }

    /// Start a task to collect the epoch record certs and load the previous epochs record.
    /// This should run quickly at epoch end and make epoch records/certs available to syncing
    /// nodes.
    async fn collect_epoch_certs(
        &self,
        primary: &PrimaryNode<DB>,
        engine: &ExecutionNode,
        //epoch_task_manager: &TaskManager,
    ) -> eyre::Result<()> {
        eprintln!("XXXX 1");
        let committee = primary.current_committee().await;
        let epoch = committee.epoch();
        let consensus_db = self.consensus_db.clone();

        // We already have a record for this epoch, nothing to do.
        //XXXXif consensus_db.get::<EpochRecords>(&epoch).ok().flatten().is_none() {
        //    return Ok(());
        //}

        let committee_keys = engine.validators_for_epoch(epoch).await?;
        let next_committee_keys = engine.validators_for_epoch(epoch + 1).await?;
        let parent_hash = if epoch == 0 {
            B256::default()
        } else if let Some(prev) = self.consensus_db.get::<EpochRecords>(&(epoch - 1))? {
            prev.digest()
        } else {
            //XXXX- request the previous?
            error!(
                target: "epoch-manager",
                "failed to find previous epoch record when starting epoch",
            );
            return Err(eyre!("failed to find previous epoch record when starting epoch"));
        };
        eprintln!("XXXX 2");
        let consensus_bus = primary.consensus_bus().await;
        let target_hash = consensus_bus.last_consensus_header().borrow().clone().digest();
        let parent_state = consensus_bus.recent_blocks().borrow().latest_block_num_hash();

        let epoch_rec = EpochRecord {
            epoch,
            committee: committee_keys,
            next_committee: next_committee_keys,
            parent_hash,
            parent_state,
            parent_consensus: target_hash,
        };
        let epoch_hash = epoch_rec.digest();

        let mut certs: HashMap<B256, u64> = HashMap::default();
        let mut committee_keys = committee.committee_keys();
        let me = self.builder.tn_config.primary_bls_key();
        let committee_size = committee_keys.len() as u64;
        // We are in the committee so sign and gossip the epoch record.
        if committee_keys.contains(me) {
            committee_keys.remove(me);
            let signed_authorities = self.key_config.request_signature_direct(epoch_hash.as_ref());
            let epoch_cert = EpochCertificate { epoch_hash, signed_authorities };
            self.consensus_db.insert::<EpochCerts>(&epoch_hash, &epoch_cert)?;
            let primary_network = primary.network_handle().await;
            // Publish the cert after a small delay.  The delay is to ease potential race conditions
            // as nodes transition epochs.
            //XXXXepoch_task_manager.spawn_task("epoch certificate delayed publish", async move {
            //XXXXtokio::time::sleep(Duration::from_secs(2)).await;
            certs.insert(epoch_cert.epoch_hash, 1);
            let _ = primary_network.publish_epoch_certificate(epoch_cert).await;
            //XXXX});
            //XXXX also send direct to other committee members.
        }
        eprintln!("XXXX 3");

        let quorum = committee.quorum_threshold();
        //XXXXepoch_task_manager.spawn_task("epoch certificate collector", async move {
        let mut reached_quorum = false;
        let mut rx = consensus_bus.new_epoch_certificates().subscribe();
        while let Ok(Some((source, mut cert))) =
            tokio::time::timeout(Duration::from_secs(2), rx.recv()).await
        {
            if committee_keys.contains(&source) && cert.check_signature(&source) {
                committee_keys.remove(&source);
                if epoch_hash == cert.epoch_hash {
                    if let Some(prev_cert) =
                        consensus_db.get::<EpochCerts>(&cert.epoch_hash).ok().flatten()
                    {
                        cert.aggregate(&prev_cert.signed_authorities);
                    }
                    let _ = consensus_db.insert::<EpochCerts>(&cert.epoch_hash, &cert);
                    if let Some(v) = certs.get_mut(&cert.epoch_hash) {
                        *v += 1;
                        if *v >= quorum {
                            // If we have not saveid EpochRecord to our DB do so now that it has a quorum of signatures.
                            if consensus_db
                                .get::<EpochRecordsIndex>(&cert.epoch_hash)
                                .ok()
                                .flatten()
                                .is_none()
                            {
                                let consensus_db = consensus_db.clone();
                                let _ = consensus_db.insert::<EpochRecordsIndex>(
                                    &cert.epoch_hash,
                                    &epoch_rec.epoch,
                                );
                                let _ = consensus_db
                                    .insert::<EpochRecords>(&epoch_rec.epoch, &epoch_rec);
                                //break; //XXXX
                                reached_quorum = true;
                            }
                            if *v >= committee_size {
                                break;
                            }
                        }
                    } else {
                        certs.insert(cert.epoch_hash, 1);
                    }
                } else {
                    error!(
                        target: "epoch-manager",
                        "Received an epoch cert with incorrect hash {}, expected {}", cert.epoch_hash, epoch_hash
                    );
                }
            }
            //if committee_keys.is_empty() {
            //XXXX    break; // Cert is verified so we are done.
            //}
        }
        if !reached_quorum {
            error!(
                target: "epoch-manager",
                "failed to reach quorum on epoch close",
            );
            return Err(eyre!("failed to reach quorum on epoch close"));
        }
        eprintln!("XXXX 4");
        //XXXX});
        Ok(())
    }

    /// Monitor consensus output for the last block of the epoch.
    ///
    /// This method forwards all consensus output to the engine for execution.
    /// Once the epoch boundary is reached, the manager initiates the epoch transitions.
    async fn wait_for_epoch_boundary(
        &self,
        primary: &PrimaryNode<DB>,
        to_engine: &mpsc::Sender<ConsensusOutput>,
        engine: &ExecutionNode,
        mut consensus_output: broadcast::Receiver<ConsensusOutput>,
        shutdown_consensus: Notifier,
        gas_accumulator: GasAccumulator,
    ) -> eyre::Result<()> {
        // receive output from consensus and forward to engine
        'epoch: while let Ok(mut output) = consensus_output.recv().await {
            // observe epoch boundary to initiate epoch transition
            if output.committed_at() >= self.epoch_boundary {
                info!(
                    target: "epoch-manager",
                    epoch=?output.leader().epoch(),
                    commit=?output.committed_at(),
                    epoch_boundary=?self.epoch_boundary,
                    "epoch boundary detected",
                );
                // subscribe to engine blocks to confirm epoch closed on-chain
                let mut executed_output = engine.canonical_block_stream().await;

                // update output so engine closes epoch
                output.close_epoch = true;

                // obtain hash to monitor execution progress
                let target_hash = output.consensus_header_hash();

                gas_accumulator.rewards_counter().inc_leader_count(output.leader().origin());
                // forward the output to the engine
                to_engine.send(output).await?;

                // begin consensus shutdown while engine executes
                //XXXXshutdown_consensus.notify();

                // wait for execution result before proceeding
                while let Some(output) = executed_output.next().await {
                    // ensure canonical tip is updated with closing epoch info
                    if output.tip().sealed_header().parent_beacon_block_root == Some(target_hash) {
                        self.collect_epoch_certs(&primary, engine).await?;
                        // return
                        shutdown_consensus.notify(); // XXXX
                        break 'epoch;
                    }
                }
                shutdown_consensus.notify(); // XXXX

                // `None` indicates all senders have dropped
                error!(
                    target: "epoch-manager",
                    "canon state notifications dropped while awaiting engine execution for closing epoch",
                );
                return Err(eyre!("engine failed to report output for closing epoch"));
            } else {
                gas_accumulator.rewards_counter().inc_leader_count(output.leader().origin());
                // only forward the output to the engine
                to_engine.send(output).await?;
            }
        }
        // Use accumulated gas information to set each workers base fee for the epoch.
        for worker_id in 0..gas_accumulator.num_workers() {
            let worker_id = worker_id as u16;
            let (_blocks, _gas_used, _gas_limit) = gas_accumulator.get_values(worker_id);
            // Change this base fee to update base fee in batches workers create.
            let _base_fee = gas_accumulator.base_fee(worker_id);
        }
        gas_accumulator.clear(); // Clear the accumlated values for next epoch.

        Ok(())
    }

    /// Helper method to create all engine components.
    fn create_engine(
        &self,
        engine_task_manager: &TaskManager,
        gas_accumulator: &GasAccumulator,
    ) -> eyre::Result<ExecutionNode> {
        // create execution components (ie - reth env)
        let basefee_address = self.builder.tn_config.parameters.basefee_address;
        let reth_env = RethEnv::new(
            &self.builder.node_config,
            engine_task_manager,
            self.reth_db.clone(),
            basefee_address,
            gas_accumulator.rewards_counter(),
        )?;
        let engine = ExecutionNode::new(&self.builder, reth_env)?;

        Ok(engine)
    }

    /// Helper method to create all consensus-related components for this epoch.
    ///
    /// Consensus components are short-lived and only relevant for the current epoch.
    async fn create_consensus(
        &mut self,
        engine: &ExecutionNode,
        epoch_task_manager: &TaskManager,
        network_config: &NetworkConfig,
        initial_epoch: &mut bool,
        gas_accumulator: GasAccumulator,
    ) -> eyre::Result<(PrimaryNode<DB>, WorkerNode<DB>)> {
        // create config for consensus
        let (consensus_config, preload_keys) =
            self.configure_consensus(engine, network_config).await?;

        let primary = self
            .create_primary_node_components(
                &consensus_config,
                epoch_task_manager.get_spawner(),
                initial_epoch,
            )
            .await?;

        let engine_to_primary =
            EngineToPrimaryRpc::new(primary.consensus_bus().await, self.consensus_db.clone());
        // only spawns one worker for now
        let worker = self
            .spawn_worker_node_components(
                &consensus_config,
                engine,
                epoch_task_manager.get_spawner(),
                initial_epoch,
                engine_to_primary,
                gas_accumulator,
            )
            .await?;

        // ensure initialized networks is false after the first run
        *initial_epoch = false;

        // set execution state for consensus
        let consensus_bus = primary.consensus_bus().await;
        self.try_restore_state(&consensus_bus, engine).await?;

        let primary_network_handle = primary.network_handle().await;
        let _mode = self
            .identify_node_mode(&consensus_bus, &consensus_config, &primary_network_handle)
            .await?;

        // spawn task to update the latest execution results for consensus
        //
        // NOTE: this should live and die with epochs because it updates the consensus bus
        self.spawn_engine_update_task(
            consensus_config.shutdown().subscribe(),
            consensus_bus.clone(),
            engine.canonical_block_stream().await,
            epoch_task_manager,
        );
        let primary_handle = primary.network_handle().await;
        let prefetches = preload_keys.clone();
        epoch_task_manager.spawn_task("primary pre-load validators", async move {
            // Attempt to pre-load the next couple of committee's network info.
            if let Ok(tasks) = primary_handle.inner_handle().find_authorities(prefetches).await {
                for _ in tasks {}
            }
        });
        let worker_handle = worker.network_handle().await;
        let prefetches = preload_keys.clone();
        epoch_task_manager.spawn_task("worker pre-load validators", async move {
            // Attempt to pre-load the next couple of committee's network info.
            if let Ok(tasks) = worker_handle.inner_handle().find_authorities(prefetches).await {
                for _ in tasks {}
            }
        });
        Ok((primary, worker))
    }

    /// Configure consensus for the current epoch.
    ///
    /// This method reads the canonical tip to read the epoch information needed
    /// to create the current committee and the consensus config.
    async fn configure_consensus(
        &mut self,
        engine: &ExecutionNode,
        network_config: &NetworkConfig,
    ) -> eyre::Result<(ConsensusConfig<DB>, Vec<BlsPublicKey>)> {
        // retrieve epoch information from canonical tip
        let EpochState { epoch, epoch_info, validators, epoch_start } =
            engine.epoch_state_from_canonical_tip().await?;
        debug!(target: "epoch-manager", ?epoch_info, "epoch state from canonical tip for epoch {}", epoch);
        let validators = validators
            .iter()
            .map(|v| {
                let decoded_bls = BlsPublicKey::from_literal_bytes(v.blsPubkey.as_ref());
                decoded_bls.map(|decoded| (decoded, v))
            })
            .collect::<Result<HashMap<_, _>, _>>()
            .map_err(|err| eyre!("failed to create bls key from on-chain bytes: {err:?}"))?;

        self.epoch_boundary = epoch_start + epoch_info.epochDuration as u64;
        debug!(target: "epoch-manager", new_epoch_boundary=self.epoch_boundary, "resetting epoch boundary");

        debug!(target: "epoch-manager", ?validators, "creating committee for validators");

        let mut next_vals: HashSet<BlsPublicKey> = HashSet::new();
        next_vals.extend(validators.keys().copied());
        let committee = self.create_committee_from_state(epoch, validators).await?;

        next_vals.extend(engine.validators_for_epoch(epoch + 1).await?.into_iter());
        next_vals.extend(engine.validators_for_epoch(epoch + 2).await?.into_iter());

        // create config for consensus
        let consensus_config = ConsensusConfig::new_for_epoch(
            self.builder.tn_config.clone(),
            self.consensus_db.clone(),
            self.key_config.clone(),
            committee,
            network_config.clone(),
        )?;

        Ok((consensus_config, next_vals.into_iter().collect()))
    }

    /// Create the [Committee] for the current epoch.
    ///
    /// This is the first step for configuring consensus.
    async fn create_committee_from_state(
        &self,
        epoch: Epoch,
        validators: HashMap<BlsPublicKey, &ConsensusRegistry::ValidatorInfo>,
    ) -> eyre::Result<Committee> {
        info!(target: "epoch-manager", "creating committee from state");

        // the network must be live
        let committee = if epoch == 0 {
            // read from fs for genesis
            Config::load_from_path_or_default::<Committee>(
                self.tn_datadir.committee_path(),
                ConfigFmt::YAML,
            )?
        } else {
            // build the committee using kad network
            let mut committee_builder = CommitteeBuilder::new(epoch);

            for validator in validators {
                committee_builder.add_authority(
                    validator.0,
                    1, // set stake so every authority's weight is equal
                    validator.1.validatorAddress,
                );
            }
            committee_builder.build()
        };

        // load committee
        committee.load();

        Ok(committee)
    }

    /// Create a [PrimaryNode].
    ///
    /// This also creates the [PrimaryNetwork].
    async fn create_primary_node_components(
        &mut self,
        consensus_config: &ConsensusConfig<DB>,
        epoch_task_spawner: TaskSpawner,
        initial_epoch: &bool,
    ) -> eyre::Result<PrimaryNode<DB>> {
        let consensus_bus = ConsensusBus::new_with_args(
            consensus_config.config().parameters.gc_depth,
            self.consensus_output.clone(),
        );
        let state_sync = StateSynchronizer::new(consensus_config.clone(), consensus_bus.clone());
        let network_handle = self
            .primary_network_handle
            .as_ref()
            .ok_or_eyre("primary network handle missing from epoch manager")?
            .clone();

        // create the epoch-specific `PrimaryNetwork`
        self.spawn_primary_network_for_epoch(
            consensus_config,
            &consensus_bus,
            state_sync.clone(),
            epoch_task_spawner.clone(),
            &network_handle,
            initial_epoch,
        )
        .await?;

        // spawn primary - create node and spawn network
        let primary =
            PrimaryNode::new(consensus_config.clone(), consensus_bus, network_handle, state_sync);

        Ok(primary)
    }

    /// Create a [WorkerNode].
    async fn spawn_worker_node_components(
        &mut self,
        consensus_config: &ConsensusConfig<DB>,
        engine: &ExecutionNode,
        epoch_task_spawner: TaskSpawner,
        initial_epoch: &bool,
        engine_to_primary: EngineToPrimaryRpc<DB>,
        gas_accumulator: GasAccumulator,
    ) -> eyre::Result<WorkerNode<DB>> {
        // only support one worker for now (with id 0) - otherwise, loop here
        let worker_id = 0;
        let base_fee = gas_accumulator.base_fee(worker_id);

        // update the network handle's task spawner for reporting batches in the epoch
        {
            let network_handle = self
                .worker_network_handle
                .as_mut()
                .ok_or_eyre("worker network handle missing from epoch manager")?;

            network_handle.update_task_spawner(epoch_task_spawner.clone());
            // initialize worker components on startup
            // This will use the new epoch_task_spawner on network_handle.
            if *initial_epoch {
                engine
                    .initialize_worker_components(
                        worker_id,
                        network_handle.clone(),
                        engine_to_primary,
                    )
                    .await?;
            } else {
                // We updated our epoch task spawner so make sure worker network tasks are
                // restarted.
                engine.respawn_worker_network_tasks(network_handle.clone()).await;
            }
        }

        let network_handle = self
            .worker_network_handle
            .as_ref()
            .ok_or_eyre("worker network handle missing from epoch manager")?
            .clone();

        let validator = engine.new_batch_validator(&worker_id, base_fee).await;
        self.spawn_worker_network_for_epoch(
            consensus_config,
            &worker_id,
            validator.clone(),
            epoch_task_spawner,
            &network_handle,
            initial_epoch,
        )
        .await?;

        let worker =
            WorkerNode::new(worker_id, consensus_config.clone(), network_handle.clone(), validator);

        Ok(worker)
    }

    /// Create the primary network for the specific epoch.
    ///
    /// This is not the swarm level, but the [PrimaryNetwork] interface.
    async fn spawn_primary_network_for_epoch(
        &mut self,
        consensus_config: &ConsensusConfig<DB>,
        consensus_bus: &ConsensusBus,
        state_sync: StateSynchronizer<DB>,
        epoch_task_spawner: TaskSpawner,
        network_handle: &PrimaryNetworkHandle,
        initial_epoch: &bool,
    ) -> eyre::Result<()> {
        // create event streams for the primary network handler
        let (event_stream, rx_event_stream) = mpsc::channel(1000);

        // set committee for network to prevent banning
        debug!(target: "epoch-manager", auth=?consensus_config.authority_id(), "spawning primary network for epoch");
        let committee_keys: HashSet<BlsPublicKey> = consensus_config
            .committee()
            .authorities()
            .into_iter()
            .map(|a| *a.protocol_key())
            .collect();

        if *initial_epoch {
            // Make sure we at least hove bootstrap peers on first epoch.
            network_handle
                .inner_handle()
                .add_bootstrap_peers(
                    consensus_config
                        .committee()
                        .bootstrap_servers()
                        .iter()
                        .map(|(k, v)| (*k, v.primary.clone()))
                        .collect(),
                )
                .await?;
        }

        network_handle.inner_handle().new_epoch(committee_keys.clone(), event_stream).await?;
        debug!(target: "epoch-manager", auth=?consensus_config.authority_id(), "event stream updated!");

        // start listening if the network needs to be initialized
        if *initial_epoch {
            // start listening for p2p messages
            let primary_address = consensus_config.primary_address();
            info!(target: "epoch-manager", ?primary_address, "listening to {primary_address}");
            network_handle.inner_handle().start_listening(primary_address).await?;
        }

        // update the authorized publishers for gossip every epoch
        network_handle
            .inner_handle()
            .subscribe_with_publishers(
                tn_config::LibP2pConfig::primary_topic(),
                committee_keys.into_iter().collect(),
            )
            .await?;

        // always dial peers for the new epoch
        for (_authority_id, bls_pubkey) in consensus_config
            .committee()
            .others_primaries_by_id(consensus_config.authority_id().as_ref())
        {
            self.dial_peer_bls(
                network_handle.inner_handle().clone(),
                bls_pubkey,
                epoch_task_spawner.clone(),
            );
        }

        // wait until the primary has connected with at least 1 peer
        let mut peers = network_handle.connected_peers_count().await.unwrap_or(0);
        while peers == 0 {
            tokio::time::sleep(Duration::from_millis(500)).await;
            peers = network_handle.connected_peers_count().await.unwrap_or(0);
        }

        // spawn primary network
        PrimaryNetwork::new(
            rx_event_stream,
            network_handle.clone(),
            consensus_config.clone(),
            consensus_bus.clone(),
            state_sync,
            epoch_task_spawner.clone(), // tasks should abort with epoch
        )
        .spawn(&epoch_task_spawner);

        Ok(())
    }

    /// Dial peer.
    fn dial_peer_bls<Req: TNMessage, Res: TNMessage>(
        &self,
        handle: NetworkHandle<Req, Res>,
        bls_pubkey: BlsPublicKey,
        node_task_spawner: TaskSpawner,
    ) {
        // spawn dials on long-running task manager
        let task_name = format!("DialPeer {bls_pubkey}");
        node_task_spawner.spawn_task(task_name, async move {
            let mut backoff = 1;

            debug!(target: "epoch-manager", ?bls_pubkey, "dialing peer");
            while let Err(e) = handle.dial_by_bls(bls_pubkey).await {
                // ignore errors for peers that are already connected or being dialed
                if matches!(e, NetworkError::AlreadyConnected(_))
                    || matches!(e, NetworkError::AlreadyDialing(_))
                {
                    return;
                }

                warn!(target: "epoch-manager", "failed to dial {bls_pubkey}: {e}");
                tokio::time::sleep(Duration::from_secs(backoff)).await;
                if backoff < 120 {
                    backoff += backoff;
                }
            }
        });
    }

    /// Create the worker network.
    async fn spawn_worker_network_for_epoch(
        &mut self,
        consensus_config: &ConsensusConfig<DB>,
        worker_id: &u16,
        validator: Arc<dyn BatchValidation>,
        epoch_task_spawner: TaskSpawner,
        network_handle: &WorkerNetworkHandle,
        initial_epoch: &bool,
    ) -> eyre::Result<()> {
        // create event streams for the worker network handler
        let (event_stream, rx_event_stream) = mpsc::channel(1000);
        debug!(target: "epoch-manager", "spawning worker network for epoch");

        let committe_keys: HashSet<BlsPublicKey> = consensus_config
            .committee()
            .authorities()
            .into_iter()
            .map(|a| *a.protocol_key())
            .collect();
        network_handle.inner_handle().new_epoch(committe_keys, event_stream).await?;

        // start listening if the network needs to be initialized
        if *initial_epoch {
            let worker_address = consensus_config.worker_address();
            network_handle.inner_handle().start_listening(worker_address).await?;
            // Make sure we at least hove bootstrap peers on first epoch.
            network_handle
                .inner_handle()
                .add_bootstrap_peers(
                    consensus_config
                        .committee()
                        .bootstrap_servers()
                        .iter()
                        .map(|(k, v)| (*k, v.worker.clone()))
                        .collect(),
                )
                .await?;
        }

        let worker_address = consensus_config.worker_address();

        // always attempt to dial peers for the new epoch
        // the network's peer manager will intercept dial attempts for peers that are already
        // connected
        debug!(target: "epoch-manager", ?worker_address, "spawning worker network for epoch");
        for (_, peer) in consensus_config
            .committee()
            .others_primaries_by_id(consensus_config.authority().as_ref().map(|a| a.id()).as_ref())
        {
            self.dial_peer_bls(
                network_handle.inner_handle().clone(),
                peer,
                epoch_task_spawner.clone(),
            );
        }

        // update the authorized publishers for gossip every epoch
        network_handle
            .inner_handle()
            .subscribe(consensus_config.network_config().libp2p_config().worker_txn_topic())
            .await?;

        // spawn worker network
        WorkerNetwork::new(
            rx_event_stream,
            network_handle.clone(),
            consensus_config.clone(),
            *worker_id,
            validator,
        )
        .spawn(&epoch_task_spawner);

        Ok(())
    }

    /// Helper method to restore execution state for the consensus components.
    async fn try_restore_state(
        &self,
        consensus_bus: &ConsensusBus,
        engine: &ExecutionNode,
    ) -> eyre::Result<()> {
        // prime the recent_blocks watch with latest executed blocks
        let block_capacity = consensus_bus.recent_blocks().borrow().block_capacity();

        for recent_block in engine.last_executed_output_blocks(block_capacity).await? {
            consensus_bus.recent_blocks().send_modify(|blocks| blocks.push_latest(recent_block));
        }

        // prime the last consensus header from the DB
        let (_, last_db_block) = self
            .consensus_db
            .last_record::<ConsensusBlocks>()
            .unwrap_or_else(|| (0, ConsensusHeader::default()));

        // prime the watch channel with data from the db this will be updated by state-sync if this
        // node can_cvv
        consensus_bus.last_consensus_header().send(last_db_block)?;

        Ok(())
    }

    /// Helper method to identify the node's mode:
    /// - "Committee-voting Validator" (CVV)
    /// - "Committee-voting Validator Inactive" (CVVInactive - syncing to rejoin)
    /// - "Observer"
    ///
    /// This method also updates the `ConsensusBus::node_mode()`.
    async fn identify_node_mode(
        &self,
        consensus_bus: &ConsensusBus,
        consensus_config: &ConsensusConfig<DB>,
        primary_network_handle: &PrimaryNetworkHandle,
    ) -> eyre::Result<NodeMode> {
        debug!(target: "epoch-manager", authority_id=?consensus_config.authority_id(), "identifying node mode..." );
        let in_committee = consensus_config
            .authority_id()
            .map(|id| consensus_config.in_committee(&id))
            .unwrap_or(false);
        let mode = if !in_committee || self.builder.tn_config.observer {
            NodeMode::Observer
        } else if state_sync::can_cvv(consensus_bus, consensus_config, primary_network_handle).await
        {
            NodeMode::CvvActive
        } else {
            NodeMode::CvvInactive
        };

        debug!(target: "epoch-manager", ?mode, "node mode identified");
        // update consensus bus
        consensus_bus.node_mode().send_modify(|v| *v = mode);

        Ok(mode)
    }

    /// Spawn a task to update `ConsensusBus::recent_blocks` everytime the engine produces a new
    /// final block.
    fn spawn_engine_update_task(
        &self,
        shutdown: Noticer,
        consensus_bus: ConsensusBus,
        mut engine_state: CanonStateNotificationStream,
        epoch_task_manager: &TaskManager,
    ) {
        // spawn epoch-specific task to forward blocks from the engine to consensus
        epoch_task_manager.spawn_critical_task("latest execution block", async move {
            loop {
                tokio::select!(
                    _ = &shutdown => {
                        info!(target: "engine", "received shutdown from consensus to stop updating consensus bus recent blocks");
                        break;
                    }
                    latest = engine_state.next() => {
                        if let Some(latest) = latest {
                            consensus_bus.recent_blocks().send_modify(|blocks| blocks.push_latest(latest.tip().clone_sealed_header()));
                        } else {
                            break;
                        }
                    }
                )
            }
        });
    }

    /// Clear the epoch-related tables for consensus.
    ///
    /// These tables are epoch-specific. Complete historic data is stored
    /// in the `ConsensusBlocks` table.
    fn clear_consensus_db_for_next_epoch(&self) -> eyre::Result<()> {
        self.consensus_db.clear_table::<LastProposed>()?;
        self.consensus_db.clear_table::<Votes>()?;
        self.consensus_db.clear_table::<Certificates>()?;
        self.consensus_db.clear_table::<CertificateDigestByRound>()?;
        self.consensus_db.clear_table::<CertificateDigestByOrigin>()?;
        self.consensus_db.clear_table::<Payload>()?;
        Ok(())
    }
}<|MERGE_RESOLUTION|>--- conflicted
+++ resolved
@@ -38,16 +38,10 @@
     DatabaseType,
 };
 use tn_types::{
-<<<<<<< HEAD
-    gas_accumulator::GasAccumulator, AuthorityIdentifier, BatchValidation, BlsPublicKey,
-    BlsSigner as _, Committee, CommitteeBuilder, ConsensusHeader, ConsensusOutput,
-    Database as TNDatabase, Epoch, EpochCertificate, EpochRecord, Noticer, Notifier, TaskManager,
-    TaskSpawner, TimestampSec, TnReceiver, TnSender, B256, MIN_PROTOCOL_BASE_FEE,
-=======
-    gas_accumulator::GasAccumulator, BatchValidation, BlsPublicKey, Committee, CommitteeBuilder,
-    ConsensusHeader, ConsensusOutput, Database as TNDatabase, Epoch, Noticer, Notifier,
-    TaskManager, TaskSpawner, TimestampSec, MIN_PROTOCOL_BASE_FEE,
->>>>>>> b6f04c53
+    gas_accumulator::GasAccumulator, BatchValidation, BlsPublicKey, BlsSigner, Committee,
+    CommitteeBuilder, ConsensusHeader, ConsensusOutput, Database as TNDatabase, Epoch,
+    EpochCertificate, EpochRecord, Noticer, Notifier, TaskManager, TaskSpawner, TimestampSec,
+    TnReceiver, TnSender, B256, MIN_PROTOCOL_BASE_FEE,
 };
 use tn_worker::{WorkerNetwork, WorkerNetworkHandle};
 use tokio::sync::{
