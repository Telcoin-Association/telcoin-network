//! The epoch manager type.
//!
//! This oversees the tasks that run for each epoch. Some consensus-related
//! tasks run for one epoch. Other resources are shared across epochs.

use crate::{
    engine::{ExecutionNode, TnBuilder},
    primary::PrimaryNode,
    worker::WorkerNode,
};
use consensus_metrics::start_prometheus_server;
use eyre::{eyre, OptionExt};
use std::{
    collections::{BTreeMap, HashMap},
    str::FromStr as _,
    sync::Arc,
    time::Duration,
};
use tn_config::{
    Config, ConfigFmt, ConfigTrait as _, ConsensusConfig, KeyConfig, NetworkConfig, TelcoinDirs,
};
use tn_network_libp2p::{
    error::NetworkError,
    types::{NetworkHandle, NetworkInfo},
    ConsensusNetwork, PeerId, TNMessage,
};
use tn_primary::{
    network::{PrimaryNetwork, PrimaryNetworkHandle},
    ConsensusBus, NodeMode, StateSynchronizer,
};
use tn_reth::{
    system_calls::{ConsensusRegistry, EpochState},
    RethDb, RethEnv,
};
use tn_storage::{open_db, tables::ConsensusBlocks, DatabaseType};
use tn_types::{
    BatchValidation, BlsPublicKey, Committee, CommitteeBuilder, ConsensusHeader, ConsensusOutput,
    Database as TNDatabase, Epoch, Multiaddr, Noticer, Notifier, SealedBlock, TaskManager,
    TaskSpawner, TimestampSec, WorkerCache, WorkerIndex, WorkerInfo,
};
use tn_worker::{WorkerNetwork, WorkerNetworkHandle};
use tokio::sync::{
    broadcast,
    mpsc::{self},
    oneshot,
};
use tokio_stream::StreamExt as _;
use tracing::{debug, info, warn};

/// The long-running task manager name.
const NODE_TASK_MANAGER: &str = "Node Task Manager";

/// The epoch-specific task manager name.
const EPOCH_TASK_MANAGER: &str = "Epoch Task Manager";

/// The execution engine task manager name.
const ENGINE_TASK_MANAGER: &str = "Engine Task Manager";

/// The primary task manager name.
pub(super) const PRIMARY_TASK_MANAGER: &str = "Primary Task Manager";

/// The worker's base task manager name. This is used by `fn worker_task_manager_name(id)`.
pub(super) const WORKER_TASK_MANAGER_BASE: &str = "Worker Task Manager";

/// The long-running type that oversees epoch transitions.
#[derive(Debug)]
pub struct EpochManager<P> {
    /// The builder for node configuration
    builder: TnBuilder,
    /// The data directory
    tn_datadir: P,
    /// Primary network handle.
    primary_network_handle: Option<PrimaryNetworkHandle>,
    /// Worker network handle.
    worker_network_handle: Option<WorkerNetworkHandle>,
    /// Key config - loaded once for application lifetime.
    key_config: KeyConfig,
    /// The epoch manager's [Notifier] to shutdown all node processes.
    node_shutdown: Notifier,
    /// The oneshot sender to acknowledge the start of the first epoch.
    ///
    /// The node manager needs at least one task to await. This is an option
    /// that is held for the first epoch. The first epoch spawns node operatons,
    /// and returns the ack that the first epoch has started. At this point,
    /// the node manager has other tasks to await and will run normally.
    node_ready: Option<oneshot::Sender<()>>,
    /// Output channel for consensus blocks to be executed.
    ///
    /// This should only be accessed elsewhere through the epoch's [ConsensusBus].
    consensus_output: broadcast::Sender<ConsensusOutput>,
}

impl<P> EpochManager<P>
where
    P: TelcoinDirs + 'static,
{
    /// Create a new instance of [Self].
    pub fn new(
        builder: TnBuilder,
        tn_datadir: P,
        passphrase: Option<String>,
    ) -> eyre::Result<Self> {
        let passphrase = if std::fs::exists(
            tn_datadir.validator_keys_path().join(tn_config::BLS_WRAPPED_KEYFILE),
        )
        .unwrap_or(false)
        {
            passphrase
        } else {
            None
        };

        // create key config for lifetime of the app
        let key_config = KeyConfig::read_config(&tn_datadir, passphrase)?;

        // shutdown long-running node components
        let node_shutdown = Notifier::new();
        let (consensus_output, _rx_consensus_output) = broadcast::channel(100);

        Ok(Self {
            builder,
            tn_datadir,
            primary_network_handle: None,
            worker_network_handle: None,
            key_config,
            node_shutdown,
            node_ready: None,
            consensus_output,
        })
    }

    /// Run the node, handling epoch transitions.
    ///
    /// This will bring up a tokio runtime and start the app within it.
    /// It also will shutdown this runtime, potentially violently, to make
    /// sure any lefteover tasks are ended.  This allows it to be called more
    /// than once per program execution to support changing modes of the
    /// running node.
    pub async fn run(&mut self) -> eyre::Result<()> {
        // create dbs to survive between sync state transitions
        let reth_db =
            RethEnv::new_database(&self.builder.node_config, self.tn_datadir.reth_db_path())?;

        // open the consensus db for this epoch
        //
        // TODO: consensus db should be epoch-specific - see issue #269
        let consensus_db_path = self.tn_datadir.consensus_db_path();
        info!(target: "epoch-manager", ?consensus_db_path, "node storage opened for epoch");
        let consensus_db = open_db(consensus_db_path);

        // Main task manager that manages tasks across epochs.
        // Long-running tasks for the lifetime of the node.
        let mut node_task_manager = TaskManager::new(NODE_TASK_MANAGER);
        let node_task_spawner = node_task_manager.get_spawner();
        // create oneshot channel to await the first epoch to start
        let (start, ready) = oneshot::channel();
        node_task_spawner.spawn_task("epoch-started", ready);

        // track the status for when the node is ready
        self.node_ready = Some(start);

        info!(target: "epoch-manager", "starting node and launching first epoch");

        // read the network config or use the default
        let network_config = NetworkConfig::read_config(&self.tn_datadir)?;
        self.spawn_node_networks(node_task_spawner, &network_config, &consensus_db).await?;

        // create submanager for engine tasks
        let engine_task_manager = TaskManager::new(ENGINE_TASK_MANAGER);

        // create the engine
        let engine = self.create_engine(&engine_task_manager, reth_db)?;
        engine
            .start_engine(self.consensus_output.subscribe(), self.node_shutdown.subscribe())
            .await?;

        node_task_manager.add_task_manager(engine_task_manager);
        node_task_manager.update_tasks();

        info!(target: "epoch-manager", tasks=?node_task_manager, "NODE TASKS\n");

        // await all tasks on epoch-task-manager or node shutdown
        tokio::select! {
            // run long-living node tasks
            _ = node_task_manager.join_until_exit(self.node_shutdown.clone()) => {
                Err(eyre!("Node task shutdown"))
            }

            // loop through short-term epochs
            epoch_result = self.run_epochs(&engine, consensus_db, network_config) => epoch_result
        }
    }

    /// Startup for the node. This creates all components on startup before starting the first
    /// epoch.
    ///
    /// This will create the long-running primary/worker [ConsensusNetwork]s for p2p swarm.
    async fn spawn_node_networks<DB: TNDatabase>(
        &mut self,
        node_task_spawner: TaskSpawner,
        network_config: &NetworkConfig,
        consensus_db: &DB,
    ) -> eyre::Result<()> {
        // dial bootnodes on startup
        //
        // for now, read the committee from fs to bootstrap network
        let bootstrap_config = ConsensusConfig::new(
            self.builder.tn_config.clone(),
            &self.tn_datadir,
            consensus_db.clone(),
            self.key_config.clone(),
            network_config.clone(),
        )?;

        //
        //=== PRIMARY
        //
        // this is a temporary event stream - replaced at the start of every epoch
        let (tmp_event_stream, _temp_rx) = mpsc::channel(1000);

        // create long-running network task for primary
        let primary_network = ConsensusNetwork::new_for_primary(
            network_config,
            tmp_event_stream,
            self.key_config.clone(),
<<<<<<< HEAD
            node_task_spawner.clone(),
=======
            consensus_db.clone(),
>>>>>>> cde87aa1
        )?;
        let primary_network_handle = primary_network.network_handle();
        let node_shutdown = self.node_shutdown.subscribe();

        // spawn long-running primary network task
        node_task_spawner.spawn_critical_task("Primary Network", async move {
            tokio::select!(
                _ = &node_shutdown => {
                    Ok(())
                },
                res = primary_network.run() => {
                    warn!(target: "epoch-manager", ?res, "primary network stopped");
                    res
                },
            )
        });

        // primary network handle
        self.primary_network_handle = Some(PrimaryNetworkHandle::new(primary_network_handle));

        //
        //=== WORKER
        //
        // this is a temporary event stream - replaced at the start of every epoch
        let (tmp_event_stream, _temp_rx) = mpsc::channel(1000);

        // create long-running network task for worker
        let worker_network = ConsensusNetwork::new_for_worker(
            network_config,
            tmp_event_stream,
            self.key_config.clone(),
<<<<<<< HEAD
            node_task_spawner.clone(),
=======
            consensus_db.clone(),
>>>>>>> cde87aa1
        )?;
        let worker_network_handle = worker_network.network_handle();
        let node_shutdown = self.node_shutdown.subscribe();

        // spawn long-running primary network task
        node_task_spawner.spawn_critical_task("Worker Network", async move {
            tokio::select!(
                _ = &node_shutdown => {
                    Ok(())
                }
                res = worker_network.run() => {
                    warn!(target: "epoch-manager", ?res, "worker network stopped");
                    res
                }
            )
        });

        // set temporary task spawner - this is updated with each epoch
        self.worker_network_handle =
            Some(WorkerNetworkHandle::new(worker_network_handle, node_task_spawner.clone()));

        info!(target: "epoch-manager", auth=?bootstrap_config.authority_id(), "node networks started. tmp_rx dropped D:");
        Ok(())
    }

    /// Execute a loop to start new epochs until shutdown.
    async fn run_epochs(
        &mut self,
        engine: &ExecutionNode,
        consensus_db: DatabaseType,
        network_config: NetworkConfig,
    ) -> eyre::Result<()> {
        // The task manager that resets every epoch.
        // Short-running tasks for the lifetime of the epoch.
        let mut epoch_task_manager = TaskManager::new(EPOCH_TASK_MANAGER);
        let mut running = true;

        // initialize networks to start listening for the first epoch
        let mut initialize_networks = true;

        // start the epoch
        while running {
            running = {
                let epoch_result = self
                    .run_epoch(
                        engine,
                        consensus_db.clone(),
                        &mut epoch_task_manager,
                        &network_config,
                        &mut initialize_networks,
                    )
                    .await;

                info!(target: "epoch-manager", ?epoch_result, "aborting epoch tasks for next epoch");

                // abort all epoch-related tasks
                epoch_task_manager.abort_all_tasks();

                // create new manager for next epoch
                epoch_task_manager = TaskManager::new(EPOCH_TASK_MANAGER);

                // return result after aborting all tasks
                epoch_result?
            }
        }

        Ok(())
    }

    /// Run a single epoch.
    ///
    /// If it returns Ok(true) this indicates a mode change occurred and a restart
    /// is required.
    async fn run_epoch(
        &mut self,
        engine: &ExecutionNode,
        consensus_db: DatabaseType,
        epoch_task_manager: &mut TaskManager,
        network_config: &NetworkConfig,
        initialize_networks: &mut bool,
    ) -> eyre::Result<bool> {
        info!(target: "epoch-manager", "Starting epoch");

        // start consensus metrics for the epoch
        let metrics_shutdown = Notifier::new();
        if let Some(metrics_socket) = self.builder.consensus_metrics {
            start_prometheus_server(
                metrics_socket,
                epoch_task_manager,
                metrics_shutdown.subscribe(),
            );
        }

        // create primary and worker nodes
        let (primary, worker_node) = self
            .create_consensus(
                engine,
                consensus_db,
                epoch_task_manager,
                network_config,
                initialize_networks,
            )
            .await?;

        // create receiving channel before spawning primary to ensure messages are not lost
        let consensus_bus = primary.consensus_bus().await;

        // start primary
        let mut primary_task_manager = primary.start().await?;

        // start worker
        let (mut worker_task_manager, worker) = worker_node.start().await?;

        // consensus config for shutdown subscribers
        let consensus_shutdown = primary.shutdown_signal().await;

        let batch_builder_task_spawner = epoch_task_manager.get_spawner();
        engine
            .start_batch_builder(worker.id(), worker.batches_tx(), &batch_builder_task_spawner)
            .await?;

        // update tasks
        primary_task_manager.update_tasks();
        worker_task_manager.update_tasks();

        // add epoch-specific tasks to manager
        epoch_task_manager.add_task_manager(primary_task_manager);
        epoch_task_manager.add_task_manager(worker_task_manager);

        info!(target: "epoch-manager", tasks=?epoch_task_manager, "EPOCH TASKS\n");

        // indicate node is ready if this is the first epoch
        if let Some(ack) = self.node_ready.take() {
            let _res = ack.send(());
            debug!(target: "epoch-manager", ?_res, "sent ack for node startup");
        }

        epoch_task_manager.join_until_exit(consensus_shutdown).await;

        // epoch complete
        let running = consensus_bus.restart();

        // reset to default - this is updated during restart sequence
        consensus_bus.clear_restart();

        // shutdown consensus metrics
        metrics_shutdown.notify();

        info!(target: "epoch-manager", "TASKS complete, restart: {running}");

        Ok(running)
    }

    /// Helper method to create all engine components.
    fn create_engine(
        &self,
        engine_task_manager: &TaskManager,
        reth_db: RethDb,
    ) -> eyre::Result<ExecutionNode> {
        // create execution components (ie - reth env)
        let reth_env = RethEnv::new(&self.builder.node_config, engine_task_manager, reth_db)?;
        let engine = ExecutionNode::new(&self.builder, reth_env)?;

        Ok(engine)
    }

    /// Helper method to create all consensus-related components for this epoch.
    ///
    /// Consensus components are short-lived and only relevant for the current epoch.
    async fn create_consensus(
        &mut self,
        engine: &ExecutionNode,
        consensus_db: DatabaseType,
        epoch_task_manager: &TaskManager,
        network_config: &NetworkConfig,
        initialize_networks: &mut bool,
    ) -> eyre::Result<(PrimaryNode<DatabaseType>, WorkerNode<DatabaseType>)> {
        // create config for consensus
        let consensus_config =
            self.configure_consensus(engine, network_config, &consensus_db).await?;

        let primary = self
            .create_primary_node_components(
                &consensus_config,
                epoch_task_manager.get_spawner(),
                initialize_networks,
            )
            .await?;

        // only spawns one worker for now
        let worker = self
            .spawn_worker_node_components(
                &consensus_config,
                engine,
                epoch_task_manager.get_spawner(),
                initialize_networks,
            )
            .await?;

        // ensure initialized networks is false after the first run
        *initialize_networks = false;

        // set execution state for consensus
        let consensus_bus = primary.consensus_bus().await;
        self.try_restore_state(&consensus_bus, &consensus_db, engine).await?;

        let primary_network_handle = primary.network_handle().await;
        let _mode = self
            .identify_node_mode(&consensus_bus, &consensus_config, &primary_network_handle)
            .await?;

        // spawn task to update the latest execution results for consensus
        //
        // NOTE: this should live and die with epochs because it updates the consensus bus
        self.spawn_engine_update_task(
            consensus_config.shutdown().subscribe(),
            consensus_bus.clone(),
            engine.canonical_block_stream().await,
            epoch_task_manager,
        );

        Ok((primary, worker))
    }

    /// Configure consensus for the current epoch.
    ///
    /// This method reads the canonical tip to read the epoch information needed
    /// to create the current committee and the consensus config.
    async fn configure_consensus(
        &self,
        engine: &ExecutionNode,
        network_config: &NetworkConfig,
        consensus_db: &DatabaseType,
    ) -> eyre::Result<ConsensusConfig<DatabaseType>> {
        // retrieve epoch information from canonical tip
        let EpochState { epoch, epoch_info, validators, epoch_start } =
            engine.epoch_state_from_canonical_tip().await?;
        let validators = validators
            .iter()
            .map(|v| {
                let decoded_bls = BlsPublicKey::from_literal_bytes(v.blsPubkey.as_ref());
                decoded_bls.map(|decoded| (decoded, v))
            })
            .collect::<Result<HashMap<_, _>, _>>()
            .map_err(|err| eyre!("failed to create bls key from on-chain bytes: {err:?}"))?;

        let epoch_boundary = epoch_start + epoch_info.epochDuration as u64;

        // send these to the swarm for validator discovery
        let keys_for_worker_cache = validators.keys().cloned().collect();
        let committee = self.create_committee_from_state(epoch, epoch_boundary, validators).await?;
        let worker_cache =
            self.create_worker_cache_from_state(epoch, keys_for_worker_cache).await?;

        // create config for consensus
        let consensus_config = ConsensusConfig::new_for_epoch(
            self.builder.tn_config.clone(),
            consensus_db.clone(),
            self.key_config.clone(),
            committee,
            worker_cache,
            network_config.clone(),
        )?;

        Ok(consensus_config)
    }

    /// Create the [Committee] for the current epoch.
    ///
    /// This is the first step for configuring consensus.
    async fn create_committee_from_state(
        &self,
        epoch: Epoch,
        epoch_boundary: TimestampSec,
        validators: HashMap<BlsPublicKey, &ConsensusRegistry::ValidatorInfo>,
    ) -> eyre::Result<Committee> {
        info!(target: "epoch-manager", "creating committee from state");

        // the network must be live
        let committee = if epoch == 0 {
            // read from fs for genesis
            Config::load_from_path::<Committee>(self.tn_datadir.committee_path(), ConfigFmt::YAML)?
        } else {
            // retrieve network information for committee
            let primary_handle = self
                .primary_network_handle
                .as_ref()
                .ok_or_eyre("missing primary network handle for epoch manager")?;

            let mut primary_network_infos = primary_handle
                .inner_handle()
                .find_authorities(validators.keys().cloned().collect())
                .await?;

            // build the committee using kad network
            let mut committee_builder = CommitteeBuilder::new(epoch, epoch_boundary);

            // loop through the primary info returned from network query
            while let Some(info) = primary_network_infos.next().await {
                debug!(target: "epoch-manager", ?info, "awaited next primary network info");
                let (protocol_key, NetworkInfo { pubkey, multiaddr, hostname }) = info??;
                let validator = validators
                    .get(&protocol_key)
                    .ok_or_eyre("network returned validator that isn't in the committee")?;
                let execution_address = validator.validatorAddress;

                committee_builder.add_authority(
                    protocol_key,
                    1, // set stake so every authority's weight is equal
                    multiaddr,
                    execution_address,
                    pubkey,
                    hostname,
                );
            }

            committee_builder.build()
        };

        // load committee
        committee.load();

        Ok(committee)
    }

    /// Create the [WorkerCache] for the current epoch.
    ///
    /// This is the first step for configuring consensus.
    async fn create_worker_cache_from_state(
        &self,
        epoch: Epoch,
        validators: Vec<BlsPublicKey>,
    ) -> eyre::Result<WorkerCache> {
        info!(target: "epoch-manager", "creating worker cache from state");

        let worker_cache = if epoch == 0 {
            Config::load_from_path::<WorkerCache>(
                self.tn_datadir.worker_cache_path(),
                ConfigFmt::YAML,
            )?
        } else {
            // create worker cache
            let worker_handle = self
                .worker_network_handle
                .as_ref()
                .ok_or_eyre("missing primary network handle for epoch manager")?;

            let mut workers = Vec::with_capacity(validators.len());
            let mut worker_network_infos =
                worker_handle.inner_handle().find_authorities(validators).await?;

            // only one worker per authority for now
            let worker_id = 0;
            // loop through the worker info returned from network query
            while let Some(info) = worker_network_infos.next().await {
                let (protocol_key, NetworkInfo { pubkey, multiaddr, .. }) = info??;
                let worker_index = WorkerIndex(BTreeMap::from([(
                    worker_id,
                    WorkerInfo { name: pubkey, worker_address: multiaddr.clone() },
                )]));
                workers.push((protocol_key, worker_index));
            }

            WorkerCache { epoch, workers: Arc::new(workers.into_iter().collect()) }
        };

        Ok(worker_cache)
    }

    /// Create a [PrimaryNode].
    ///
    /// This also creates the [PrimaryNetwork].
    async fn create_primary_node_components<DB: TNDatabase>(
        &mut self,
        consensus_config: &ConsensusConfig<DB>,
        epoch_task_spawner: TaskSpawner,
        initialize_networks: &bool,
    ) -> eyre::Result<PrimaryNode<DB>> {
        let consensus_bus = ConsensusBus::new_with_args(
            consensus_config.config().parameters.gc_depth,
            self.consensus_output.clone(),
        );
        let state_sync = StateSynchronizer::new(consensus_config.clone(), consensus_bus.clone());
        let network_handle = self
            .primary_network_handle
            .as_ref()
            .ok_or_eyre("primary network handle missing from epoch manager")?
            .clone();

        // create the epoch-specific `PrimaryNetwork`
        self.spawn_primary_network_for_epoch(
            consensus_config,
            &consensus_bus,
            state_sync.clone(),
            epoch_task_spawner.clone(),
            &network_handle,
            initialize_networks,
        )
        .await?;

        // spawn primary - create node and spawn network
        let primary =
            PrimaryNode::new(consensus_config.clone(), consensus_bus, network_handle, state_sync);

        Ok(primary)
    }

    /// Create a [WorkerNode].
    async fn spawn_worker_node_components<DB: TNDatabase>(
        &mut self,
        consensus_config: &ConsensusConfig<DB>,
        engine: &ExecutionNode,
        epoch_task_spawner: TaskSpawner,
        initialize_networks: &bool,
    ) -> eyre::Result<WorkerNode<DB>> {
        // only support one worker for now - otherwise, loop here
        let (worker_id, _worker_info) = consensus_config.config().workers().first_worker()?;

        // initialize worker components on startup
        if *initialize_networks {
            engine.initialize_worker_components(*worker_id).await?;
        }

        // update the network handle's task spawner for reporting batches in the epoch
        {
            let network_handle = self
                .worker_network_handle
                .as_mut()
                .ok_or_eyre("worker network handle missing from epoch manager")?;
            network_handle.update_task_spawner(epoch_task_spawner.clone());
        }

        let network_handle = self
            .worker_network_handle
            .as_ref()
            .ok_or_eyre("worker network handle missing from epoch manager")?
            .clone();

        let validator = engine.new_batch_validator(worker_id).await;
        self.spawn_worker_network_for_epoch(
            consensus_config,
            worker_id,
            validator.clone(),
            epoch_task_spawner,
            &network_handle,
            initialize_networks,
        )
        .await?;

        let worker = WorkerNode::new(
            *worker_id,
            consensus_config.clone(),
            network_handle.clone(),
            validator,
        );

        Ok(worker)
    }

    /// Create the primary network for the specific epoch.
    ///
    /// This is not the swarm level, but the [PrimaryNetwork] interface.
    async fn spawn_primary_network_for_epoch<DB: TNDatabase>(
        &mut self,
        consensus_config: &ConsensusConfig<DB>,
        consensus_bus: &ConsensusBus,
        state_sync: StateSynchronizer<DB>,
        epoch_task_spawner: TaskSpawner,
        network_handle: &PrimaryNetworkHandle,
        initialize_networks: &bool,
    ) -> eyre::Result<()> {
        // create event streams for the primary network handler
        let (event_stream, rx_event_stream) = mpsc::channel(1000);

        // set committee for network to prevent banning
        debug!(target: "epoch-manager", auth=?consensus_config.authority_id(), "spawning primary network for epoch");
        network_handle
            .inner_handle()
            .new_epoch(consensus_config.primary_network_map(), event_stream)
            .await?;
        debug!(target: "epoch-manager", auth=?consensus_config.authority_id(), "event stream updated!");

        // start listening if the network needs to be initialized
        if *initialize_networks {
            // start listening for p2p messages
            let primary_address = consensus_config.primary_address();
            let primary_multiaddr =
                Self::get_multiaddr_from_env_or_config("PRIMARY_MULTIADDR", primary_address);
            network_handle.inner_handle().start_listening(primary_multiaddr).await?;
        }

        // update the authorized publishers for gossip every epoch
        network_handle
            .inner_handle()
            .subscribe_with_publishers(
                consensus_config.network_config().libp2p_config().primary_topic(),
                consensus_config.committee_peer_ids(),
            )
            .await?;

        // always dial peers for the new epoch
        for (authority_id, addr, _) in consensus_config
            .committee()
            .others_primaries_by_id(consensus_config.authority_id().as_ref())
        {
            let peer_id = authority_id.peer_id();
            self.dial_peer(
                network_handle.inner_handle().clone(),
                peer_id,
                addr,
                epoch_task_spawner.clone(),
            );
        }

        // wait until the primary has connected with at least 1 peer
        let mut peers = network_handle.connected_peers().await.map(|p| p.len()).unwrap_or(0);
        while peers == 0 {
            tokio::time::sleep(Duration::from_millis(500)).await;
            peers = network_handle.connected_peers().await.map(|p| p.len()).unwrap_or(0);
        }

        // spawn primary network
        PrimaryNetwork::new(
            rx_event_stream,
            network_handle.clone(),
            consensus_config.clone(),
            consensus_bus.clone(),
            state_sync,
            epoch_task_spawner.clone(), // tasks should abort with epoch
        )
        .spawn(&epoch_task_spawner);

        Ok(())
    }

    /// Check the environment to possibly overwrite the host.
    fn get_multiaddr_from_env_or_config(env_var: &str, fallback: Multiaddr) -> Multiaddr {
        let multiaddr = std::env::var(env_var)
            .ok()
            .and_then(|addr_str| Multiaddr::from_str(&addr_str).ok())
            .unwrap_or(fallback);
        info!(target: "node", ?multiaddr, env_var);
        multiaddr
    }

    /// Dial peer.
    fn dial_peer<Req: TNMessage, Res: TNMessage>(
        &self,
        handle: NetworkHandle<Req, Res>,
        peer_id: PeerId,
        peer_addr: Multiaddr,
        node_task_spawner: TaskSpawner,
    ) {
        // spawn dials on long-running task manager
        let task_name = format!("DialPeer {peer_id}");
        node_task_spawner.spawn_task(task_name, async move {
            let mut backoff = 1;

            // skip dialing already connected peers
            if let Ok(peers) = handle.connected_peers().await {
                if peers.contains(&peer_id) {
                    return;
                };
            }

            while let Err(e) = handle.dial(peer_id, peer_addr.clone()).await {
                // ignore errors for peers that are already connected or being dialed
                if matches!(e, NetworkError::AlreadyConnected(_)) || matches!(e, NetworkError::AlreadyDialing(_)) {
                    return;
                }

                tracing::warn!(target: "epoch-manager", "failed to dial {peer_id} at {peer_addr}: {e}");
                tokio::time::sleep(Duration::from_secs(backoff)).await;
                if backoff < 120 {
                    backoff += backoff;
                }
            }
        });
    }

    /// Create the worker network.
    async fn spawn_worker_network_for_epoch<DB: TNDatabase>(
        &mut self,
        consensus_config: &ConsensusConfig<DB>,
        worker_id: &u16,
        validator: Arc<dyn BatchValidation>,
        epoch_task_spawner: TaskSpawner,
        network_handle: &WorkerNetworkHandle,
        initialize_networks: &bool,
    ) -> eyre::Result<()> {
        // create event streams for the worker network handler
        let (event_stream, rx_event_stream) = mpsc::channel(1000);
        let worker_address = consensus_config.worker_address(worker_id);

        network_handle
            .inner_handle()
            .new_epoch(consensus_config.worker_network_map(), event_stream)
            .await?;

        // start listening if the network needs to be initialized
        if *initialize_networks {
            let worker_multiaddr =
                Self::get_multiaddr_from_env_or_config("WORKER_MULTIADDR", worker_address.clone());
            network_handle.inner_handle().start_listening(worker_multiaddr).await?;
        }

        // always dial peers for the new epoch
        for (peer_id, addr) in consensus_config.worker_cache().all_workers() {
            if addr != worker_address {
                self.dial_peer(
                    network_handle.inner_handle().clone(),
                    peer_id,
                    addr,
                    epoch_task_spawner.clone(),
                );
            }
        }

        // update the authorized publishers for gossip every epoch
        network_handle
            .inner_handle()
            .subscribe(consensus_config.network_config().libp2p_config().worker_txn_topic())
            .await?;

        // spawn worker network
        WorkerNetwork::new(
            rx_event_stream,
            network_handle.clone(),
            consensus_config.clone(),
            *worker_id,
            validator,
        )
        .spawn(&epoch_task_spawner);

        Ok(())
    }

    /// Helper method to restore execution state for the consensus components.
    async fn try_restore_state(
        &self,
        consensus_bus: &ConsensusBus,
        db: &DatabaseType,
        engine: &ExecutionNode,
    ) -> eyre::Result<()> {
        // prime the recent_blocks watch with latest executed blocks
        let block_capacity = consensus_bus.recent_blocks().borrow().block_capacity();
        for recent_block in engine.last_executed_output_blocks(block_capacity).await? {
            consensus_bus.recent_blocks().send_modify(|blocks| blocks.push_latest(recent_block));
        }

        // prime the last consensus header from the DB
        let (_, last_db_block) =
            db.last_record::<ConsensusBlocks>().unwrap_or_else(|| (0, ConsensusHeader::default()));
        consensus_bus.last_consensus_header().send(last_db_block)?;

        Ok(())
    }

    /// Helper method to identify the node's mode:
    /// - "Committee-voting Validator" (CVV)
    /// - "Non-voting Validator" (NVV)
    /// - "Observer"
    ///
    /// This method also updates the `ConsensusBus::node_mode()`.
    async fn identify_node_mode<DB: TNDatabase>(
        &self,
        consensus_bus: &ConsensusBus,
        consensus_config: &ConsensusConfig<DB>,
        primary_network_handle: &PrimaryNetworkHandle,
    ) -> eyre::Result<NodeMode> {
        debug!(target: "epoch-manager", "identifying node mode...");
        let mode = if self.builder.tn_config.observer {
            NodeMode::Observer
        } else if state_sync::can_cvv(consensus_bus, consensus_config, primary_network_handle).await
        {
            NodeMode::CvvActive
        } else {
            NodeMode::CvvInactive
        };

        debug!(target: "epoch-manager", ?mode, "node mode identified");
        // update consensus bus
        consensus_bus.node_mode().send_modify(|v| *v = mode);

        Ok(mode)
    }

    /// Spawn a task to update `ConsensusBus::recent_blocks` everytime the engine produces a new
    /// final block.
    fn spawn_engine_update_task(
        &self,
        shutdown: Noticer,
        consensus_bus: ConsensusBus,
        mut engine_state: mpsc::Receiver<SealedBlock>,
        epoch_task_manager: &TaskManager,
    ) {
        // spawn epoch-specific task to forward blocks from the engine to consensus
        epoch_task_manager.spawn_task("latest execution block", async move {
            loop {
                tokio::select!(
                    _ = &shutdown => {
                        info!(target: "engine", "received shutdown from consensus to stop updating consensus bus recent blocks");
                        break;
                    }
                    latest = engine_state.recv() => {
                        if let Some(latest) = latest {
                            consensus_bus.recent_blocks().send_modify(|blocks| blocks.push_latest(latest.header));
                        } else {
                            break;
                        }
                    }
                )
            }
        });
    }
}<|MERGE_RESOLUTION|>--- conflicted
+++ resolved
@@ -223,11 +223,8 @@
             network_config,
             tmp_event_stream,
             self.key_config.clone(),
-<<<<<<< HEAD
+            consensus_db.clone(),
             node_task_spawner.clone(),
-=======
-            consensus_db.clone(),
->>>>>>> cde87aa1
         )?;
         let primary_network_handle = primary_network.network_handle();
         let node_shutdown = self.node_shutdown.subscribe();
@@ -259,11 +256,8 @@
             network_config,
             tmp_event_stream,
             self.key_config.clone(),
-<<<<<<< HEAD
+            consensus_db.clone(),
             node_task_spawner.clone(),
-=======
-            consensus_db.clone(),
->>>>>>> cde87aa1
         )?;
         let worker_network_handle = worker_network.network_handle();
         let node_shutdown = self.node_shutdown.subscribe();
