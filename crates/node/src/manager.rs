--- conflicted
+++ resolved
@@ -38,16 +38,10 @@
     DatabaseType,
 };
 use tn_types::{
-<<<<<<< HEAD
     gas_accumulator::GasAccumulator, AuthorityIdentifier, BatchValidation, BlsPublicKey,
     BlsSigner as _, Committee, CommitteeBuilder, ConsensusHeader, ConsensusOutput,
-    Database as TNDatabase, Epoch, EpochCertificate, EpochRecord, Multiaddr, Noticer, Notifier,
-    TaskManager, TaskSpawner, TimestampSec, TnReceiver, TnSender, B256, MIN_PROTOCOL_BASE_FEE,
-=======
-    gas_accumulator::GasAccumulator, AuthorityIdentifier, BatchValidation, BlsPublicKey, Committee,
-    CommitteeBuilder, ConsensusHeader, ConsensusOutput, Database as TNDatabase, Epoch, Noticer,
-    Notifier, TaskManager, TaskSpawner, TimestampSec, B256, MIN_PROTOCOL_BASE_FEE,
->>>>>>> 365b32c9
+    Database as TNDatabase, Epoch, EpochCertificate, EpochRecord, Noticer, Notifier, TaskManager,
+    TaskSpawner, TimestampSec, TnReceiver, TnSender, B256, MIN_PROTOCOL_BASE_FEE,
 };
 use tn_worker::{WorkerNetwork, WorkerNetworkHandle};
 use tokio::sync::{
