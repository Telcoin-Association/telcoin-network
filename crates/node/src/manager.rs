--- conflicted
+++ resolved
@@ -45,13 +45,8 @@
     error::HeaderError, gas_accumulator::GasAccumulator, Batch, BatchValidation, BlockHash,
     BlsAggregateSignature, BlsPublicKey, BlsSignature, Committee, CommitteeBuilder,
     ConsensusHeader, ConsensusOutput, Database as TNDatabase, Epoch, EpochCertificate, EpochRecord,
-<<<<<<< HEAD
-    EpochVote, Notifier, TaskJoinError, TaskManager, TaskSpawner, TimestampSec, TnReceiver,
-    TnSender, B256, MIN_PROTOCOL_BASE_FEE,
-=======
     EpochVote, Noticer, Notifier, TaskJoinError, TaskManager, TaskSpawner, TimestampSec,
     TnReceiver, TnSender, B256, MIN_PROTOCOL_BASE_FEE,
->>>>>>> 236a7fc6
 };
 use tn_worker::{
     quorum_waiter::QuorumWaiterTrait, Worker, WorkerNetwork, WorkerNetworkHandle, WorkerRequest,
@@ -1105,7 +1100,7 @@
         //
         // NOTE: this should live and die with epochs because it updates the consensus bus
         self.spawn_engine_update_task(
-            consensus_config.shutdown().clone(),
+            consensus_config.shutdown().subscribe(),
             engine.canonical_block_stream().await,
             epoch_task_manager,
         );
@@ -1576,17 +1571,12 @@
     /// final block.
     fn spawn_engine_update_task(
         &self,
-<<<<<<< HEAD
-        shutdown: Notifier,
-=======
         shutdown_rx: Noticer,
->>>>>>> 236a7fc6
         mut engine_state: CanonStateNotificationStream,
         epoch_task_manager: &TaskManager,
     ) {
         // spawn epoch-specific task to forward blocks from the engine to consensus
         let consensus_bus = self.consensus_bus.clone();
-        let shutdown_rx = shutdown.subscribe();
         epoch_task_manager.spawn_critical_task("latest execution block", async move {
             loop {
                 tokio::select!(
