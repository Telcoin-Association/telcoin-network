--- conflicted
+++ resolved
@@ -60,11 +60,6 @@
 
         let (worker, handles, block_provider) =
             Worker::spawn(self.id, batch_validator, metrics, self.consensus_config.clone());
-<<<<<<< HEAD
-
-        // worker.spawn(batch_validator, metrics, self.consensus_config.clone());
-=======
->>>>>>> 3dcb3f5a
 
         // spawn batch maker for worker
         execution_node.start_block_builder(self.id, block_provider.blocks_rx()).await?;
