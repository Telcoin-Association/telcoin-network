--- conflicted
+++ resolved
@@ -41,7 +41,6 @@
         .enable_time()
         .build()?;
 
-<<<<<<< HEAD
     // run the node
     let res = runtime.block_on(async move {
         let consensus_db = manager::open_consensus_db(&tn_datadir).await?;
@@ -49,17 +48,6 @@
         let mut epoch_manager = EpochManager::new(builder, tn_datadir, passphrase, consensus_db)?;
         epoch_manager.run().await
     });
-
-    // shutdown background tasks
-    runtime.shutdown_background();
-=======
-    // create the epoch manager
-    // run the node
-    let res = runtime.block_on(async move {
-        let mut epoch_manager = EpochManager::new(builder, tn_datadir, passphrase)?;
-        epoch_manager.run().await
-    });
->>>>>>> 85811303
 
     // return result after shutdown
     res
