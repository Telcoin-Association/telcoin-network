--- conflicted
+++ resolved
@@ -7,15 +7,8 @@
     payload::{BuildArguments, TNPayload},
     CanonicalInMemoryState, ExecutedBlockWithTrieUpdates, NewCanonicalChain, RethEnv,
 };
-<<<<<<< HEAD
-use tn_types::{
-    gas_accumulator::GasAccumulator, max_batch_gas, Address, Hash as _, SealedHeader, B256,
-};
-use tracing::{debug, field, info, info_span};
-=======
 use tn_types::{gas_accumulator::GasAccumulator, max_batch_gas, Hash as _, SealedHeader, B256};
-use tracing::{debug, error};
->>>>>>> fe957eea
+use tracing::{debug, error, field, info, info_span};
 
 /// Execute output from consensus to extend the canonical chain.
 ///
