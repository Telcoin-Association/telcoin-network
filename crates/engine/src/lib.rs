--- conflicted
+++ resolved
@@ -23,15 +23,10 @@
     pin::{pin, Pin},
     task::{Context, Poll},
 };
-<<<<<<< HEAD
-use tn_reth::{traits::BuildArguments, RethEnv};
+use tn_reth::{payload::BuildArguments, RethEnv};
 use tn_types::{
     gas_accumulator::GasAccumulator, ConsensusOutput, Noticer, SealedHeader, TaskSpawner,
 };
-=======
-use tn_reth::{payload::BuildArguments, RethEnv};
-use tn_types::{ConsensusOutput, Noticer, SealedHeader, TaskSpawner};
->>>>>>> 6193e4ef
 use tokio::sync::{mpsc, oneshot};
 use tokio_stream::wrappers::ReceiverStream;
 use tracing::{debug, error, info, trace, warn};
