--- conflicted
+++ resolved
@@ -44,12 +44,11 @@
         self.0.path().join("consensus-db")
     }
 
-<<<<<<< HEAD
     fn reth_db_path(&self) -> PathBuf {
         self.0.path().join("db")
-=======
+    }
+
     fn network_config_path(&self) -> PathBuf {
         self.0.path().join("network-config")
->>>>>>> 1b6dc24c
     }
 }