--- conflicted
+++ resolved
@@ -4,18 +4,10 @@
 use fastcrypto::{hash::Hash, traits::KeyPair as _};
 use std::num::NonZeroUsize;
 use tn_config::{Config, ConsensusConfig, KeyConfig};
-<<<<<<< HEAD
-use tn_storage::traits::Database;
-use tn_types::{
-    Address, Authority, AuthorityIdentifier, BlsKeypair, BlsPublicKey, Certificate, Committee,
-    Header, HeaderBuilder, Multiaddr, NetworkKeypair, NetworkPublicKey, Round, Vote, WorkerCache,
-=======
-use tn_network::local::LocalNetwork;
 use tn_types::{
     Address, Authority, AuthorityIdentifier, BlsKeypair, BlsPublicKey, Certificate, Committee,
     Database, Header, HeaderBuilder, Multiaddr, NetworkKeypair, NetworkPublicKey, Round, Vote,
-    WorkerCache, WorkerId,
->>>>>>> d74e153f
+    WorkerCache,
 };
 
 /// Fixture representing an validator node within the network.
