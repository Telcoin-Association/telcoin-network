--- conflicted
+++ resolved
@@ -137,16 +137,13 @@
     db.open_table::<Batches>().expect("failed to open table!");
     db.open_table::<ConsensusBlocks>().expect("failed to open table!");
     db.open_table::<ConsensusBlockNumbersByDigest>().expect("failed to open table!");
-<<<<<<< HEAD
     db.open_table::<EpochRecords>().expect("failed to open table!");
     db.open_table::<EpochCerts>().expect("failed to open table!");
     db.open_table::<EpochRecordsIndex>().expect("failed to open table!");
-=======
     db.open_table::<KadRecords>().expect("failed to open table!");
     db.open_table::<KadProviderRecords>().expect("failed to open table!");
     db.open_table::<KadWorkerRecords>().expect("failed to open table!");
     db.open_table::<KadWorkerProviderRecords>().expect("failed to open table!");
->>>>>>> 5dec9719
 
     // Don't forget to add a new table to MemDatabase...
     let db = LayeredDatabase::open(db);
@@ -159,16 +156,13 @@
     db.open_table::<Batches>();
     db.open_table::<ConsensusBlocks>();
     db.open_table::<ConsensusBlockNumbersByDigest>();
-<<<<<<< HEAD
     db.open_table::<EpochRecords>();
     db.open_table::<EpochCerts>();
     db.open_table::<EpochRecordsIndex>();
-=======
     db.open_table::<KadRecords>();
     db.open_table::<KadProviderRecords>();
     db.open_table::<KadWorkerRecords>();
     db.open_table::<KadWorkerProviderRecords>();
->>>>>>> 5dec9719
     db
 }
 
@@ -187,16 +181,13 @@
     db.open_table::<Batches>().expect("failed to open table!");
     db.open_table::<ConsensusBlocks>().expect("failed to open table!");
     db.open_table::<ConsensusBlockNumbersByDigest>().expect("failed to open table!");
-<<<<<<< HEAD
     db.open_table::<EpochRecords>().expect("failed to open table!");
     db.open_table::<EpochCerts>().expect("failed to open table!");
     db.open_table::<EpochRecordsIndex>().expect("failed to open table!");
-=======
     db.open_table::<KadRecords>().expect("failed to open table!");
     db.open_table::<KadProviderRecords>().expect("failed to open table!");
     db.open_table::<KadWorkerRecords>().expect("failed to open table!");
     db.open_table::<KadWorkerProviderRecords>().expect("failed to open table!");
->>>>>>> 5dec9719
 
     let db = LayeredDatabase::open(db);
     db.open_table::<LastProposed>();
@@ -208,38 +199,9 @@
     db.open_table::<Batches>();
     db.open_table::<ConsensusBlocks>();
     db.open_table::<ConsensusBlockNumbersByDigest>();
-<<<<<<< HEAD
     db.open_table::<EpochRecords>();
     db.open_table::<EpochCerts>();
     db.open_table::<EpochRecordsIndex>();
-    db
-}
-
-/// Open or reopen all the storage of the node backed by MDBX.
-#[cfg(feature = "reth-libmdbx")]
-fn _open_network_mdbx<P: AsRef<std::path::Path> + Send>(
-    store_path: P,
-) -> LayeredDatabase<MdbxDatabase> {
-    let db = MdbxDatabase::open(store_path).expect("Cannot open database");
-    db.open_table::<KadRecords>().expect("failed to open table!");
-    db.open_table::<KadProviderRecords>().expect("failed to open table!");
-
-    let db = LayeredDatabase::open(db);
-    db.open_table::<KadRecords>();
-    db.open_table::<KadProviderRecords>();
-    db
-}
-
-/// Open or reopen all the storage of the node backed by ReDB.
-#[cfg(feature = "redb")]
-fn _open_network_redb<P: AsRef<std::path::Path> + Send>(store_path: P) -> LayeredDatabase<ReDB> {
-    let db = ReDB::open(store_path).expect("Cannot open database");
-    db.open_table::<KadRecords>().expect("failed to open kad records table!");
-    db.open_table::<KadProviderRecords>().expect("failed to open kad provider table!");
-
-    let db = LayeredDatabase::open(db);
-=======
->>>>>>> 5dec9719
     db.open_table::<KadRecords>();
     db.open_table::<KadProviderRecords>();
     db.open_table::<KadWorkerRecords>();
