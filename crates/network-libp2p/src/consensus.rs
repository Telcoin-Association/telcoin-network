--- conflicted
+++ resolved
@@ -542,11 +542,7 @@
     use serde::{Deserialize, Serialize};
     use tn_storage::mem_db::MemDatabase;
     use tn_test_utils::{fixture_batch_with_transactions, CommitteeFixture};
-<<<<<<< HEAD
-    use tn_types::{BlockHash, Certificate, CertificateDigest, Header, SealedWorkerBlock, Vote};
-=======
-    use tn_types::{Batch, BlockHash, Certificate, Header, SealedBatch};
->>>>>>> cada9194
+    use tn_types::{BlockHash, Certificate, CertificateDigest, Header, SealedBatch, Vote};
     use tokio::time::timeout;
 
     // TODO: consolidate these to be common for all unit tests
@@ -561,9 +557,9 @@
         ///
         /// NOTE: expect no response
         /// TODO: gossip this instead?
-        NewBlock(SealedWorkerBlock),
+        NewBatch(SealedBatch),
         /// The collection of missing [BlockHash]es for this peer.
-        MissingBlocks(Vec<BlockHash>),
+        MissingBatches(Vec<BlockHash>),
     }
 
     /// Response to worker requests.
@@ -573,9 +569,9 @@
         ///
         /// TODO: anemo included `size_limit_reached: bool` field
         /// but this should be trustless. See `RequestBlocksResponse` message.
-        MissingBlocks {
+        MissingBatches {
             /// The collection of requested blocks.
-            blocks: Vec<SealedWorkerBlock>,
+            batches: Vec<SealedBatch>,
         },
     }
 
@@ -635,13 +631,8 @@
 
         let missing_block = fixture_batch_with_transactions(3).seal_slow();
         let digests = vec![missing_block.digest()];
-<<<<<<< HEAD
-        let worker_block_req = WorkerRequest::MissingBlocks(digests);
-        let worker_block_res = WorkerResponse::MissingBlocks { blocks: vec![missing_block] };
-=======
-        let batch_req = WorkerRequest::MissingBatches { digests };
+        let batch_req = WorkerRequest::MissingBatches(digests);
         let batch_res = WorkerResponse::MissingBatches { batches: vec![missing_block] };
->>>>>>> cada9194
 
         // dial peer2
         peer1.dial(peer2_id, peer2_addr).await?;
@@ -654,13 +645,9 @@
             .expect("first network event received");
 
         // expect network event
-<<<<<<< HEAD
         if let NetworkEvent::Request { request, channel, .. } = event {
-            assert_eq!(request, worker_block_req);
-=======
-        if let NetworkEvent::Request { request, channel } = event {
             assert_eq!(request, batch_req);
->>>>>>> cada9194
+
             // send response
             peer2.send_response(batch_res.clone(), channel).await?;
         } else {
