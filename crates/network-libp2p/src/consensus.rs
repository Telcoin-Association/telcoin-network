//! Consensus p2p network.
//!
//! This network is used by workers and primaries to reliably send consensus messages.

use crate::{
    codec::{TNCodec, TNMessage},
    error::NetworkError,
    kad::KadStore,
    peers::{self, PeerEvent, PeerManager, Penalty},
    send_or_log_error,
    types::{
        AuthorityInfoRequest, NetworkCommand, NetworkEvent, NetworkHandle, NetworkInfo,
        NetworkResult, NodeRecord,
    },
    PeerExchangeMap,
};
use futures::StreamExt as _;
use libp2p::{
    gossipsub::{
        self, Event as GossipEvent, IdentTopic, Message as GossipMessage, MessageAcceptance, Topic,
        TopicHash,
    },
    identify::{self, Event as IdentifyEvent, Info as IdentifyInfo},
    kad::{self, Mode, QueryId},
    multiaddr::Protocol,
    request_response::{
        self, Codec, Event as ReqResEvent, InboundFailure as ReqResInboundFailure,
        InboundRequestId, OutboundRequestId,
    },
    swarm::{NetworkBehaviour, SwarmEvent},
    Multiaddr, PeerId, StreamProtocol, Swarm, SwarmBuilder,
};
use std::{
    collections::{HashMap, HashSet, VecDeque},
    time::Duration,
};
use tn_config::{KeyConfig, LibP2pConfig, NetworkConfig, PeerConfig};
<<<<<<< HEAD
use tn_types::{encode, try_decode, BlsPublicKey, BlsSigner, NetworkKeypair, TaskSpawner};
=======
use tn_types::{encode, try_decode, BlsPublicKey, BlsSigner, Database, NetworkKeypair};
>>>>>>> cde87aa1
use tokio::sync::{
    mpsc::{self, Receiver, Sender},
    oneshot,
};
use tracing::{debug, error, info, instrument, trace, warn};

#[cfg(test)]
#[path = "tests/network_tests.rs"]
mod network_tests;

const DEFAULT_KAD_PROTO_NAME: StreamProtocol = StreamProtocol::new("/ipfs/kad/1.0.0");

/// Custom network libp2p behaviour type for Telcoin Network.
///
/// The behavior includes gossipsub and request-response.
#[derive(NetworkBehaviour)]
pub(crate) struct TNBehavior<C, DB>
where
    C: Codec + Send + Clone + 'static,
{
    /// The identify behavior used to confirm externally observed addresses.
    pub(crate) identify: identify::Behaviour,
    /// The gossipsub network behavior.
    pub(crate) gossipsub: gossipsub::Behaviour,
    /// The request-response network behavior.
    pub(crate) req_res: request_response::Behaviour<C>,
    /// The peer manager.
    pub(crate) peer_manager: peers::PeerManager,
    /// Used for peer discovery.
    pub(crate) kademlia: kad::Behaviour<KadStore<DB>>,
}

impl<C, DB> TNBehavior<C, DB>
where
    C: Codec + Send + Clone + 'static,
    DB: Database,
{
    /// Create a new instance of Self.
    pub(crate) fn new(
        identify: identify::Behaviour,
        gossipsub: gossipsub::Behaviour,
        req_res: request_response::Behaviour<C>,
        kademlia: kad::Behaviour<KadStore<DB>>,
        peer_config: &PeerConfig,
    ) -> Self {
        let peer_manager = PeerManager::new(peer_config);
        Self { identify, gossipsub, req_res, peer_manager, kademlia }
    }
}

/// The network type for consensus messages.
///
/// The primary and workers use separate instances of this network to reliably send messages to
/// other peers within the committee. The isolation of these networks is intended to:
/// - prevent a surge in one network message type from overwhelming all network traffic
/// - provide more granular control over resource allocation
/// - allow specific network configurations based on worker/primary needs
pub struct ConsensusNetwork<Req, Res, DB>
where
    Req: TNMessage,
    Res: TNMessage,
    DB: Database,
{
    /// The gossip network for flood publishing sealed batches.
    swarm: Swarm<TNBehavior<TNCodec<Req, Res>, DB>>,
    /// The stream for forwarding network events.
    event_stream: mpsc::Sender<NetworkEvent<Req, Res>>,
    /// The sender for network handles.
    handle: Sender<NetworkCommand<Req, Res>>,
    /// The receiver for processing network handle requests.
    commands: Receiver<NetworkCommand<Req, Res>>,
    /// The collection of authorized publishers per topic.
    ///
    /// This set must be updated at the start of each epoch. It is used to verify messages
    /// published on certain topics. These are updated when the caller subscribes to a topic.
    authorized_publishers: HashMap<String, Option<HashSet<PeerId>>>,
    /// The collection of pending _graceful_ disconnects.
    ///
    /// This node disconnects from new peers if it already has the target number of peers.
    /// For these types of "peer exchange / discovery disconnects", the node shares peer records
    /// before disconnecting. This keeps track of the number of disconnects to ensure resources
    /// aren't starved while waiting for the peer's ack.
    pending_px_disconnects: HashMap<OutboundRequestId, PeerId>,
    /// The collection of pending outbound requests.
    ///
    /// Callers include a oneshot channel for the network to return response. The caller is
    /// responsible for decoding message bytes and reporting peers who return bad data. Peers that
    /// send messages that fail to decode must receive an application score penalty.
    outbound_requests: HashMap<(PeerId, OutboundRequestId), oneshot::Sender<NetworkResult<Res>>>,
    /// The collection of pending inbound requests.
    ///
    /// Callers include a oneshot channel for the network to return a cancellation notice. The
    /// caller is responsible for decoding message bytes and reporting peers who return bad
    /// data. Peers that send messages that fail to decode must receive an application score
    /// penalty.
    inbound_requests: HashMap<InboundRequestId, oneshot::Sender<()>>,
    /// The collection of kademlia record requests.
    ///
    /// When the application layer makes a request, the swarm stores the kad::QueryId and the reply
    /// channel to the caller. On the `Event::OutboundQueryProgressed`, the result is sent
    /// through the oneshot channel.
    kad_requests: HashMap<QueryId, oneshot::Sender<NetworkResult<(BlsPublicKey, NetworkInfo)>>>,
    /// The configurables for the libp2p consensus network implementation.
    config: LibP2pConfig,
    /// Track peers we have a connection with.
    ///
    /// This explicitly tracked and is a VecDeque so we can use to round robin requests without an
    /// explicit peer.
    connected_peers: VecDeque<PeerId>,
    /// Key manager, provide the BLS public key and sign peer records published to kademlia.
    key_config: KeyConfig,
    /// If true then add peers to kademlia- useful for testing to set false.
    kad_add_peers: bool,
    /// The hostname for the node provided by the [NetworkConfig].
    ///
    /// This is a human-readable representation for a node identity.
    hostname: String,
    /// The type to spawn tasks.
    task_spawner: TaskSpawner,
}

impl<Req, Res, DB> ConsensusNetwork<Req, Res, DB>
where
    Req: TNMessage,
    Res: TNMessage,
    DB: Database,
{
    /// Convenience method for spawning a primary network instance.
    pub fn new_for_primary(
        network_config: &NetworkConfig,
        event_stream: mpsc::Sender<NetworkEvent<Req, Res>>,
        key_config: KeyConfig,
<<<<<<< HEAD
        task_manager: TaskSpawner,
    ) -> NetworkResult<Self> {
        let network_key = key_config.primary_network_keypair().clone();
        Self::new(network_config, event_stream, key_config, network_key, task_manager)
=======
        db: DB,
    ) -> NetworkResult<Self> {
        let network_key = key_config.primary_network_keypair().clone();
        Self::new(network_config, event_stream, key_config, network_key, db)
>>>>>>> cde87aa1
    }

    /// Convenience method for spawning a worker network instance.
    pub fn new_for_worker(
        network_config: &NetworkConfig,
        event_stream: mpsc::Sender<NetworkEvent<Req, Res>>,
        key_config: KeyConfig,
<<<<<<< HEAD
        task_manager: TaskSpawner,
    ) -> NetworkResult<Self> {
        let network_key = key_config.worker_network_keypair().clone();
        Self::new(network_config, event_stream, key_config, network_key, task_manager)
=======
        db: DB,
    ) -> NetworkResult<Self> {
        let network_key = key_config.worker_network_keypair().clone();
        Self::new(network_config, event_stream, key_config, network_key, db)
>>>>>>> cde87aa1
    }

    /// Create a new instance of Self.
    pub fn new(
        network_config: &NetworkConfig,
        event_stream: mpsc::Sender<NetworkEvent<Req, Res>>,
        key_config: KeyConfig,
        keypair: NetworkKeypair,
<<<<<<< HEAD
        task_spawner: TaskSpawner,
=======
        db: DB,
>>>>>>> cde87aa1
    ) -> NetworkResult<Self> {
        let identify_config = identify::Config::new(
            network_config.libp2p_config().identify_protocol().to_string(),
            keypair.public(),
        )
        // disable discovery to prevent auto redials to disconnected peers
        .with_cache_size(0);

        let identify = identify::Behaviour::new(identify_config);

        let gossipsub_config = gossipsub::ConfigBuilder::default()
            // explicitly set default
            .heartbeat_interval(Duration::from_secs(1))
            // explicitly set default
            .validation_mode(gossipsub::ValidationMode::Strict)
            // TN specific: filter against authorized_publishers for certain topics
            .validate_messages()
            .build()?;
        let gossipsub = gossipsub::Behaviour::new(
            gossipsub::MessageAuthenticity::Signed(keypair.clone()),
            gossipsub_config,
        )
        .map_err(NetworkError::GossipBehavior)?;

        let tn_codec =
            TNCodec::<Req, Res>::new(network_config.libp2p_config().max_rpc_message_size);

        let req_res = request_response::Behaviour::with_codec(
            tn_codec,
            network_config.libp2p_config().supported_req_res_protocols.clone(),
            request_response::Config::default(),
        );
        let peer_id: PeerId = keypair.public().into();
        let mut kad_config = libp2p::kad::Config::new(DEFAULT_KAD_PROTO_NAME);
        let two_days = Some(Duration::from_secs(48 * 60 * 60));
        let twelve_hours = Some(Duration::from_secs(12 * 60 * 60));
        kad_config
            .set_record_ttl(two_days)
            .set_publication_interval(twelve_hours)
            .set_query_timeout(Duration::from_secs(60))
            .set_provider_record_ttl(two_days);
        let kad_store = KadStore::new(db, &key_config);
        let kademlia = kad::Behaviour::with_config(peer_id, kad_store, kad_config);

        // create custom behavior
        let behavior =
            TNBehavior::new(identify, gossipsub, req_res, kademlia, network_config.peer_config());

        // create swarm
        let swarm = SwarmBuilder::with_existing_identity(keypair)
            .with_tokio()
            .with_quic_config(|mut config| {
                config.handshake_timeout = network_config.quic_config().handshake_timeout;
                config.max_idle_timeout = network_config.quic_config().max_idle_timeout;
                config.keep_alive_interval = network_config.quic_config().keep_alive_interval;
                config.max_concurrent_stream_limit =
                    network_config.quic_config().max_concurrent_stream_limit;
                config.max_stream_data = network_config.quic_config().max_stream_data;
                config.max_connection_data = network_config.quic_config().max_connection_data;
                config
            })
            .with_behaviour(|_| behavior)
            .map_err(|_| NetworkError::BuildSwarm)?
            .with_swarm_config(|c| {
                c.with_idle_connection_timeout(
                    network_config.libp2p_config().max_idle_connection_timeout,
                )
            })
            .build();

        let (handle, commands) = tokio::sync::mpsc::channel(100);
        let config = network_config.libp2p_config().clone();
        let pending_px_disconnects = HashMap::with_capacity(config.max_px_disconnects);

        Ok(Self {
            swarm,
            handle,
            commands,
            event_stream,
            authorized_publishers: Default::default(),
            outbound_requests: Default::default(),
            inbound_requests: Default::default(),
            kad_requests: Default::default(),
            config,
            connected_peers: VecDeque::new(),
            pending_px_disconnects,
            key_config,
            kad_add_peers: true,
            hostname: network_config.hostname().to_string(),
            task_spawner,
        })
    }

    /// After this call peers will not be added to kademlia, for testing.
    pub fn no_kad_peers_for_test(&mut self) {
        self.kad_add_peers = false;
    }

    /// Return a [NetworkHandle] to send commands to this network.
    pub fn network_handle(&self) -> NetworkHandle<Req, Res> {
        NetworkHandle::new(self.handle.clone())
    }

    /// Return a kademlia record keyed on our BlsPublicKey with our peer_id and network addresses.
    /// Return None if we don't have any confirmed external addresses yet.
    fn get_peer_record(&self) -> Option<kad::Record> {
        let key = kad::RecordKey::new(&self.key_config.primary_public_key());
        let multiaddrs: Vec<Multiaddr> = self.swarm.external_addresses().cloned().collect();

        if multiaddrs.is_empty() {
            warn!(target: "network-kad", ?multiaddrs, "call to create peer record, but external addresses are empty");
            return None;
        }

        // use ipv4 or ipv6 multiaddr
        let multiaddr = multiaddrs
            .iter()
            .find(|addr| addr.iter().any(|p| matches!(p, Protocol::Ip4(_))))
            .or_else(|| {
                // If no IPv4 address found, try to find an IPv6 address
                multiaddrs.iter().find(|addr| addr.iter().any(|p| matches!(p, Protocol::Ip6(_))))
            })
            .or_else(|| {
                // Fallback to first address if neither IPv4 nor IPv6 found (shouldn't happen)
                multiaddrs.first()
            })
            .cloned();

        if let Some(addr) = multiaddr {
            let peer_id = *self.swarm.local_peer_id();
            let node_record = NodeRecord::build(
                self.key_config.primary_network_public_key(),
                addr,
                self.hostname.clone(),
                |data| self.key_config.request_signature_direct(data),
            );
            Some(kad::Record {
                key: key.clone(),
                value: encode(&node_record),
                publisher: Some(peer_id),
                expires: None, // never expire
            })
        } else {
            warn!(target: "network-kad", "No suitable multiaddr found for get_peer_record");
            None
        }
    }

    /// Verify the address list in Record was signed by the key.
    fn peer_record_valid(&self, record: &kad::Record) -> Option<(BlsPublicKey, NodeRecord)> {
        let key = BlsPublicKey::from_literal_bytes(record.key.as_ref()).ok()?;
        let node_record = try_decode::<NodeRecord>(record.value.as_ref()).ok()?;
        node_record.verify(&key)
    }

    /// Publish and provide our network addresses and peer id under our BLS public key for
    /// discovery.
    fn provide_our_data(&mut self) {
        if let Some(record) = self.get_peer_record() {
            info!(target: "network-kad", ?record, "Providing our record to kademlia");
            let key = record.key.clone();
            if let Err(err) =
                self.swarm.behaviour_mut().kademlia.put_record(record, kad::Quorum::One)
            {
                error!(target: "network-kad", "Failed to store record locally: {err}");
            }
            if let Err(err) = self.swarm.behaviour_mut().kademlia.start_providing(key) {
                error!(target: "network-kad", "Failed to start providing key: {err}");
            }
        }
    }

    /// Publish our network addresses and peer id under our BLS public key for discovery.
    fn publish_our_data(&mut self) {
        if let Some(record) = self.get_peer_record() {
            info!(target: "network-kad", ?record, "Publishing our record to kademlia");
            if let Err(err) =
                self.swarm.behaviour_mut().kademlia.put_record(record, kad::Quorum::One)
            {
                error!(target: "network-kad", "Failed to publish record: {err}");
            }
        }
    }

    /// Run the network loop to process incoming gossip.
    pub async fn run(mut self) -> NetworkResult<()> {
        // add peer record if address confirmed
        self.swarm.behaviour_mut().kademlia.set_mode(Some(Mode::Server));
        self.provide_our_data();

        loop {
            tokio::select! {
                event = self.swarm.select_next_some() => self.process_event(event).await?,
                command = self.commands.recv() => match command {
                    Some(c) => self.process_command(c)?,
                    None => {
                        info!(target: "network", "network shutting down...");
                        return Ok(())
                    }
                },
            }
        }
    }

    /// Process events from the swarm.
    #[instrument(level = "trace", target = "network::events", skip(self), fields(topics = ?self.authorized_publishers.keys()))]
    async fn process_event(
        &mut self,
        event: SwarmEvent<TNBehaviorEvent<TNCodec<Req, Res>, DB>>,
    ) -> NetworkResult<()> {
        match event {
            SwarmEvent::Behaviour(behavior) => match behavior {
                TNBehaviorEvent::Identify(event) => self.process_identify_event(event)?,
                TNBehaviorEvent::Gossipsub(event) => self.process_gossip_event(event)?,
                TNBehaviorEvent::ReqRes(event) => self.process_reqres_event(event)?,
                TNBehaviorEvent::PeerManager(event) => self.process_peer_manager_event(event)?,
                TNBehaviorEvent::Kademlia(event) => self.process_kad_event(event)?,
            },
            SwarmEvent::ExternalAddrConfirmed { address: _ } => {
                // New confirmed address so lets publish/update or kademlia address rocord.
                self.provide_our_data();
            }
            SwarmEvent::ExpiredListenAddr { address, .. } => {
                debug!(
                    target: "network",
                    ?address,
                    "listener address expired"
                );
            }
            SwarmEvent::ListenerError { listener_id, error } => {
                // log listener errors
                error!(
                    target: "network::events",
                    ?listener_id,
                    ?error,
                    "listener error"
                );
            }
            SwarmEvent::ListenerClosed { addresses, reason, .. } => {
                // log errors
                if let Err(e) = reason {
                    error!(target: "network", ?e, "listener unexpectedly closed");
                }

                // critical failure
                if self.swarm.listeners().count() == 0 {
                    error!(target: "network", ?addresses, "no listeners for swarm - network shutting down");
                    return Err(NetworkError::AllListenersClosed);
                }
            }
            // other events handled by peer manager and other behaviors
            _ => {}
        }
        Ok(())
    }

    /// Process commands for the network.
    fn process_command(&mut self, command: NetworkCommand<Req, Res>) -> NetworkResult<()> {
        match command {
            NetworkCommand::UpdateAuthorizedPublishers { authorities, reply } => {
                // this value should be updated at the start of each epoch
                self.authorized_publishers = authorities;
                send_or_log_error!(reply, Ok(()), "UpdateAuthorizedPublishers");
            }
            NetworkCommand::StartListening { multiaddr, reply } => {
                let res = self.swarm.listen_on(multiaddr);
                send_or_log_error!(reply, res, "StartListening");
            }
            NetworkCommand::GetListener { reply } => {
                let addrs = self.swarm.listeners().cloned().collect();
                send_or_log_error!(reply, addrs, "GetListeners");
            }
            NetworkCommand::AddExplicitPeer { peer_id, addr, reply } => {
                // update peer manager
                self.swarm.behaviour_mut().peer_manager.add_explicit_peer(
                    peer_id,
                    addr.clone(),
                    reply,
                );
            }
            NetworkCommand::Dial { peer_id, peer_addr, reply } => {
                self.swarm.behaviour_mut().peer_manager.dial_peer(peer_id, peer_addr, reply);
            }
            NetworkCommand::LocalPeerId { reply } => {
                let peer_id = *self.swarm.local_peer_id();
                send_or_log_error!(reply, peer_id, "LocalPeerId");
            }
            NetworkCommand::Publish { topic, msg, reply } => {
                let res =
                    self.swarm.behaviour_mut().gossipsub.publish(TopicHash::from_raw(topic), msg);
                send_or_log_error!(reply, res, "Publish");
            }
            NetworkCommand::Subscribe { topic, publishers, reply } => {
                let sub: IdentTopic = Topic::new(&topic);
                let res = self.swarm.behaviour_mut().gossipsub.subscribe(&sub);
                self.authorized_publishers.insert(topic, publishers);
                send_or_log_error!(reply, res, "Subscribe");
            }
            NetworkCommand::ConnectedPeers { reply } => {
                let res = self.swarm.connected_peers().cloned().collect();
                send_or_log_error!(reply, res, "ConnectedPeers");
            }
            NetworkCommand::PeerScore { peer_id, reply } => {
                let opt_score = self.swarm.behaviour().peer_manager.peer_score(&peer_id);
                send_or_log_error!(reply, opt_score, "PeerScore");
            }
            NetworkCommand::AllPeers { reply } => {
                let collection = self
                    .swarm
                    .behaviour_mut()
                    .gossipsub
                    .all_peers()
                    .map(|(peer_id, vec)| (*peer_id, vec.into_iter().cloned().collect()))
                    .collect();

                send_or_log_error!(reply, collection, "AllPeers");
            }
            NetworkCommand::AllMeshPeers { reply } => {
                let collection =
                    self.swarm.behaviour_mut().gossipsub.all_mesh_peers().cloned().collect();
                send_or_log_error!(reply, collection, "AllMeshPeers");
            }
            NetworkCommand::MeshPeers { topic, reply } => {
                let collection = self
                    .swarm
                    .behaviour_mut()
                    .gossipsub
                    .mesh_peers(&TopicHash::from_raw(topic))
                    .cloned()
                    .collect();
                send_or_log_error!(reply, collection, "MeshPeers");
            }
            NetworkCommand::SendRequest { peer, request, reply } => {
                let request_id = self.swarm.behaviour_mut().req_res.send_request(&peer, request);
                self.outbound_requests.insert((peer, request_id), reply);
            }
            NetworkCommand::SendRequestAny { request, reply } => {
                self.connected_peers.rotate_left(1);
                if let Some(peer) = self.connected_peers.front() {
                    let request_id = self.swarm.behaviour_mut().req_res.send_request(peer, request);
                    self.outbound_requests.insert((*peer, request_id), reply);
                } else {
                    // Ignore error since this means other end lost interest and we don't really
                    // care.
                    let _ = reply.send(Err(NetworkError::NoPeers));
                }
            }
            NetworkCommand::SendResponse { response, channel, reply } => {
                let res = self.swarm.behaviour_mut().req_res.send_response(channel, response);
                send_or_log_error!(reply, res, "SendResponse");
            }
            NetworkCommand::PendingRequestCount { reply } => {
                let count = self.outbound_requests.len();
                send_or_log_error!(reply, count, "SendResponse");
            }
            NetworkCommand::ReportPenalty { peer_id, penalty } => {
                self.swarm.behaviour_mut().peer_manager.process_penalty(peer_id, penalty);
            }
            NetworkCommand::DisconnectPeer { peer_id, reply } => {
                // this is called after timeout for disconnected peer exchanges
                let res = self.swarm.disconnect_peer_id(peer_id);
                send_or_log_error!(reply, res, "DisconnectPeer");
            }
            NetworkCommand::PeerExchange { peers, channel } => {
                self.swarm.behaviour_mut().peer_manager.process_peer_exchange(peers);
                // send empty ack and ignore errors
                let ack = PeerExchangeMap::default().into();
                let _ = self.swarm.behaviour_mut().req_res.send_response(channel, ack);
            }
            NetworkCommand::PeersForExchange { reply } => {
                let peers = self.swarm.behaviour_mut().peer_manager.peers_for_exchange();
                send_or_log_error!(reply, peers, "PeersForExchange");
            }
            NetworkCommand::NewEpoch { committee, new_event_stream } => {
                // at the start of a new epoch, each node needs to know:
                // - the current committee
                // - all staked nodes who will vote at the end of the epoch
                //      - only synced nodes can vote
                //
                // once a node stakes and tries to sync, it would be nice
                // if it could receive priority on the network for syncing
                // state
                //
                // for now, this only supports the current committee for the epoch

                info!(target: "epoch-manager", "network update for next committee - ensuring no committee members are banned");
                // ensure that the next committee isn't banned
                self.swarm.behaviour_mut().peer_manager.new_epoch(committee);

                // update the stream to forward events
                self.event_stream = new_event_stream;
            }
            NetworkCommand::FindAuthorities { requests } => {
                // this will trigger a PeerEvent to fetch records through kad if not in the peer map
                self.swarm.behaviour_mut().peer_manager.find_authorities(requests);
            }
        }

        Ok(())
    }

    /// Process identify events.
    fn process_identify_event(&mut self, event: IdentifyEvent) -> NetworkResult<()> {
        match event {
            IdentifyEvent::Received {
                peer_id,
                info:
                    IdentifyInfo {
                        public_key,
                        protocol_version,
                        agent_version,
                        listen_addrs,
                        protocols,
                        observed_addr,
                    },
                .. // connection_id
            } => {
                debug!(
                    target: "network",
                    ?peer_id,
                    ?public_key,
                    ?protocol_version,
                    ?agent_version,
                    ?listen_addrs,
                    ?protocols,
                    ?observed_addr,
                    "identify event received",
                );

                // received info from peer about this node
                if !self.swarm.behaviour().peer_manager.peer_banned(&peer_id) {
                    self.swarm.add_external_address(observed_addr);
                }
            }
            IdentifyEvent::Sent { peer_id, .. } => {
                debug!(target: "network", ?peer_id, "sent identify to peer:");
            }
            IdentifyEvent::Pushed { peer_id, info, .. } => {
                debug!(target: "network", ?peer_id, ?info, "pushed identify to peer:");
            }
            IdentifyEvent::Error { peer_id, error, .. } => {
                // errors appear when connection is closed
                debug!(target: "network", ?peer_id, ?error, "identify error:");
            }
        }

        Ok(())
    }

    /// Process gossip events.
    fn process_gossip_event(&mut self, event: GossipEvent) -> NetworkResult<()> {
        match event {
            GossipEvent::Message { propagation_source, message_id, message } => {
                trace!(target: "network", topic=?self.authorized_publishers.keys(), ?propagation_source, ?message_id, ?message, "message received from publisher");
                // verify message was published by authorized node
                let msg_acceptance = self.verify_gossip(&message);
                let valid = msg_acceptance.is_accepted();
                trace!(target: "network", ?msg_acceptance, "gossip message verification status");

                // report message validation results to propagate valid messages
                if !self.swarm.behaviour_mut().gossipsub.report_message_validation_result(
                    &message_id,
                    &propagation_source,
                    msg_acceptance.into(),
                ) {
                    error!(target: "network", topics=?self.authorized_publishers.keys(), ?propagation_source, ?message_id, "error reporting message validation result");
                }

                // process gossip in application layer
                if valid {
                    // TODO: Issue #253
                    //
                    // forward gossip to handler
                    if let Err(e) = self
                        .event_stream
                        .try_send(NetworkEvent::Gossip(message, propagation_source))
                    {
                        error!(target: "network", topics=?self.authorized_publishers.keys(), ?propagation_source, ?message_id, ?e, "failed to forward gossip!");
                        // fatal - unable to process gossip messages
                        return Err(e.into());
                    }
                } else {
                    let GossipMessage { source, topic, .. } = message;
                    warn!(
                        target: "network",
                        author = ?source,
                        ?topic,
                        "received invalid gossip - applying fatal penalty to propagation source: {:?}",
                        propagation_source
                    );
                    self.swarm
                        .behaviour_mut()
                        .peer_manager
                        .process_penalty(propagation_source, Penalty::Fatal);
                }
            }
            GossipEvent::Subscribed { peer_id, topic } => {
                trace!(target: "network", topics=?self.authorized_publishers.keys(), ?peer_id, ?topic, "gossipsub event - subscribed")
            }
            GossipEvent::Unsubscribed { peer_id, topic } => {
                trace!(target: "network", topics=?self.authorized_publishers.keys(), ?peer_id, ?topic, "gossipsub event - unsubscribed")
            }
            GossipEvent::GossipsubNotSupported { peer_id } => {
                trace!(target: "network", topics=?self.authorized_publishers.keys(), ?peer_id, "gossipsub event - not supported");
                self.swarm.behaviour_mut().peer_manager.process_penalty(peer_id, Penalty::Fatal);
            }
            GossipEvent::SlowPeer { peer_id, failed_messages } => {
                trace!(target: "network", topics=?self.authorized_publishers.keys(), ?peer_id, ?failed_messages, "gossipsub event - slow peer");
                self.swarm.behaviour_mut().peer_manager.process_penalty(peer_id, Penalty::Mild);
            }
        }

        Ok(())
    }

    /// Process req/res events.
    fn process_reqres_event(&mut self, event: ReqResEvent<Req, Res>) -> NetworkResult<()> {
        match event {
            ReqResEvent::Message { peer, message, connection_id: _ } => {
                match message {
                    request_response::Message::Request { request_id, request, channel } => {
                        let (notify, cancel) = oneshot::channel();
                        // forward request to handler without blocking other events
                        if let Err(e) = self.event_stream.try_send(NetworkEvent::Request {
                            peer,
                            request,
                            channel,
                            cancel,
                        }) {
                            error!(target: "network", topics=?self.authorized_publishers.keys(), ?request_id, ?e, "failed to forward request!");
                            // fatal - unable to process requests
                            return Err(e.into());
                        }

                        self.inbound_requests.insert(request_id, notify);
                    }
                    request_response::Message::Response { request_id, response } => {
                        // check if response associated with PX disconnect
                        if self.pending_px_disconnects.remove(&request_id).is_some() {
                            let _ = self.swarm.disconnect_peer_id(peer);
                        }

                        // try to forward response to original caller
                        let _ = self
                            .outbound_requests
                            .remove(&(peer, request_id))
                            .ok_or(NetworkError::PendingRequestChannelLost)?
                            .send(Ok(response));
                    }
                }
            }
            ReqResEvent::OutboundFailure { peer, request_id, error, connection_id: _ } => {
                // handle px disconnects
                //
                // px attempts to support peer discovery, but failures are okay
                // this node disconnects after a px timeout
                if self.pending_px_disconnects.remove(&request_id).is_some() {
                    return Ok(());
                }

                // log errors for other outbound failures
                // warn!(target: "network", ?peer, ?error, "outbound failure");

                // apply penalty
                self.swarm.behaviour_mut().peer_manager.process_penalty(peer, Penalty::Medium);

                // try to forward error to original caller
                let _ = self
                    .outbound_requests
                    .remove(&(peer, request_id))
                    .ok_or(NetworkError::PendingRequestChannelLost)?
                    .send(Err(error.into()));
            }
            ReqResEvent::InboundFailure { peer, request_id, error, connection_id: _ } => {
                match error {
                    ReqResInboundFailure::Io(e) => {
                        // penalize peer since this is an attack surface
                        warn!(target: "network", ?e, ?peer, ?request_id, "inbound IO failure");
                        self.swarm
                            .behaviour_mut()
                            .peer_manager
                            .process_penalty(peer, Penalty::Medium);
                    }
                    ReqResInboundFailure::UnsupportedProtocols => {
                        warn!(target: "network", ?peer, ?request_id, ?error, "inbound failure: unsupported protocol");

                        // the local peer supports none of the protocols requested by the remote
                        self.swarm
                            .behaviour_mut()
                            .peer_manager
                            .process_penalty(peer, Penalty::Fatal);
                    }
                    ReqResInboundFailure::Timeout | ReqResInboundFailure::ConnectionClosed => {
                        // penalty for potentially malicious request
                        self.swarm
                            .behaviour_mut()
                            .peer_manager
                            .process_penalty(peer, Penalty::Mild);
                    }
                    ReqResInboundFailure::ResponseOmission => { /* ignore local error */ }
                }

                // forward cancelation to handler
                let _ = self
                    .inbound_requests
                    .remove(&request_id)
                    .ok_or(NetworkError::PendingRequestChannelLost)?
                    .send(());
            }
            ReqResEvent::ResponseSent { .. } => {}
        }

        Ok(())
    }

    /// Specific logic to accept gossip messages.
    ///
    /// Messages are only published by current committee nodes and must be within max size.
    fn verify_gossip(&self, gossip: &GossipMessage) -> GossipAcceptance {
        // verify message size
        if gossip.data.len() > self.config.max_gossip_message_size {
            return GossipAcceptance::Reject;
        }

        let GossipMessage { topic, .. } = gossip;

        // ensure publisher is authorized
        if gossip.source.is_some_and(|id| {
            self.authorized_publishers
                .get(topic.as_str())
                .is_some_and(|auth| auth.is_none() || auth.as_ref().expect("is some").contains(&id))
        }) {
            GossipAcceptance::Accept
        } else {
            GossipAcceptance::Reject
        }
    }

    /// Process an event from the peer manager.
    fn process_peer_manager_event(&mut self, event: PeerEvent) -> NetworkResult<()> {
        match event {
            PeerEvent::DisconnectPeer(peer_id) => {
                debug!(target: "network", ?peer_id, "peer manager: disconnect peer");
                // remove from request-response
                // NOTE: gossipsub/identify handle `FromSwarm::ConnectionClosed`
                let _ = self.swarm.disconnect_peer_id(peer_id);
            }
            PeerEvent::PeerDisconnected(peer_id) => {
                // remove from connected peers
                self.connected_peers.retain(|peer| *peer != peer_id);

                let keys = self
                    .outbound_requests
                    .iter()
                    .filter_map(
                        |((p_id, req_id), _)| {
                            if *p_id == peer_id {
                                Some((*p_id, *req_id))
                            } else {
                                None
                            }
                        },
                    )
                    .collect::<Vec<_>>();

                // remove from outbound_requests and send error
                for k in keys {
                    let _ = self
                        .outbound_requests
                        .remove(&k)
                        .ok_or(NetworkError::PendingRequestChannelLost)?
                        .send(Err(NetworkError::Disconnected));
                }
            }
            PeerEvent::DisconnectPeerX(peer_id, peer_exchange) => {
                // attempt to exchange peer information if limits allow
                if self.pending_px_disconnects.len() < self.config.max_px_disconnects {
                    let (reply, done) = oneshot::channel();
                    let request_id = self
                        .swarm
                        .behaviour_mut()
                        .req_res
                        .send_request(&peer_id, peer_exchange.into());
                    self.outbound_requests.insert((peer_id, request_id), reply);

                    let timeout = self.config.px_disconnect_timeout;
                    let handle = self.network_handle();

                    // spawn task
                    let task_name = format!("peer-exchange-{peer_id}");
                    self.task_spawner.spawn_task(task_name, async move {
                        // ignore errors and disconnect after px attempt
                        let _res = tokio::time::timeout(timeout, done).await;
                        let _ = handle.disconnect_peer(peer_id).await;
                    });

                    // insert to pending px disconnects
                    self.pending_px_disconnects.insert(request_id, peer_id);
                } else {
                    // too many px disconnects pending so disconnect without px
                    let _ = self.swarm.disconnect_peer_id(peer_id);
                }

                // remove from connected peers
                self.connected_peers.retain(|peer| *peer != peer_id);
            }
            PeerEvent::PeerConnected(peer_id, addr) => {
                // register peer for request-response behaviour
                // NOTE: gossipsub handles `FromSwarm::ConnectionEstablished`
                self.swarm.add_peer_address(peer_id, addr.clone());
                if self.kad_add_peers {
                    self.swarm.behaviour_mut().kademlia.add_address(&peer_id, addr);
                    self.publish_our_data();
                }

                // manage connected peers for
                self.connected_peers.push_back(peer_id);

                // if this is a trusted/validator (important) peer, mark it as explicit in gossipsub
                if self.swarm.behaviour().peer_manager.peer_is_important(&peer_id) {
                    self.swarm.behaviour_mut().gossipsub.add_explicit_peer(&peer_id);
                }
            }
            PeerEvent::Banned(peer_id) => {
                debug!(target: "network", ?peer_id, "peer banned");
                // blacklist gossipsub
                self.swarm.behaviour_mut().gossipsub.blacklist_peer(&peer_id);
            }
            PeerEvent::Unbanned(peer_id) => {
                debug!(target: "network", ?peer_id, "peer unbanned");
                // remove blacklist gossipsub
                self.swarm.behaviour_mut().gossipsub.remove_blacklisted_peer(&peer_id);
            }
            PeerEvent::MissingAuthorities(missing) => {
                for AuthorityInfoRequest { bls_key, reply } in missing {
                    let key = kad::RecordKey::new(&bls_key);
                    let query_id = self.swarm.behaviour_mut().kademlia.get_record(key);
                    self.kad_requests.insert(query_id, reply);
                }
            }
        }

        Ok(())
    }

    fn process_kad_event(&mut self, event: kad::Event) -> NetworkResult<()> {
        match event {
            kad::Event::InboundRequest { request } => {
                trace!(target: "network-kad", "inbound {request:?}")
            }
            kad::Event::OutboundQueryProgressed { id: query_id, result, stats: _, step } => {
                match result {
                    kad::QueryResult::GetProviders(Ok(kad::GetProvidersOk::FoundProviders {
                        key,
                        providers,
                        ..
                    })) => match BlsPublicKey::from_literal_bytes(key.as_ref()) {
                        Ok(key) => {
                            for peer in providers {
                                debug!(target: "network-kad",
                                    "Peer {peer:?} provides key {:?}",
                                    key,
                                );
                            }
                        }
                        Err(err) => {
                            error!(target: "network-kad", "Failed to decode a kad key: {err:?}")
                        }
                    },
                    kad::QueryResult::GetProviders(Err(err)) => {
                        error!(target: "network-kad", "Failed to get providers: {err:?}");
                    }
                    kad::QueryResult::GetRecord(Ok(kad::GetRecordOk::FoundRecord(
                        kad::PeerRecord { record, peer },
                    ))) => {
                        if let Some((key, value)) = self.peer_record_valid(&record) {
                            trace!(target: "network-kad", "Got record {key} {value:?}");
                            self.return_kad_result(&query_id, Ok((key, value.info.clone())));
                        } else {
                            error!(target: "network-kad", "Received invalid peer record!");

                            // assess penalty for invalid peer record
                            if let Some(peer_id) = peer {
                                self.swarm
                                    .behaviour_mut()
                                    .peer_manager
                                    .process_penalty(peer_id, Penalty::Severe);
                            }

                            // return an error to caller if this is the last response for the query
                            if step.last {
                                self.return_kad_result(
                                    &query_id,
                                    Err(NetworkError::InvalidPeerRecord),
                                );
                            }
                        }
                    }
                    kad::QueryResult::GetRecord(Ok(
                        kad::GetRecordOk::FinishedWithNoAdditionalRecord { cache_candidates },
                    )) => {
                        // TODO: configure caching and see issue #301
                        // self.swarm.behaviour_mut().kademlia.put_record_to(record, peers, quorum);

                        debug!(target: "network-kad", ?cache_candidates, "FinishedWithNoAdditionalRecord - failed to find record");
                    }
                    kad::QueryResult::GetRecord(Err(err)) => {
                        error!(target: "network-kad", "Failed to get record: {err:?}");
                        self.return_kad_result(&query_id, Err(err.into()));
                    }
                    kad::QueryResult::PutRecord(Ok(kad::PutRecordOk { key })) => {
                        match BlsPublicKey::from_literal_bytes(key.as_ref()) {
                            Ok(key) => {
                                debug!(target: "network-kad", "Successfully put record {key}")
                            }
                            Err(err) => {
                                error!(target: "network-kad", "Failed to decode a kad Key: {err:?}")
                            }
                        }
                    }
                    kad::QueryResult::PutRecord(Err(err)) => {
                        error!(target: "network-kad", "Failed to put record: {err:?}");
                    }
                    kad::QueryResult::StartProviding(Ok(kad::AddProviderOk { key })) => {
                        match BlsPublicKey::from_literal_bytes(key.as_ref()) {
                            Ok(key) => {
                                debug!(target: "network-kad", "Successfully put provider record {:?}", key)
                            }
                            Err(err) => {
                                error!(target: "network-kad", "Failed to decode a kad Key: {err:?}")
                            }
                        }
                    }
                    kad::QueryResult::StartProviding(Err(err)) => {
                        error!(target: "network-kad", "Failed to put provider record: {err:?}");
                    }
                    _ => {}
                }
            }
            kad::Event::RoutingUpdated { peer, is_new_peer, addresses, bucket_range, old_peer } => {
                let behaviour = self.swarm.behaviour_mut();
                if behaviour.peer_manager.peer_banned(&peer) {
                    behaviour.kademlia.remove_peer(&peer);
                    warn!(target: "network-kad", "Removing banned peer from routing peer {peer:?} addresses {addresses:?}")
                }
                debug!(target: "network-kad", "routing updated peer {peer:?} new {is_new_peer} addrs {addresses:?} bucketr {bucket_range:?} old {old_peer:?}")

                // TODO: add to peer manager - see issue #301
            }
            kad::Event::UnroutablePeer { peer } => {
                debug!(target: "network-kad", "unroutable peer {peer:?}")
            }
            kad::Event::RoutablePeer { peer, address } => {
                debug!(target: "network-kad", "routable peer {peer:?}/{address:?}")
            }
            kad::Event::PendingRoutablePeer { peer, address } => {
                debug!(target: "network-kad", "pending routable peer {peer:?}/{address:?}")
            }
            kad::Event::ModeChanged { new_mode } => {
                debug!(target: "network-kad", "mode changed {new_mode:?}")
            }
        }
        Ok(())
    }

    /// Return the kademlia result to application layer.
    fn return_kad_result(
        &mut self,
        query_id: &QueryId,
        result: NetworkResult<(BlsPublicKey, NetworkInfo)>,
    ) {
        // ignore multiple query results
        if let Some(reply) = self.kad_requests.remove(query_id) {
            send_or_log_error!(reply, result, "kad");
        }
    }
}

/// Enum if the received gossip is initially accepted for further processing.
///
/// This is necessary because libp2p does not impl `PartialEq` on [MessageAcceptance].
/// This impl does not map to `MessageAcceptance::Ignore`.
#[derive(Debug, PartialEq)]
enum GossipAcceptance {
    /// The message is considered valid, and it should be delivered and forwarded to the network.
    Accept,
    /// The message is considered invalid, and it should be rejected and trigger the P₄ penalty.
    Reject,
}

impl GossipAcceptance {
    /// Helper method indicating if the gossip message was accepted.
    fn is_accepted(&self) -> bool {
        *self == GossipAcceptance::Accept
    }
}

impl From<GossipAcceptance> for MessageAcceptance {
    fn from(value: GossipAcceptance) -> Self {
        match value {
            GossipAcceptance::Accept => MessageAcceptance::Accept,
            GossipAcceptance::Reject => MessageAcceptance::Reject,
        }
    }
}

impl<Req, Res, DB> std::fmt::Debug for ConsensusNetwork<Req, Res, DB>
where
    Req: TNMessage,
    Res: TNMessage,
    DB: Database,
{
    fn fmt(&self, f: &mut std::fmt::Formatter<'_>) -> std::fmt::Result {
        f.debug_struct("ConsensusNetwork")
            .field("authorized_publishers", &self.authorized_publishers)
            .field("pending_px_disconnects", &self.pending_px_disconnects)
            .field("outbound_requests", &self.outbound_requests.len())
            .field("inbound_requests", &self.inbound_requests.len())
            .field("config", &self.config)
            .field("connected_peers", &self.connected_peers)
            .field("swarm", &"<swarm>") // Skip detailed debug for swarm
            .finish()
    }
}<|MERGE_RESOLUTION|>--- conflicted
+++ resolved
@@ -35,11 +35,9 @@
     time::Duration,
 };
 use tn_config::{KeyConfig, LibP2pConfig, NetworkConfig, PeerConfig};
-<<<<<<< HEAD
-use tn_types::{encode, try_decode, BlsPublicKey, BlsSigner, NetworkKeypair, TaskSpawner};
-=======
-use tn_types::{encode, try_decode, BlsPublicKey, BlsSigner, Database, NetworkKeypair};
->>>>>>> cde87aa1
+use tn_types::{
+    encode, try_decode, BlsPublicKey, BlsSigner, Database, NetworkKeypair, TaskSpawner,
+};
 use tokio::sync::{
     mpsc::{self, Receiver, Sender},
     oneshot,
@@ -172,17 +170,11 @@
         network_config: &NetworkConfig,
         event_stream: mpsc::Sender<NetworkEvent<Req, Res>>,
         key_config: KeyConfig,
-<<<<<<< HEAD
+        db: DB,
         task_manager: TaskSpawner,
     ) -> NetworkResult<Self> {
         let network_key = key_config.primary_network_keypair().clone();
-        Self::new(network_config, event_stream, key_config, network_key, task_manager)
-=======
-        db: DB,
-    ) -> NetworkResult<Self> {
-        let network_key = key_config.primary_network_keypair().clone();
-        Self::new(network_config, event_stream, key_config, network_key, db)
->>>>>>> cde87aa1
+        Self::new(network_config, event_stream, key_config, network_key, db, task_manager)
     }
 
     /// Convenience method for spawning a worker network instance.
@@ -190,17 +182,11 @@
         network_config: &NetworkConfig,
         event_stream: mpsc::Sender<NetworkEvent<Req, Res>>,
         key_config: KeyConfig,
-<<<<<<< HEAD
+        db: DB,
         task_manager: TaskSpawner,
     ) -> NetworkResult<Self> {
         let network_key = key_config.worker_network_keypair().clone();
-        Self::new(network_config, event_stream, key_config, network_key, task_manager)
-=======
-        db: DB,
-    ) -> NetworkResult<Self> {
-        let network_key = key_config.worker_network_keypair().clone();
-        Self::new(network_config, event_stream, key_config, network_key, db)
->>>>>>> cde87aa1
+        Self::new(network_config, event_stream, key_config, network_key, db, task_manager)
     }
 
     /// Create a new instance of Self.
@@ -209,11 +195,8 @@
         event_stream: mpsc::Sender<NetworkEvent<Req, Res>>,
         key_config: KeyConfig,
         keypair: NetworkKeypair,
-<<<<<<< HEAD
+        db: DB,
         task_spawner: TaskSpawner,
-=======
-        db: DB,
->>>>>>> cde87aa1
     ) -> NetworkResult<Self> {
         let identify_config = identify::Config::new(
             network_config.libp2p_config().identify_protocol().to_string(),
