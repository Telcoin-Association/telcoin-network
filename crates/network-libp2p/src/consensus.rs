--- conflicted
+++ resolved
@@ -27,11 +27,7 @@
     time::Duration,
 };
 use tn_config::{ConsensusConfig, LibP2pConfig};
-<<<<<<< HEAD
-use tn_types::{network_public_key_to_libp2p, Database};
-=======
-use tn_types::NetworkKeypair;
->>>>>>> ac345e50
+use tn_types::{Database, NetworkKeypair};
 use tokio::sync::{
     mpsc::{self, Receiver, Sender},
     oneshot,
@@ -177,15 +173,6 @@
     where
         DB: tn_types::database_traits::Database,
     {
-<<<<<<< HEAD
-        // create libp2p keypair from ed25519 secret bytes
-        let keypair =
-            libp2p::identity::Keypair::ed25519_from_bytes(&mut ed25519_private_key_bytes)?;
-
-        // NOTE: peer exchange not implemented yet
-        // see: https://github.com/libp2p/rust-libp2p/issues/2398
-=======
->>>>>>> ac345e50
         let gossipsub_config = gossipsub::ConfigBuilder::default()
             // explicitly set default
             .heartbeat_interval(Duration::from_secs(1))
