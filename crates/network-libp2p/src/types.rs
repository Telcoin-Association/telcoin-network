--- conflicted
+++ resolved
@@ -12,15 +12,8 @@
 };
 use serde::{Deserialize, Serialize};
 use std::collections::{HashMap, HashSet};
-<<<<<<< HEAD
-use tokio::sync::{
-    mpsc::{self, Sender},
-    oneshot,
-};
-=======
 use tn_types::BlsSignature;
 use tokio::sync::{mpsc, oneshot};
->>>>>>> bc53bda9
 
 /// The result for network operations.
 pub type NetworkResult<T> = Result<T, NetworkError>;
@@ -247,7 +240,7 @@
         /// The epoch committee.
         committee: HashMap<PeerId, Multiaddr>,
         /// The new sender for events.
-        new_event_stream: Sender<NetworkEvent<Req, Res>>,
+        new_event_stream: mpsc::Sender<NetworkEvent<Req, Res>>,
     },
 }
 
@@ -489,7 +482,7 @@
     pub async fn new_epoch(
         &self,
         committee: HashMap<PeerId, Multiaddr>,
-        new_event_stream: Sender<NetworkEvent<Req, Res>>,
+        new_event_stream: mpsc::Sender<NetworkEvent<Req, Res>>,
     ) -> NetworkResult<()> {
         self.sender.send(NetworkCommand::NewEpoch { committee, new_event_stream }).await?;
         Ok(())
