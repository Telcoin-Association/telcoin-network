//! Tests networking using libp2p between peers.

use super::*;
use crate::common::{
    create_multiaddr, TestPrimaryRequest, TestPrimaryResponse, TestWorkerRequest,
    TestWorkerResponse, TEST_HEARTBEAT_INTERVAL,
};
use assert_matches::assert_matches;
use eyre::eyre;
use std::num::NonZeroUsize;
use tn_config::{ConsensusConfig, NetworkConfig};
use tn_reth::test_utils::fixture_batch_with_transactions;
use tn_storage::mem_db::MemDatabase;
use tn_test_utils::CommitteeFixture;
use tn_types::{Certificate, Header, TaskManager};
use tokio::{sync::mpsc, time::timeout};

/// Test topic for gossip.
const TEST_TOPIC: &str = "test-topic";

/// Helper function to create peers.
fn create_test_peers<Req: TNMessage, Res: TNMessage>(
    num_peers: NonZeroUsize,
    network_config: Option<NetworkConfig>,
) -> (TestPeer<Req, Res>, Vec<TestPeer<Req, Res>>, TaskManager) {
    let network_config = network_config.unwrap_or_default();

    let all_nodes = CommitteeFixture::builder(MemDatabase::default)
        .committee_size(num_peers)
        .with_network_config(network_config)
        .build();
    let authorities = all_nodes.authorities();
    let task_manager = TaskManager::default();
    let mut peers: Vec<_> = authorities
        .map(|a| {
            let config = a.consensus_config();
            let (tx, network_events) = mpsc::channel(10);
            let network_key = config.key_config().primary_network_keypair().clone();
            let db = MemDatabase::default();
            let network = ConsensusNetwork::<Req, Res, MemDatabase>::new(
                config.network_config(),
                tx,
                config.key_config().clone(),
                network_key,
<<<<<<< HEAD
                task_manager.get_spawner(),
=======
                db,
>>>>>>> cde87aa1
            )
            .expect("peer1 network created");

            let network_handle = network.network_handle();
            TestPeer {
                config,
                _network_events: network_events,
                network_handle,
                network: Some(network),
            }
        })
        .collect();

    let target = peers.remove(0);

    // return task manager to prevent drop
    (target, peers, task_manager)
}

/// A peer on TN
struct TestPeer<Req, Res, DB = MemDatabase>
where
    Req: TNMessage,
    Res: TNMessage,
{
    /// Peer's node config.
    config: ConsensusConfig<DB>,
    /// Receiver for network events.
    _network_events: mpsc::Receiver<NetworkEvent<Req, Res>>,
    /// Network handle to send commands.
    network_handle: NetworkHandle<Req, Res>,
    /// The network task.
    network: Option<ConsensusNetwork<Req, Res, MemDatabase>>,
}
/// A peer on TN
struct NetworkPeer<Req, Res, DB = MemDatabase>
where
    Req: TNMessage,
    Res: TNMessage,
{
    /// Peer's node config.
    config: ConsensusConfig<DB>,
    /// Receiver for network events.
    network_events: mpsc::Receiver<NetworkEvent<Req, Res>>,
    /// Network handle to send commands.
    network_handle: NetworkHandle<Req, Res>,
    /// The network task.
    network: ConsensusNetwork<Req, Res, MemDatabase>,
}

/// The type for holding testng components.
struct TestTypes<Req, Res, DB = MemDatabase>
where
    Req: TNMessage,
    Res: TNMessage,
{
    /// The first authority in the committee.
    peer1: NetworkPeer<Req, Res, DB>,
    /// The second authority in the committee.
    peer2: NetworkPeer<Req, Res, DB>,
    /// The owned task manager to prevent dropping.
    _task_manager: TaskManager,
}

/// Helper function to create an instance of [RequestHandler] for the first authority in the
/// committee.
fn create_test_types<Req, Res>() -> TestTypes<Req, Res>
where
    Req: TNMessage,
    Res: TNMessage,
{
    // custom network config with short heartbeat interval for peer manager
    let mut network_config = NetworkConfig::default();
    network_config.peer_config_mut().heartbeat_interval = TEST_HEARTBEAT_INTERVAL;

    let all_nodes =
        CommitteeFixture::builder(MemDatabase::default).with_network_config(network_config).build();
    let mut authorities = all_nodes.authorities();
    let authority_1 = authorities.next().expect("first authority");
    let authority_2 = authorities.next().expect("second authority");
    let config_1 = authority_1.consensus_config();
    let config_2 = authority_2.consensus_config();
    let (tx1, network_events_1) = mpsc::channel(10);
    let (tx2, network_events_2) = mpsc::channel(10);
    let task_manager = TaskManager::default();

    // peer1
    let network_key_1 = config_1.key_config().primary_network_keypair().clone();
    let peer1_network = ConsensusNetwork::<Req, Res, MemDatabase>::new(
        config_1.network_config(),
        tx1,
        config_1.key_config().clone(),
        network_key_1,
<<<<<<< HEAD
        task_manager.get_spawner(),
=======
        MemDatabase::default(),
>>>>>>> cde87aa1
    )
    .expect("peer1 network created");
    let network_handle_1 = peer1_network.network_handle();
    let peer1 = NetworkPeer {
        config: config_1,
        network_events: network_events_1,
        network_handle: network_handle_1,
        network: peer1_network,
    };

    // peer2
    let network_key_2 = config_2.key_config().primary_network_keypair().clone();
    let peer2_network = ConsensusNetwork::<Req, Res, MemDatabase>::new(
        config_2.network_config(),
        tx2,
        config_2.key_config().clone(),
        network_key_2,
<<<<<<< HEAD
        task_manager.get_spawner(),
=======
        MemDatabase::default(),
>>>>>>> cde87aa1
    )
    .expect("peer2 network created");
    let network_handle_2 = peer2_network.network_handle();
    let peer2 = NetworkPeer {
        config: config_2,
        network_events: network_events_2,
        network_handle: network_handle_2,
        network: peer2_network,
    };

    TestTypes { peer1, peer2, _task_manager: task_manager }
}

#[tokio::test]
async fn test_valid_req_res() -> eyre::Result<()> {
    // start honest peer1 network
    let TestTypes { peer1, peer2, .. } =
        create_test_types::<TestWorkerRequest, TestWorkerResponse>();
    let NetworkPeer { config: config_1, network_handle: peer1, network, .. } = peer1;
    tokio::spawn(async move {
        network.run().await.expect("network run failed!");
    });

    // start honest peer2 network
    let NetworkPeer {
        config: config_2,
        network_handle: peer2,
        network_events: mut network_events_2,
        network,
    } = peer2;
    tokio::spawn(async move {
        network.run().await.expect("network run failed!");
    });

    // start swarm listening on default any address
    peer1
        .start_listening(
            config_1.authority().as_ref().expect("authority").primary_network_address().clone(),
        )
        .await?;
    peer2
        .start_listening(
            config_2.authority().as_ref().expect("authority").primary_network_address().clone(),
        )
        .await?;
    let peer2_id = peer2.local_peer_id().await?;
    let peer2_addr = peer2.listeners().await?.first().expect("peer2 listen addr").clone();

    let missing_block = fixture_batch_with_transactions(3).seal_slow();
    let digests = vec![missing_block.digest()];
    let batch_req = TestWorkerRequest::MissingBatches(digests);
    let batch_res = TestWorkerResponse::MissingBatches { batches: vec![missing_block] };

    // dial peer2
    peer1.dial(peer2_id, peer2_addr).await?;

    // send request and wait for response
    let max_time = Duration::from_secs(5);
    let response_from_peer = peer1.send_request(batch_req.clone(), peer2_id).await?;
    let event =
        timeout(max_time, network_events_2.recv()).await?.expect("first network event received");

    // expect network event
    if let NetworkEvent::Request { request, channel, .. } = event {
        assert_eq!(request, batch_req);

        // send response
        peer2.send_response(batch_res.clone(), channel).await?;
    } else {
        panic!("unexpected network event received");
    }

    // expect response
    let response = timeout(max_time, response_from_peer).await?.expect("outbound id recv")?;
    assert_eq!(response, batch_res);

    Ok(())
}

#[tokio::test]
async fn test_valid_req_res_connection_closed_cleanup() -> eyre::Result<()> {
    // start honest peer1 network
    let TestTypes { peer1, peer2, .. } =
        create_test_types::<TestWorkerRequest, TestWorkerResponse>();
    let NetworkPeer { config: config_1, network_handle: peer1, network, .. } = peer1;
    tokio::spawn(async move {
        network.run().await.expect("network run failed!");
    });

    // start honest peer2 network
    let NetworkPeer { config: config_2, network_handle: peer2, network, .. } = peer2;
    let peer2_network_task = tokio::spawn(async move {
        network.run().await.expect("network run failed!");
    });

    // start swarm listening on default any address
    peer1
        .start_listening(
            config_1.authority().as_ref().expect("authority").primary_network_address().clone(),
        )
        .await?;
    peer2
        .start_listening(
            config_2.authority().as_ref().expect("authority").primary_network_address().clone(),
        )
        .await?;
    let peer2_id = peer2.local_peer_id().await?;
    let peer2_addr = peer2.listeners().await?.first().expect("peer2 listen addr").clone();

    let missing_block = fixture_batch_with_transactions(3).seal_slow();
    let digests = vec![missing_block.digest()];
    let batch_req = TestWorkerRequest::MissingBatches(digests);

    // dial peer2
    peer1.dial(peer2_id, peer2_addr).await?;

    // expect no pending requests yet
    let count = peer1.get_pending_request_count().await?;
    assert_eq!(count, 0);

    // send request and wait for response
    let _reply = peer1.send_request(batch_req.clone(), peer2_id).await?;

    // peer1 has a pending_request now
    let count = peer1.get_pending_request_count().await?;
    assert_eq!(count, 1);

    // another sanity check
    let connected_peers = peer1.connected_peers().await?;
    assert_eq!(connected_peers.len(), 1);

    // simulate crashed peer 2
    peer2_network_task.abort();
    assert!(peer2_network_task.await.unwrap_err().is_cancelled());

    // allow peer1 to process disconnect
    tokio::time::sleep(Duration::from_millis(500)).await;

    // assert peer is disconnected
    let connected_peers = peer1.connected_peers().await?;
    assert_eq!(connected_peers.len(), 0);

    // peer1 removes pending requests
    let count = peer1.get_pending_request_count().await?;
    assert_eq!(count, 0);

    Ok(())
}

#[tokio::test]
async fn test_valid_req_res_inbound_failure() -> eyre::Result<()> {
    // start honest peer1 network
    let TestTypes { peer1, peer2, .. } =
        create_test_types::<TestWorkerRequest, TestWorkerResponse>();
    let NetworkPeer { config: config_1, network_handle: peer1, network, .. } = peer1;
    let peer1_network_task = tokio::spawn(async move {
        network.run().await.expect("network run failed!");
    });

    // start honest peer2 network
    let NetworkPeer {
        config: config_2,
        network_handle: peer2,
        network_events: mut network_events_2,
        network,
    } = peer2;
    tokio::spawn(async move {
        network.run().await.expect("network run failed!");
    });

    // start swarm listening on default any address
    peer1
        .start_listening(
            config_1.authority().as_ref().expect("authority").primary_network_address().clone(),
        )
        .await?;
    peer2
        .start_listening(
            config_2.authority().as_ref().expect("authority").primary_network_address().clone(),
        )
        .await?;
    let peer2_id = peer2.local_peer_id().await?;
    let peer2_addr = peer2.listeners().await?.first().expect("peer2 listen addr").clone();

    let missing_block = fixture_batch_with_transactions(3).seal_slow();
    let digests = vec![missing_block.digest()];
    let batch_req = TestWorkerRequest::MissingBatches(digests);

    // dial peer2
    peer1.dial(peer2_id, peer2_addr).await?;

    // expect no pending requests yet
    let count = peer1.get_pending_request_count().await?;
    assert_eq!(count, 0);

    // send request and wait for response
    let max_time = Duration::from_secs(5);
    let _response = peer1.send_request(batch_req.clone(), peer2_id).await?;

    // peer1 has a pending_request now
    let count = peer1.get_pending_request_count().await?;
    assert_eq!(count, 1);

    // another sanity check
    let connected_peers = peer1.connected_peers().await?;
    assert_eq!(connected_peers.len(), 1);

    // wait for peer2 to receive req
    let event =
        timeout(max_time, network_events_2.recv()).await?.expect("first network event received");

    // expect network event
    if let NetworkEvent::Request { request, cancel, .. } = event {
        assert_eq!(request, batch_req);

        // peer 1 crashes after making request
        peer1_network_task.abort();
        assert!(peer1_network_task.await.unwrap_err().is_cancelled());

        tokio::task::yield_now().await;
        timeout(Duration::from_secs(2), cancel).await?.expect("first network event received");
        assert_matches!((), ());
    } else {
        panic!("unexpected network event received");
    }

    // InboundFailure::Io(Kind(UnexpectedEof))
    Ok(())
}

#[tokio::test]
async fn test_outbound_failure_malicious_request() -> eyre::Result<()> {
    // start malicious peer1 network
    //
    // although these are valid req/res types, they are incorrect for the honest peer's
    // "worker" network
    let TestTypes { peer1, .. } = create_test_types::<TestPrimaryRequest, TestPrimaryResponse>();
    let NetworkPeer { config: config_1, network_handle: malicious_peer, network, .. } = peer1;
    tokio::spawn(async move {
        network.run().await.expect("network run failed!");
    });

    // start honest peer2 network
    let TestTypes { peer2, .. } = create_test_types::<TestWorkerRequest, TestWorkerResponse>();
    let NetworkPeer { config: config_2, network_handle: honest_peer, network, .. } = peer2;
    tokio::spawn(async move {
        network.run().await.expect("network run failed!");
    });

    // start swarm listening on default any address
    malicious_peer
        .start_listening(
            config_1.authority().as_ref().expect("authority").primary_network_address().clone(),
        )
        .await?;
    honest_peer
        .start_listening(
            config_2.authority().as_ref().expect("authority").primary_network_address().clone(),
        )
        .await?;

    let malicious_peer_id = malicious_peer.local_peer_id().await?;
    let honest_peer_id = honest_peer.local_peer_id().await?;
    let honest_peer_addr =
        honest_peer.listeners().await?.first().expect("honest_peer listen addr").clone();

    // this type already impl `TNMessage` but this could be incorrect message type
    let malicious_msg = TestPrimaryRequest::Vote {
        header: Header::default(),
        parents: vec![Certificate::default()],
    };

    // dial honest peer
    malicious_peer.dial(honest_peer_id, honest_peer_addr).await?;

    // sleep for heartbeat
    tokio::time::sleep(Duration::from_secs(TEST_HEARTBEAT_INTERVAL)).await;

    let peer_score_before_msg = honest_peer.peer_score(malicious_peer_id).await?.unwrap();

    // honest peer returns `OutboundFailure` error
    let response_from_peer = malicious_peer.send_request(malicious_msg, honest_peer_id).await?;
    let res = timeout(Duration::from_secs(2), response_from_peer)
        .await?
        .expect("first network event received");

    assert_matches!(res, Err(NetworkError::Outbound(_)));

    // Allow time for penalty to be applied
    tokio::time::sleep(Duration::from_millis(500)).await;

    // TODO: the honest peer penalize the malicious requestor. see Issue #250
    //
    // assert honest peer's score is lower - penalties are applied immediately
    // however, it should be the case that honest peer penalizes the malicious peer
    let peer_score_after_msg = malicious_peer.peer_score(honest_peer_id).await?.unwrap();
    assert!(peer_score_before_msg > peer_score_after_msg);

    Ok(())
}

#[tokio::test]
async fn test_outbound_failure_malicious_response() -> eyre::Result<()> {
    // honest peer 1
    let TestTypes { peer1, .. } = create_test_types::<TestPrimaryRequest, TestPrimaryResponse>();
    let NetworkPeer { config: config_1, network_handle: honest_peer, network, .. } = peer1;
    tokio::spawn(async move {
        network.run().await.expect("network run failed!");
    });

    // malicious peer2
    //
    // although these are honest req/res types, they are incorrect for the honest peer's
    // "primary" network this allows the network to receive "correct" messages and
    // respond with bad messages
    let TestTypes { peer2, .. } = create_test_types::<TestPrimaryRequest, TestWorkerResponse>();
    let NetworkPeer {
        config: config_2,
        network_handle: malicious_peer,
        network,
        network_events: mut network_events_2,
    } = peer2;
    tokio::spawn(async move {
        network.run().await.expect("network run failed!");
    });

    // start swarm listening on default any address
    honest_peer
        .start_listening(
            config_1.authority().as_ref().expect("authority").primary_network_address().clone(),
        )
        .await?;
    malicious_peer
        .start_listening(
            config_2.authority().as_ref().expect("authority").primary_network_address().clone(),
        )
        .await?;
    let malicious_peer_id = malicious_peer.local_peer_id().await?;
    let malicious_peer_addr =
        malicious_peer.listeners().await?.first().expect("malicious_peer listen addr").clone();

    // dial malicious_peer
    honest_peer.dial(malicious_peer_id, malicious_peer_addr).await?;

    // send request and wait for malicious response
    let max_time = Duration::from_secs(2);
    let honest_req = TestPrimaryRequest::Vote {
        header: Header::default(),
        parents: vec![Certificate::default()],
    };
    let response_from_peer =
        honest_peer.send_request(honest_req.clone(), malicious_peer_id).await?;
    let event =
        timeout(max_time, network_events_2.recv()).await?.expect("first network event received");

    // expect network event
    if let NetworkEvent::Request { request, channel, .. } = event {
        assert_eq!(request, honest_req);
        // send response
        let block = fixture_batch_with_transactions(1).seal_slow();
        let malicious_reply = TestWorkerResponse::MissingBatches { batches: vec![block] };
        malicious_peer.send_response(malicious_reply, channel).await?;
    } else {
        panic!("unexpected network event received");
    }

    // expect response
    let res = timeout(max_time, response_from_peer).await?.expect("response received within time");

    // OutboundFailure::Io(Custom { kind: Other, error: Custom("Invalid value was given to the
    // function") })
    assert_matches!(res, Err(NetworkError::Outbound(_)));

    Ok(())
}

#[tokio::test]
async fn test_publish_to_one_peer() -> eyre::Result<()> {
    // start honest cvv network
    let TestTypes { peer1, peer2, .. } =
        create_test_types::<TestWorkerRequest, TestWorkerResponse>();
    let NetworkPeer { config: config_1, network_handle: cvv, network, .. } = peer1;
    tokio::spawn(async move {
        network.run().await.expect("network run failed!");
    });

    // start honest nvv network
    let NetworkPeer {
        config: config_2,
        network_handle: nvv,
        network_events: mut nvv_network_events,
        network,
    } = peer2;
    tokio::spawn(async move {
        network.run().await.expect("network run failed!");
    });

    // start swarm listening on default any address
    cvv.start_listening(
        config_1.authority().as_ref().expect("authority").primary_network_address().clone(),
    )
    .await?;
    nvv.start_listening(
        config_2.authority().as_ref().expect("authority").primary_network_address().clone(),
    )
    .await?;
    let cvv_id = cvv.local_peer_id().await?;
    let cvv_addr = cvv.listeners().await?.first().expect("peer2 listen addr").clone();

    // subscribe
    nvv.subscribe_with_publishers(TEST_TOPIC.into(), config_1.committee_peer_ids()).await?;

    // dial cvv
    nvv.dial(cvv_id, cvv_addr).await?;

    // publish random block
    let random_block = fixture_batch_with_transactions(10);
    let sealed_block = random_block.seal_slow();
    let expected_result = Vec::from(&sealed_block);

    // sleep for gossip connection time lapse
    tokio::time::sleep(Duration::from_millis(500)).await;

    // publish on wrong topic - no peers
    let expected_failure = cvv.publish("WRONG_TOPIC".into(), expected_result.clone()).await;
    assert!(expected_failure.is_err());

    // publish correct message and wait to receive
    let _message_id = cvv.publish(TEST_TOPIC.into(), expected_result.clone()).await?;
    let event =
        timeout(Duration::from_secs(2), nvv_network_events.recv()).await?.expect("batch received");

    // assert gossip message
    if let NetworkEvent::Gossip(msg, _) = event {
        assert_eq!(msg.data, expected_result);
    } else {
        panic!("unexpected network event received");
    }

    Ok(())
}

#[tokio::test]
async fn test_msg_verification_ignores_unauthorized_publisher() -> eyre::Result<()> {
    // start honest cvv network
    let TestTypes { peer1, peer2, .. } =
        create_test_types::<TestWorkerRequest, TestWorkerResponse>();
    let NetworkPeer { config: config_1, network_handle: cvv, network, .. } = peer1;
    tokio::spawn(async move {
        network.run().await.expect("network run failed!");
    });

    // start honest nvv network
    let NetworkPeer {
        config: config_2,
        network_handle: nvv,
        network_events: mut nvv_network_events,
        network,
    } = peer2;
    tokio::spawn(async move {
        network.run().await.expect("network run failed!");
    });

    // start swarm listening on default any address
    cvv.start_listening(
        config_1.authority().as_ref().expect("authority").primary_network_address().clone(),
    )
    .await?;
    nvv.start_listening(
        config_2.authority().as_ref().expect("authority").primary_network_address().clone(),
    )
    .await?;
    let cvv_id = cvv.local_peer_id().await?;
    let cvv_addr = cvv.listeners().await?.first().expect("peer2 listen addr").clone();

    // subscribe
    nvv.subscribe_with_publishers(TEST_TOPIC.into(), config_1.committee_peer_ids()).await?;

    // dial cvv
    nvv.dial(cvv_id, cvv_addr).await?;

    // publish random block
    let random_block = fixture_batch_with_transactions(10);
    let sealed_block = random_block.seal_slow();
    let expected_result = Vec::from(&sealed_block);

    // sleep for gossip connection time lapse
    tokio::time::sleep(Duration::from_millis(500)).await;

    // publish correct message and wait to receive
    let _message_id = cvv.publish(TEST_TOPIC.into(), expected_result.clone()).await?;
    let event =
        timeout(Duration::from_secs(2), nvv_network_events.recv()).await?.expect("batch received");

    // assert gossip message
    if let NetworkEvent::Gossip(msg, _) = event {
        assert_eq!(msg.data, expected_result);
    } else {
        panic!("unexpected network event received");
    }

    // remove cvv from whitelist and try to publish again
    nvv.update_authorized_publishers(HashMap::new()).await?;

    let random_block = fixture_batch_with_transactions(10);
    let sealed_block = random_block.seal_slow();
    let expected_result = Vec::from(&sealed_block);
    let _message_id = cvv.publish(TEST_TOPIC.into(), expected_result.clone()).await?;

    // message should never be forwarded
    let timeout = timeout(Duration::from_secs(2), nvv_network_events.recv()).await;
    assert!(timeout.is_err());

    // assert fatal score
    let score = nvv.peer_score(cvv_id).await?;
    assert_eq!(score, Some(config_2.network_config().peer_config().score_config.min_score));

    Ok(())
}

/// Test peer exchanges when too many peers connect
#[tokio::test]
async fn test_peer_exchange_with_excess_peers() -> eyre::Result<()> {
    // Create a custom config with very low peer limits for testing
    let mut network_config = NetworkConfig::default();
    network_config.peer_config_mut().target_num_peers = 4;
    network_config.peer_config_mut().peer_excess_factor = 0.1; // Small excess factor
    network_config.peer_config_mut().excess_peers_reconnection_timeout = Duration::from_secs(10);

    // Set up multiple peers with the custom config
    let (mut target_peer, mut other_peers, _) =
        create_test_peers::<TestWorkerRequest, TestWorkerResponse>(
            NonZeroUsize::new(5).unwrap(),
            Some(network_config.clone()),
        );

    // spawn target network
    let mut target_network = target_peer.network.take().expect("target network is some");
    // Need to disable kademlia peers or the various networks will connect on their own and trip up
    // the test...
    target_network.no_kad_peers_for_test();
    let id = target_peer.config.authority().as_ref().expect("authority").id().peer_id();
    tokio::spawn(async move {
        let res = target_network.run().await;
        debug!(target: "network", ?id, ?res, "network shutdown");
    });

    // Start target peer listening
    target_peer
        .network_handle
        .start_listening(
            target_peer
                .config
                .authority()
                .as_ref()
                .expect("authority")
                .primary_network_address()
                .clone(),
        )
        .await?;
    let target_addr = target_peer
        .network_handle
        .listeners()
        .await?
        .first()
        .expect("target peer listen addr")
        .clone();
    let target_peer_id = target_peer.network_handle.local_peer_id().await?;

    debug!(target: "network", ?target_peer_id, "target peer");

    // Start other peers and connect them one by one to the target
    for peer in other_peers.iter_mut() {
        // spawn peer network
        let mut peer_network = peer.network.take().expect("peer network is some");
        peer_network.no_kad_peers_for_test();
        let id = peer.config.authority().as_ref().expect("authority").id().peer_id();
        tokio::spawn(async move {
            let res = peer_network.run().await;
            debug!(target: "network", ?id, ?res, "network shutdown");
        });

        peer.network_handle
            .start_listening(
                peer.config
                    .authority()
                    .as_ref()
                    .expect("authority")
                    .primary_network_address()
                    .clone(),
            )
            .await?;

        // subscribe to topic
        peer.network_handle
            .subscribe_with_publishers(TEST_TOPIC.into(), peer.config.committee_peer_ids())
            .await?;

        // Connect to target
        peer.network_handle.dial(target_peer_id, target_addr.clone()).await?;

        // Give time for connection to establish
        tokio::time::sleep(Duration::from_millis(100)).await;
    }

    // Allow time for excess peer disconnects to happen
    tokio::time::sleep(Duration::from_secs(TEST_HEARTBEAT_INTERVAL)).await;

    // Check connected peers on target - should be limited based on config
    let connected_peers = target_peer.network_handle.connected_peers().await?;

    // assert more connected peers than max peers (4)
    assert!(connected_peers.len() <= network_config.peer_config().max_peers());

    // create non-validator peer
    let TestTypes { peer1, .. } = create_test_types::<TestWorkerRequest, TestWorkerResponse>();
    let NetworkPeer {
        config: nvv_config,
        network_handle: nvv,
        mut network,
        network_events: mut nvv_events,
    } = peer1;
    network.no_kad_peers_for_test();
    tokio::spawn(async move {
        network.run().await.expect("network run failed!");
    });

    nvv.start_listening(
        nvv_config.authority().as_ref().expect("authority").primary_network_address().clone(),
    )
    .await?;

    // subscribe to topic
    // add target peer as authorized publisher
    nvv.subscribe_with_publishers(TEST_TOPIC.into(), HashSet::from([target_peer_id])).await?;

    // connect to target
    nvv.dial(target_peer_id, target_addr.clone()).await?;

    // give time for connection to establish
    tokio::time::sleep(Duration::from_secs(TEST_HEARTBEAT_INTERVAL)).await;

    // wait for peer exchange event
    match timeout(Duration::from_secs(5), nvv_events.recv()).await {
        Ok(Some(NetworkEvent::Request {
            request: TestWorkerRequest::PeerExchange(map),
            channel,
            ..
        })) => {
            nvv.process_peer_exchange(map, channel).await?;
        }
        Ok(None) => return Err(eyre!("Channel closed without receiving event")),
        Err(_) => return Err(eyre!("Timeout waiting for peer exchange event")),
        e => return Err(eyre!("wrong event type: {:?}", e)),
    }

    // allow dial attempts to be made
    tokio::time::sleep(Duration::from_secs(TEST_HEARTBEAT_INTERVAL * 5)).await;

    // assert nvv is connected with other peers
    let connected = nvv.connected_peers().await?;
    assert!(!connected.contains(&target_peer_id));
    for peer in other_peers.iter() {
        let id = peer.config.authority().as_ref().expect("authority").id().peer_id();
        assert!(connected.contains(&id));
    }

    // publish random batch
    let random_block = fixture_batch_with_transactions(10);
    let sealed_block = random_block.seal_slow();
    let expected_msg = Vec::from(&sealed_block);

    // assert gossip from disconnected target peer is received by nvv
    target_peer.network_handle.publish(TEST_TOPIC.into(), expected_msg.clone()).await?;

    // wait for gossip from disconnected peer
    loop {
        match timeout(Duration::from_secs(5), nvv_events.recv()).await {
            Ok(Some(NetworkEvent::Gossip(msg, _))) => {
                let GossipMessage { source, data, .. } = msg;
                assert_eq!(source, Some(target_peer_id));
                assert_eq!(data, expected_msg);
                break;
            }
            Ok(Some(NetworkEvent::Request {
                request: TestWorkerRequest::PeerExchange(_), ..
            })) => {
                // ignore peer exchanges
                continue;
            }
            Ok(None) => return Err(eyre!("Channel closed without receiving event")),
            Err(_) => return Err(eyre!("Timeout waiting for peer exchange event")),
            e => return Err(eyre!("wrong event type: {:?}", e)),
        }
    }

    Ok(())
}

#[tokio::test]
async fn test_score_decay_and_reconnection() -> eyre::Result<()> {
    // Create a custom config with short halflife for quicker testing
    let mut network_config = NetworkConfig::default();
    network_config.peer_config_mut().score_config.score_halflife = 0.1;
    network_config.peer_config_mut().heartbeat_interval = TEST_HEARTBEAT_INTERVAL;
    let default_score = network_config.peer_config_mut().score_config.default_score;

    // Set up multiple peers with the custom config
    let (peer1, mut other_peers, _) = create_test_peers::<TestWorkerRequest, TestWorkerResponse>(
        NonZeroUsize::new(4).unwrap(),
        Some(network_config.clone()),
    );

    let peer2 = other_peers.remove(0);
    let TestPeer { config: config_1, network_handle: peer1, network, .. } = peer1;
    tokio::spawn(async move {
        network.expect("peer1 network available").run().await.expect("network run failed!");
    });

    let TestPeer { config: config_2, network_handle: peer2, network, .. } = peer2;
    tokio::spawn(async move {
        network.expect("peer2 network available").run().await.expect("network run failed!");
    });

    // Start listeners and establish connection
    peer1
        .start_listening(
            config_1.authority().as_ref().expect("authority").primary_network_address().clone(),
        )
        .await?;
    peer2
        .start_listening(
            config_2.authority().as_ref().expect("authority").primary_network_address().clone(),
        )
        .await?;

    let peer2_id = peer2.local_peer_id().await?;
    let peer2_addr = peer2.listeners().await?.first().expect("peer2 listen addr").clone();

    // Connect peers
    peer1.dial(peer2_id, peer2_addr.clone()).await?;

    // Verify connection established
    let connected_peers = peer1.connected_peers().await?;
    assert!(connected_peers.contains(&peer2_id), "Peer2 should be connected");

    // Apply medium penalties to lower score but not ban
    for _ in 0..3 {
        peer1.report_penalty(peer2_id, Penalty::Medium).await;
    }

    // Check peer2's score is lower but still connected
    let score_after_penalty = peer1.peer_score(peer2_id).await?.unwrap();
    assert!(score_after_penalty < default_score);

    // Wait for scores to recover through heartbeats
    tokio::time::sleep(Duration::from_secs(4 * TEST_HEARTBEAT_INTERVAL)).await;

    // Check score improved
    let score_after_decay = peer1.peer_score(peer2_id).await?.unwrap();
    assert!(score_after_decay > score_after_penalty);

    // Peer should still be connected
    let connected_peers = peer1.connected_peers().await?;
    assert!(
        connected_peers.contains(&peer2_id),
        "Peer2 should still be connected after score recovery"
    );

    Ok(())
}

#[tokio::test]
async fn test_banned_peer_reconnection_attempt() -> eyre::Result<()> {
    let TestTypes { peer1, peer2, .. } =
        create_test_types::<TestWorkerRequest, TestWorkerResponse>();

    let NetworkPeer { config: config_1, network_handle: honest_peer, network, .. } = peer1;
    tokio::spawn(async move {
        network.run().await.expect("network run failed!");
    });

    let NetworkPeer { config: config_2, network_handle: malicious_peer, network, .. } = peer2;
    tokio::spawn(async move {
        network.run().await.expect("network run failed!");
    });

    // Start listeners
    honest_peer
        .start_listening(
            config_1.authority().as_ref().expect("authority").primary_network_address().clone(),
        )
        .await?;
    malicious_peer
        .start_listening(
            config_2.authority().as_ref().expect("authority").primary_network_address().clone(),
        )
        .await?;

    let honest_id = honest_peer.local_peer_id().await?;
    let malicious_id = malicious_peer.local_peer_id().await?;

    let honest_addr = honest_peer.listeners().await?.first().expect("honest listen addr").clone();
    let malicious_addr =
        malicious_peer.listeners().await?.first().expect("malicious listen addr").clone();

    // Connect malicious to honest
    malicious_peer.dial(honest_id, honest_addr.clone()).await?;

    // Wait for connection to establish
    tokio::time::sleep(Duration::from_millis(100)).await;

    // Report fatal penalty for malicious peer
    honest_peer.report_penalty(malicious_id, Penalty::Fatal).await;

    // Wait for ban to take effect and disconnect
    tokio::time::sleep(Duration::from_secs(TEST_HEARTBEAT_INTERVAL * 2)).await;

    // Verify malicious peer is disconnected
    let connected_peers = honest_peer.connected_peers().await?;
    assert!(!connected_peers.contains(&malicious_id), "Malicious peer should be disconnected");

    // Verify peer is banned
    let score = honest_peer.peer_score(malicious_id).await?.unwrap();
    let min_score = config_1.network_config().peer_config().score_config.min_score_before_ban;
    assert!(score <= min_score, "Peer should have ban-level score");

    // Now try to reconnect from malicious peer
    let dial_result = malicious_peer.dial(honest_id, honest_addr.clone()).await;

    // The dial command should succeed at the API level (the swarm will try to dial)
    assert!(dial_result.is_ok());

    // Wait a moment to see if connection is rejected
    tokio::time::sleep(Duration::from_millis(500)).await;

    // Verify connection is rejected
    let connected_peers = honest_peer.connected_peers().await?;
    assert!(
        !connected_peers.contains(&malicious_id),
        "Banned peer should not be allowed to reconnect"
    );

    // Try direct connection from honest to malicious (should also be refused due to banned state)
    assert!(honest_peer.dial(malicious_id, malicious_addr).await.is_err());

    // Wait a moment
    tokio::time::sleep(Duration::from_millis(500)).await;

    // Verify connection still not established
    let connected_peers = honest_peer.connected_peers().await?;
    assert!(
        !connected_peers.contains(&malicious_id),
        "Honest peer should not connect to banned peer"
    );

    Ok(())
}

#[tokio::test]
async fn test_dial_timeout_behavior() -> eyre::Result<()> {
    let mut network_config = NetworkConfig::default();
    network_config.peer_config_mut().dial_timeout = Duration::from_millis(100);

    let (mut peer1, _others, _) = create_test_peers::<TestWorkerRequest, TestWorkerResponse>(
        NonZeroUsize::new(4).unwrap(),
        None,
    );
    let network = peer1.network.take().unwrap();
    tokio::spawn(async move {
        network.run().await.expect("network run failed!");
    });

    // Start listener
    peer1
        .network_handle
        .start_listening(
            peer1.config.authority().as_ref().expect("authority").primary_network_address().clone(),
        )
        .await?;

    // Create a peer ID that doesn't exist
    let nonexistent_peer = PeerId::random();

    // Create a valid but unreachable multiaddr (use a random high port)
    let unreachable_addr = create_multiaddr(None);

    let (tx, rx) = oneshot::channel();
    let handle = peer1.network_handle.clone();
    tokio::spawn(async move {
        // Start dial attempt
        let dial_result = handle.dial(nonexistent_peer, unreachable_addr).await;
        let _ = tx.send(dial_result);
    });

    // Wait for dial timeout
    tokio::time::sleep(Duration::from_secs(TEST_HEARTBEAT_INTERVAL * 2)).await;

    assert!(rx.await.unwrap().is_err());

    // Verify dialing peer has been cleaned up
    let connected_peers = peer1.network_handle.connected_peers().await?;
    assert!(!connected_peers.contains(&nonexistent_peer), "Failed dial should be cleaned up");

    Ok(())
}

#[tokio::test]
async fn test_multi_peer_mesh_formation() -> eyre::Result<()> {
    // Create multiple peers but with more realistic constraints
    let num_peers = NonZeroUsize::new(4).unwrap();
    let mut network_config = NetworkConfig::default();

    // Use default peer limits but with a faster heartbeat for testing
    network_config.peer_config_mut().heartbeat_interval = TEST_HEARTBEAT_INTERVAL;

    // committee network
    let (mut target_peer, _committee, _) = create_test_peers::<TestWorkerRequest, TestWorkerResponse>(
        num_peers,
        Some(network_config.clone()),
    );
    // create other nvvs
    let (_, mut other_peers, _) =
        create_test_peers::<TestWorkerRequest, TestWorkerResponse>(num_peers, Some(network_config));

    // Start target peer
    let target_network = target_peer.network.take().expect("target network is some");
    tokio::spawn(async move {
        let _ = target_network.run().await;
    });

    // Start target peer listening
    target_peer
        .network_handle
        .start_listening(
            target_peer
                .config
                .authority()
                .as_ref()
                .expect("authority")
                .primary_network_address()
                .clone(),
        )
        .await?;

    let target_addr = target_peer
        .network_handle
        .listeners()
        .await?
        .first()
        .expect("target peer listen addr")
        .clone();

    let target_peer_id = target_peer.network_handle.local_peer_id().await?;

    // Subscribe target to test topic
    target_peer
        .network_handle
        .subscribe_with_publishers(TEST_TOPIC.into(), target_peer.config.committee_peer_ids())
        .await?;

    // Start other peers and connect them all to the target (star topology)
    for peer in other_peers.iter_mut() {
        // Start peer network
        let peer_network = peer.network.take().expect("peer network is some");
        tokio::spawn(async move {
            let _ = peer_network.run().await;
        });

        // Start listener
        peer.network_handle
            .start_listening(
                peer.config
                    .authority()
                    .as_ref()
                    .expect("authority")
                    .primary_network_address()
                    .clone(),
            )
            .await?;

        // subscribe to test topic with target peer as authorized publisher
        peer.network_handle
            .subscribe_with_publishers(TEST_TOPIC.into(), HashSet::from([target_peer_id]))
            .await?;

        // Connect to target peer
        peer.network_handle.dial(target_peer_id, target_addr.clone()).await?;

        // Give time for connection to establish
        tokio::time::sleep(Duration::from_millis(50)).await;
    }

    // Wait for connections to stabilize
    tokio::time::sleep(Duration::from_secs(TEST_HEARTBEAT_INTERVAL * 2)).await;

    // Verify all peers are connected to target
    let connected_peers = target_peer.network_handle.connected_peers().await?;
    assert_eq!(connected_peers.len(), other_peers.len(), "All peers should be connected to target");

    // Check gossipsub mesh formation
    let mesh_peers = target_peer.network_handle.mesh_peers(TEST_TOPIC.into()).await?;
    debug!(target: "network", "Target has {} peers in its gossipsub mesh", mesh_peers.len());

    // Mesh formation takes time, we should have at least some peers in the mesh
    // Note: We can't guarantee all peers will be in the mesh due to gossipsub's internal behavior
    assert!(!mesh_peers.is_empty(), "Target should have at least some peers in its gossipsub mesh");

    // Test message propagation
    let test_data = Vec::from("test data for propagation".as_bytes());
    target_peer.network_handle.publish(TEST_TOPIC.into(), test_data.clone()).await?;

    // Wait for message propagation
    tokio::time::sleep(Duration::from_secs(1)).await;

    // Check mesh connectivity through gossipsub stats
    let gossip_peers = target_peer.network_handle.all_peers().await?;
    debug!(target: "network", "Gossipsub knows about {} peers", gossip_peers.len());
    assert!(!gossip_peers.is_empty(), "Target's gossipsub should know about its peers");

    // For each peer, check if they're subscribed to the topic
    for (peer_id, topics) in gossip_peers {
        assert!(
            topics.iter().any(|t| *t == TopicHash::from_raw(TEST_TOPIC)),
            "Peer {peer_id:?} should be subscribed to test topic"
        );
    }

    Ok(())
}

#[tokio::test]
async fn test_new_epoch_unbans_committee_members() -> eyre::Result<()> {
    // Start with two peers
    let TestTypes { peer1, peer2, .. } =
        create_test_types::<TestWorkerRequest, TestWorkerResponse>();
    let NetworkPeer { config: config_1, network_handle: peer1, network, .. } = peer1;
    tokio::spawn(async move {
        network.run().await.expect("network run failed!");
    });

    let NetworkPeer { config: config_2, network_handle: peer2, network, .. } = peer2;
    tokio::spawn(async move {
        network.run().await.expect("network run failed!");
    });

    // Start swarm listening
    peer1
        .start_listening(
            config_1.authority().as_ref().expect("authority").primary_network_address().clone(),
        )
        .await?;
    peer2
        .start_listening(
            config_2.authority().as_ref().expect("authority").primary_network_address().clone(),
        )
        .await?;

    let peer2_id = peer2.local_peer_id().await?;
    let peer2_addr = peer2.listeners().await?.first().expect("peer2 listen addr").clone();

    // Connect peers
    peer1.dial(peer2_id, peer2_addr.clone()).await?;

    // Wait for connection to establish
    tokio::time::sleep(Duration::from_millis(100)).await;

    // Verify connection established
    let connected_peers = peer1.connected_peers().await?;
    assert!(connected_peers.contains(&peer2_id), "Peer2 should be connected initially");

    // Apply fatal penalty to peer2 - should ban it
    peer1.report_penalty(peer2_id, Penalty::Fatal).await;

    // Wait for ban to take effect
    tokio::time::sleep(Duration::from_secs(TEST_HEARTBEAT_INTERVAL)).await;

    // Verify peer2 is disconnected and banned
    let connected_peers = peer1.connected_peers().await?;
    assert!(!connected_peers.contains(&peer2_id), "Peer2 should be disconnected after ban");

    let score = peer1.peer_score(peer2_id).await?.unwrap();
    let min_score = config_1.network_config().peer_config().score_config.min_score;
    assert_eq!(score, min_score, "Peer2 should have ban-level score");

    // Now simulate a new epoch where peer2 is in the committee
    let committee = HashMap::from([(peer2_id, peer2_addr.clone())]);

    // Send NewEpoch command to peer1
    let handle = peer1.clone();
    let (new_event_stream, _rx) = mpsc::channel(100);
    tokio::spawn(async move {
        handle
            .new_epoch(committee, new_event_stream)
            .await
            .expect("Failed to send NewEpoch command");
    })
    .await?;

    // Wait for unban to take effect
    tokio::time::sleep(Duration::from_secs(TEST_HEARTBEAT_INTERVAL)).await;

    // Verify peer2's score has improved and is no longer banned
    let score_after_epoch = peer1.peer_score(peer2_id).await?.unwrap();
    assert_eq!(
        score_after_epoch,
        config_1.network_config().peer_config().score_config.max_score,
        "Peer2 should have improved score after new epoch"
    );

    // Try reconnecting peer2
    let dial_result = peer1.dial(peer2_id, peer2_addr).await;
    warn!(target: "network", ?dial_result, "dial result??");
    assert!(dial_result.is_ok(), "Should be able to reconnect to peer2 after unban");

    // Wait for connection to reestablish
    tokio::time::sleep(Duration::from_millis(100)).await;

    // Verify connection reestablished
    let connected_peers_after = peer1.connected_peers().await?;
    assert!(connected_peers_after.contains(&peer2_id), "Peer2 should be reconnected after unban");

    Ok(())
}

#[tokio::test]
async fn test_new_epoch_unbans_committee_member_ip() -> eyre::Result<()> {
    // Create multiple peers for this test
    let num_peers = NonZeroUsize::new(4).unwrap();
    let (mut target_peer, _, _) =
        create_test_peers::<TestWorkerRequest, TestWorkerResponse>(num_peers, None);

    // create new committee
    let (_, mut other_peers, _) =
        create_test_peers::<TestWorkerRequest, TestWorkerResponse>(num_peers, None);

    // Start target peer network
    let target_network = target_peer.network.take().expect("target network is some");
    tokio::spawn(async move {
        target_network.run().await.expect("network run failed!");
    });

    // Start listening
    target_peer
        .network_handle
        .start_listening(
            target_peer
                .config
                .authority()
                .as_ref()
                .expect("authority")
                .primary_network_address()
                .clone(),
        )
        .await?;

    // Take peer1 and peer2 from other_peers
    let mut peer1 = other_peers.remove(0);
    let mut peer2 = other_peers.remove(0);

    // Start peer1 network
    let peer1_network = peer1.network.take().expect("peer1 network is some");
    let peer1_network_task = tokio::spawn(async move {
        peer1_network.run().await.expect("network run failed!");
    });

    peer1
        .network_handle
        .start_listening(
            peer1.config.authority().as_ref().expect("authority").primary_network_address().clone(),
        )
        .await?;
    let peer1_id = peer1.network_handle.local_peer_id().await?;
    let peer1_addr =
        peer1.network_handle.listeners().await?.first().expect("peer1 listen addr").clone();

    // Start peer2 network - this will be our future committee member
    // Use the SAME multiaddr as peer1 to simulate same IP
    let peer2_network = peer2.network.take().expect("peer2 network is some");
    tokio::spawn(async move {
        peer2_network.run().await.expect("network run failed!");
    });

    // For peer2, create a multiaddr with the same IP as peer1 but different port
    // Extract IP from peer1's multiaddr
    let peer2_addr = peer1_addr.clone();
    let peer2_id = peer2.network_handle.local_peer_id().await?;

    // Connect target to peer1
    target_peer.network_handle.dial(peer1_id, peer1_addr.clone()).await?;

    // Wait for connection to establish
    tokio::time::sleep(Duration::from_millis(100)).await;

    // Apply fatal penalty to peer1 - should ban it and its IP
    target_peer.network_handle.report_penalty(peer1_id, Penalty::Fatal).await;

    // Wait for ban to take effect
    tokio::time::sleep(Duration::from_secs(TEST_HEARTBEAT_INTERVAL)).await;

    // Verify peer1 is disconnected and banned
    let connected_peers = target_peer.network_handle.connected_peers().await?;
    assert!(!connected_peers.contains(&peer1_id), "Peer1 should be disconnected after ban");

    // shutdown peer1 network
    peer1_network_task.abort();

    // allow os to make port available again
    tokio::time::sleep(Duration::from_secs(TEST_HEARTBEAT_INTERVAL)).await;

    peer2.network_handle.start_listening(peer2_addr.clone()).await?;

    // Now simulate a new epoch where peer2 is in the committee with the same IP as banned peer1
    let committee = HashMap::from([(peer2_id, peer2_addr)]);
    let handle = target_peer.network_handle.clone();
    let (new_event_stream, _rx) = mpsc::channel(100);
    tokio::spawn(async move {
        handle
            .new_epoch(committee, new_event_stream)
            .await
            .expect("Failed to send NewEpoch command");
    })
    .await?;

    // Verify connection can be established with peer2 despite sharing IP with banned peer1
    target_peer.network_handle.dial(peer2_id, peer1_addr.clone()).await?;

    // Wait for connection to establish
    tokio::time::sleep(Duration::from_millis(100)).await;

    // Verify connection established with peer2
    let connected_peers_after = target_peer.network_handle.connected_peers().await?;
    assert!(
        connected_peers_after.contains(&peer2_id),
        "Peer2 should be connected despite sharing IP with banned peer1"
    );

    Ok(())
}

#[tokio::test]
async fn test_new_epoch_handles_disconnecting_pending_ban() -> eyre::Result<()> {
    // Start with two peers
    let TestTypes { peer1, peer2, .. } =
        create_test_types::<TestWorkerRequest, TestWorkerResponse>();
    let NetworkPeer { config: config_1, network_handle: peer1, network, .. } = peer1;
    tokio::spawn(async move {
        network.run().await.expect("network run failed!");
    });

    let NetworkPeer { config: config_2, network_handle: peer2, network, .. } = peer2;
    tokio::spawn(async move {
        network.run().await.expect("network run failed!");
    });

    // Start swarm listening
    peer1
        .start_listening(
            config_1.authority().as_ref().expect("authority").primary_network_address().clone(),
        )
        .await?;
    peer2
        .start_listening(
            config_2.authority().as_ref().expect("authority").primary_network_address().clone(),
        )
        .await?;

    let peer2_id = peer2.local_peer_id().await?;
    let peer2_addr = peer2.listeners().await?.first().expect("peer2 listen addr").clone();

    // Connect peers
    peer1.dial(peer2_id, peer2_addr.clone()).await?;

    // Wait for connection to establish
    tokio::time::sleep(Duration::from_millis(100)).await;

    // Verify connection established
    let connected_peers = peer1.connected_peers().await?;
    assert!(connected_peers.contains(&peer2_id), "Peer2 should be connected initially");

    // Apply severe penalties to put peer in a disconnecting state pending ban
    // We need to apply penalties but not enough to cause immediate ban
    // First apply medium penalties
    for _ in 0..3 {
        peer1.report_penalty(peer2_id, Penalty::Medium).await;
    }

    // Then apply a severe penalty - should trigger disconnect pending ban
    peer1.report_penalty(peer2_id, Penalty::Severe).await;

    // Wait for disconnect to begin but not complete
    tokio::time::sleep(Duration::from_millis(50)).await;

    // Now simulate a new epoch where peer2 is in the committee
    let committee = HashMap::from([(peer2_id, peer2_addr.clone())]);

    // Send NewEpoch command to peer1
    let handle = peer1.clone();
    let (new_event_stream, _rx) = mpsc::channel(100);
    tokio::spawn(async move {
        handle
            .new_epoch(committee, new_event_stream)
            .await
            .expect("Failed to send NewEpoch command");
    })
    .await?;

    // Wait for epoch processing
    tokio::time::sleep(Duration::from_secs(TEST_HEARTBEAT_INTERVAL)).await;

    // Verify peer2's score has improved and is trusted
    let score_after_epoch = peer1.peer_score(peer2_id).await?.unwrap();
    assert!(score_after_epoch > 0.0, "Peer2 should have a positive score after new epoch");

    // Try reconnecting peer2 if it was disconnected during the process
    if !peer1.connected_peers().await?.contains(&peer2_id) {
        let dial_result = peer1.dial(peer2_id, peer2_addr).await;
        assert!(dial_result.is_ok(), "Should be able to reconnect to peer2 after new epoch");

        // Wait for connection to reestablish
        tokio::time::sleep(Duration::from_millis(100)).await;
    }

    // Verify connection is established
    let connected_peers_after = peer1.connected_peers().await?;
    assert!(connected_peers_after.contains(&peer2_id), "Peer2 should be connected after new epoch");

    Ok(())
}

/// Test kad records available to new node joining the network.
#[tokio::test]
async fn test_get_kad_records() -> eyre::Result<()> {
    // used later
    let num_network_peers = 5;

    // Set up multiple peers with the custom config
    let (mut target_peer, mut committee, _) =
        create_test_peers::<TestWorkerRequest, TestWorkerResponse>(
            NonZeroUsize::new(num_network_peers).unwrap(),
            None,
        );

    // spawn target network
    let target_network = target_peer.network.take().expect("target network is some");
    let id = target_peer.config.authority().as_ref().expect("authority").id().peer_id();
    tokio::spawn(async move {
        let res = target_network.run().await;
        debug!(target: "network", ?id, ?res, "network shutdown");
    });

    // Start target peer listening
    target_peer
        .network_handle
        .start_listening(
            target_peer
                .config
                .authority()
                .as_ref()
                .expect("authority")
                .primary_network_address()
                .clone(),
        )
        .await?;
    let target_addr = target_peer
        .network_handle
        .listeners()
        .await?
        .first()
        .expect("target peer listen addr")
        .clone();
    let target_peer_id = target_peer.network_handle.local_peer_id().await?;

    // Start other peers and connect them one by one to the target
    for peer in committee.iter_mut() {
        // spawn peer network
        let peer_network = peer.network.take().expect("peer network is some");
        let id = peer.config.authority().as_ref().expect("authority").id().peer_id();
        tokio::spawn(async move {
            let res = peer_network.run().await;
            debug!(target: "network", ?id, ?res, "network shutdown");
        });

        peer.network_handle
            .start_listening(
                peer.config
                    .authority()
                    .as_ref()
                    .expect("authority")
                    .primary_network_address()
                    .clone(),
            )
            .await?;

        // subscribe to topic
        peer.network_handle
            .subscribe_with_publishers(TEST_TOPIC.into(), peer.config.committee_peer_ids())
            .await?;

        // Connect to target
        peer.network_handle.dial(target_peer_id, target_addr.clone()).await?;

        // Give time for connection to establish
        tokio::time::sleep(Duration::from_millis(100)).await;
    }

    // Allow time for heartbeats to happen
    tokio::time::sleep(Duration::from_secs(TEST_HEARTBEAT_INTERVAL)).await;

    // Check connected peers on target - should be limited based on config
    let connected_peers = target_peer.network_handle.connected_peers().await?;

    // assert all peers connected (minus this node)
    assert_eq!(connected_peers.len(), num_network_peers - 1);

    // create non-validator peer
    let TestTypes { peer1, .. } = create_test_types::<TestWorkerRequest, TestWorkerResponse>();
    let NetworkPeer {
        config: nvv_config,
        network_handle: nvv,
        network,
        network_events: mut nvv_events,
    } = peer1;
    tokio::spawn(async move {
        network.run().await.expect("network run failed!");
    });

    nvv.start_listening(
        nvv_config.authority().as_ref().expect("authority").primary_network_address().clone(),
    )
    .await?;

    // subscribe to topic
    // add target peer as authorized publisher
    nvv.subscribe_with_publishers(TEST_TOPIC.into(), HashSet::from([target_peer_id])).await?;

    // connect to target
    nvv.dial(target_peer_id, target_addr.clone()).await?;

    // give time for connection to establish
    tokio::time::sleep(Duration::from_secs(TEST_HEARTBEAT_INTERVAL)).await;

    // find other committee members through kad
    let authorities = committee
        .iter()
        .map(|peer| {
            peer.config
                .authority()
                .as_ref()
                .map(|a| *a.protocol_key())
                .expect("only authorities in committee")
        })
        .collect();
    let node_records = nvv.find_authorities(authorities).await?;

    for record in node_records {
        // wait for node records
        match timeout(Duration::from_secs(1), record).await {
            Ok(res) => {
                let info = res??;
                debug!(target: "network", ?info);
            }
            Err(_) => return Err(eyre!("Timeout waiting for peer exchange event")),
        }
    }

    // allow dial attempts to be made
    tokio::time::sleep(Duration::from_secs(TEST_HEARTBEAT_INTERVAL)).await;

    // assert nvv is connected with other peers
    let connected = nvv.connected_peers().await?;
    debug!(target: "network", ?connected, "nvv connected peers");
    assert!(connected.contains(&target_peer_id));
    for peer in committee.iter() {
        let id = peer.config.authority().as_ref().expect("authority").id().peer_id();
        assert!(connected.contains(&id));
    }

    // publish random batch
    let random_block = fixture_batch_with_transactions(10);
    let sealed_block = random_block.seal_slow();
    let expected_msg = Vec::from(&sealed_block);

    // assert gossip from disconnected target peer is received by nvv
    target_peer.network_handle.publish(TEST_TOPIC.into(), expected_msg.clone()).await?;

    // wait for gossip from disconnected peer
    match timeout(Duration::from_secs(5), nvv_events.recv()).await {
        Ok(Some(NetworkEvent::Gossip(msg, _))) => {
            let GossipMessage { source, data, .. } = msg;
            assert_eq!(source, Some(target_peer_id));
            assert_eq!(data, expected_msg);
        }
        Ok(None) => return Err(eyre!("Channel closed without receiving event")),
        Err(_) => return Err(eyre!("Timeout waiting for peer exchange event")),
        e => return Err(eyre!("wrong event type: {:?}", e)),
    }

    Ok(())
}<|MERGE_RESOLUTION|>--- conflicted
+++ resolved
@@ -42,11 +42,8 @@
                 tx,
                 config.key_config().clone(),
                 network_key,
-<<<<<<< HEAD
+                db,
                 task_manager.get_spawner(),
-=======
-                db,
->>>>>>> cde87aa1
             )
             .expect("peer1 network created");
 
@@ -140,11 +137,8 @@
         tx1,
         config_1.key_config().clone(),
         network_key_1,
-<<<<<<< HEAD
+        MemDatabase::default(),
         task_manager.get_spawner(),
-=======
-        MemDatabase::default(),
->>>>>>> cde87aa1
     )
     .expect("peer1 network created");
     let network_handle_1 = peer1_network.network_handle();
@@ -162,11 +156,8 @@
         tx2,
         config_2.key_config().clone(),
         network_key_2,
-<<<<<<< HEAD
+        MemDatabase::default(),
         task_manager.get_spawner(),
-=======
-        MemDatabase::default(),
->>>>>>> cde87aa1
     )
     .expect("peer2 network created");
     let network_handle_2 = peer2_network.network_handle();
