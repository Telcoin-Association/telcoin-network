//! Trait for configurations to read and write to paths.

use eyre::{Context, ContextCompat};
use serde::{de::DeserializeOwned, Serialize};
use std::{
    fs::{self, File, OpenOptions},
    io::{ErrorKind::NotFound, Read, Write},
    path::{Path, PathBuf},
};
use tracing::info;

/// The serialization format for the config.
#[derive(PartialEq, Debug)]
pub enum ConfigFmt {
    /// Serialize using YAML.
    YAML,
    /// Serialize using JSON.
    JSON,
}

impl ConfigFmt {
    /// Helper method to identify type.
    pub fn is_json(&self) -> bool {
        *self == Self::JSON
    }
}

/// Based on `confy` crate.
/// Problem: reth uses TOML and TN uses yaml, so must replicate the necessary code as a trait.
/// Can't use confy crate with two different `cfg`s.
pub trait ConfigTrait {
    /// Load an application configuration from a specified path.
    ///
    /// A new configuration file is created with default values if none
    /// exists.
    fn load_from_path<T: Serialize + DeserializeOwned + Default>(
        path: impl AsRef<Path>,
        fmt: ConfigFmt,
    ) -> eyre::Result<T> {
        info!(target: "tn::config", path = ?path.as_ref(), "Loading configuration");
        match File::open(&path) {
            Ok(mut file) => {
                let mut cfg_string = String::new();
                file.read_to_string(&mut cfg_string)?;

                // return deserialized data in specified format
                if fmt.is_json() {
                    serde_json::from_str(&cfg_string).with_context(|| "bad json data")
                } else {
                    serde_yaml::from_str(&cfg_string).with_context(|| "bad yaml data")
                }
            }
            Err(ref e) if e.kind() == NotFound => {
                if let Some(parent) = path.as_ref().parent() {
                    fs::create_dir_all(parent).with_context(|| "Directory creation failed")?;
                }
                let cfg = T::default();
                Self::store_path(path, &cfg, fmt)?;
                Ok(cfg)
            }
            Err(e) => eyre::bail!("Failed to open file: {e}"),
        }
    }

    /// Save changes made to a configuration object at a specified path
    ///
    /// This is an alternate version of [`store`] that allows the specification of
    /// an arbitrary path instead of a system one.  For more information on errors
    /// and behavior, see [`store`]'s documentation.
    ///
    /// [`store`]: fn.store.html
    fn store_path<T: Serialize>(
        path: impl AsRef<Path>,
        cfg: T,
        fmt: ConfigFmt,
    ) -> eyre::Result<()> {
        let path = path.as_ref();
        let config_dir =
            path.parent().with_context(|| format!("{:?} is a root or prefix", path))?;
        fs::create_dir_all(config_dir)
            .with_context(|| "directory creation failed while storing")?;

        // serialize in specified fmt
        let s = if fmt.is_json() {
            serde_json::to_string(&cfg).with_context(|| "Failed to serialize config to json")?
        } else {
            serde_yaml::to_string(&cfg).with_context(|| "Failed to serialize config to yaml")?
        };

        let mut f = OpenOptions::new()
            .write(true)
            .create(true)
            .truncate(true)
            .open(path)
            .with_context(|| "Failed to open configuration file using OpenOptions")?;

        f.write_all(s.as_bytes()).with_context(|| "Failed to write configuration file")?;
        Ok(())
    }
}

/// Telcoin Network specific directories.
pub trait TelcoinDirs: std::fmt::Debug + Send + Sync + 'static {
    /// Return the path to `configuration` yaml file.
    fn node_config_path(&self) -> PathBuf;
    /// Return the path to the directory that holds
    /// private keys for the validator operating this node.
    fn validator_keys_path(&self) -> PathBuf;
    /// Return the path to `genesis` dir.
    fn genesis_path(&self) -> PathBuf;
    /// Return the path to the directory where individual and public validator information is
    /// collected for genesis.
    fn validator_info_path(&self) -> PathBuf;
    /// Return the path to the committee file.
    fn committee_path(&self) -> PathBuf;
    /// Return the path to the worker cache file.
    fn worker_cache_path(&self) -> PathBuf;
    /// Return the path to the chain spec file.
    fn genesis_file_path(&self) -> PathBuf;
    /// Return the path to consensus's node storage.
    fn consensus_db_path(&self) -> PathBuf;
<<<<<<< HEAD
    /// Return the path to reth's node storage.
    fn reth_db_path(&self) -> PathBuf;
=======
    /// Return the path to `network_config` file.
    fn network_config_path(&self) -> PathBuf;
>>>>>>> 1b6dc24c
}

impl TelcoinDirs for PathBuf {
    fn node_config_path(&self) -> PathBuf {
        self.join("telcoin-network.yaml")
    }

    fn validator_keys_path(&self) -> PathBuf {
        self.join("validator-keys")
    }

    fn validator_info_path(&self) -> PathBuf {
        self.join("validator")
    }

    fn genesis_path(&self) -> PathBuf {
        self.join("genesis")
    }

    fn committee_path(&self) -> PathBuf {
        self.genesis_path().join("committee.yaml")
    }

    fn worker_cache_path(&self) -> PathBuf {
        self.genesis_path().join("worker_cache.yaml")
    }

    fn genesis_file_path(&self) -> PathBuf {
        self.genesis_path().join("genesis.json")
    }

    fn consensus_db_path(&self) -> PathBuf {
        self.join("consensus-db")
    }

<<<<<<< HEAD
    fn reth_db_path(&self) -> PathBuf {
        self.join("db")
=======
    fn network_config_path(&self) -> PathBuf {
        self.join("network-config")
>>>>>>> 1b6dc24c
    }
}

impl TelcoinDirs for Path {
    fn node_config_path(&self) -> PathBuf {
        self.join("telcoin-network.yaml")
    }

    fn validator_keys_path(&self) -> PathBuf {
        self.join("validator-keys")
    }

    fn validator_info_path(&self) -> PathBuf {
        self.join("validator")
    }

    fn genesis_path(&self) -> PathBuf {
        self.join("genesis")
    }

    fn committee_path(&self) -> PathBuf {
        self.genesis_path().join("committee.yaml")
    }

    fn worker_cache_path(&self) -> PathBuf {
        self.genesis_path().join("worker_cache.yaml")
    }

    fn genesis_file_path(&self) -> PathBuf {
        self.genesis_path().join("genesis.json")
    }

    fn consensus_db_path(&self) -> PathBuf {
        self.join("consensus-db")
    }

<<<<<<< HEAD
    fn reth_db_path(&self) -> PathBuf {
        self.join("db")
=======
    fn network_config_path(&self) -> PathBuf {
        self.join("network-config")
>>>>>>> 1b6dc24c
    }
}

impl TelcoinDirs for &'static Path {
    fn node_config_path(&self) -> PathBuf {
        self.join("telcoin-network.yaml")
    }

    fn validator_keys_path(&self) -> PathBuf {
        self.join("validator-keys")
    }

    fn validator_info_path(&self) -> PathBuf {
        self.join("validator")
    }

    fn genesis_path(&self) -> PathBuf {
        self.join("genesis")
    }

    fn committee_path(&self) -> PathBuf {
        self.genesis_path().join("committee.yaml")
    }

    fn worker_cache_path(&self) -> PathBuf {
        self.genesis_path().join("worker_cache.yaml")
    }

    fn genesis_file_path(&self) -> PathBuf {
        self.genesis_path().join("genesis.json")
    }

    fn consensus_db_path(&self) -> PathBuf {
        self.join("consensus-db")
    }

<<<<<<< HEAD
    fn reth_db_path(&self) -> PathBuf {
        self.join("db")
=======
    fn network_config_path(&self) -> PathBuf {
        self.join("network-config")
>>>>>>> 1b6dc24c
    }
}<|MERGE_RESOLUTION|>--- conflicted
+++ resolved
@@ -119,13 +119,10 @@
     fn genesis_file_path(&self) -> PathBuf;
     /// Return the path to consensus's node storage.
     fn consensus_db_path(&self) -> PathBuf;
-<<<<<<< HEAD
     /// Return the path to reth's node storage.
     fn reth_db_path(&self) -> PathBuf;
-=======
     /// Return the path to `network_config` file.
     fn network_config_path(&self) -> PathBuf;
->>>>>>> 1b6dc24c
 }
 
 impl TelcoinDirs for PathBuf {
@@ -161,13 +158,12 @@
         self.join("consensus-db")
     }
 
-<<<<<<< HEAD
     fn reth_db_path(&self) -> PathBuf {
         self.join("db")
-=======
+    }
+
     fn network_config_path(&self) -> PathBuf {
         self.join("network-config")
->>>>>>> 1b6dc24c
     }
 }
 
@@ -204,13 +200,12 @@
         self.join("consensus-db")
     }
 
-<<<<<<< HEAD
     fn reth_db_path(&self) -> PathBuf {
         self.join("db")
-=======
+    }
+
     fn network_config_path(&self) -> PathBuf {
         self.join("network-config")
->>>>>>> 1b6dc24c
     }
 }
 
@@ -247,12 +242,11 @@
         self.join("consensus-db")
     }
 
-<<<<<<< HEAD
     fn reth_db_path(&self) -> PathBuf {
         self.join("db")
-=======
+    }
+
     fn network_config_path(&self) -> PathBuf {
         self.join("network-config")
->>>>>>> 1b6dc24c
     }
 }