//! Configuration for network variables.

use crate::{ConfigFmt, ConfigTrait, TelcoinDirs};
use libp2p::{request_response::ProtocolSupport, StreamProtocol};
<<<<<<< HEAD
use std::{sync::OnceLock, time::Duration};
=======
use serde::{Deserialize, Serialize};
use std::time::Duration;
>>>>>>> 87a50a56
use tn_types::Round;

impl ConfigTrait for NetworkConfig {}

/// The container for all network configurations.
#[derive(Serialize, Deserialize, Debug, Default, Clone)]
pub struct NetworkConfig {
    /// The configurations for libp2p library.
    ///
    /// This holds parameters for configuring gossipsub and request/response.
    libp2p_config: LibP2pConfig,
    /// The configurations for incoming requests from peers missing certificates.
    sync_config: SyncConfig,
    /// The configurations for quic protocol.
    quic_config: QuicConfig,
    /// The configuration for managing peers.
    peer_config: PeerConfig,
}

impl NetworkConfig {
    /// Return a reference to the [SyncConfig].
    pub fn sync_config(&self) -> &SyncConfig {
        &self.sync_config
    }

    /// Return a reference to the [LibP2pConfig].
    pub fn libp2p_config(&self) -> &LibP2pConfig {
        &self.libp2p_config
    }

    /// Return a reference to the [QuicConfig].
    pub fn quic_config(&self) -> &QuicConfig {
        &self.quic_config
    }

<<<<<<< HEAD
    /// Return a reference to the [PeerConfig].
    pub fn peer_config(&self) -> &PeerConfig {
        &self.peer_config
    }

    /// Return a mutable reference to [PeerConfig] for tests only.
    pub fn peer_config_mut(&mut self) -> &mut PeerConfig {
        &mut self.peer_config
=======
    /// Read a network config file.
    pub fn read_config<TND: TelcoinDirs>(tn_datadir: &TND) -> eyre::Result<Self> {
        let path = tn_datadir.network_config_path();
        Self::load_from_path(path, ConfigFmt::YAML)
    }

    /// Write the current network config to file.
    pub fn write_config<TND: TelcoinDirs>(&self, tn_datadir: &TND) -> eyre::Result<()> {
        let path = tn_datadir.network_config_path();
        Self::store_path(path, self, ConfigFmt::YAML)
>>>>>>> 87a50a56
    }
}

/// Configurations for libp2p library.
#[derive(Serialize, Deserialize, Debug, Clone)]
pub struct LibP2pConfig {
    /// The supported inbound/outbound protocols for request/response behavior.
    /// - ex) "/telcoin-network/mainnet/0.0.1"
    #[serde(with = "protocol_vec")]
    pub supported_req_res_protocols: Vec<(StreamProtocol, ProtocolSupport)>,
    /// Maximum message size between request/response network messages in bytes.
    pub max_rpc_message_size: usize,
    /// Maximum message size for gossipped messages request/response network messages in bytes.
    ///
    /// The largest gossip message is the `ConsensusHeader`, which influenced the default max.
    ///
    /// Consensus headers are created based on subdag commits which can be several rounds deep.
    /// More benchmarking is needed, but this should be a safe number for a 4-member committee.
    /// - 6 round max between commits
    /// - 4 certificate max per round
    /// - ~300 bytes size per empty certificate
    /// - 5 batch digests max per certificate (32 bytes each)
    /// - (6 * 4)(300 + (5 * 32)) = 11,040
    pub max_gossip_message_size: usize,
    /// The maximum duration to keep an idle connection alive between peers.
    pub max_idle_connection_timeout: Duration,
    /// The maximum number of pending peer-exchance disconnect messages before this node
    /// immediately disconnects.
    ///
    /// When Self::target_num_peers is reached, this node disconnects gracefully from the connected
    /// peer and exchanges peer information to faciliate discovery. The current solution
    /// requires an async task to wait for an ack before timing out. This is a workaround until
    /// a custom RPC NetworkBehaviour is implemented. The ideal approach is to use a custom
    /// `ConnectionHandler` and support an event that disconnects as soon as the message is
    /// sent.
    ///
    /// This limit is set to prevent a node from spawning too many disconnect tasks.
    pub max_px_disconnects: usize,
    /// The maximum amount of time to wait for a peer's ack during a px_disconnect before forcing
    /// the disconnect.
    pub px_disconnect_timeout: Duration,
}

impl Default for LibP2pConfig {
    fn default() -> Self {
        Self {
            supported_req_res_protocols: vec![(
                StreamProtocol::new("/telcoin-network/0.0.0"),
                ProtocolSupport::Full,
            )],
            max_rpc_message_size: 1024 * 1024, // 1 MiB
            max_gossip_message_size: 12_000,   // 12kb
            max_idle_connection_timeout: Duration::from_secs(60 * 60), // 60min
            max_px_disconnects: 10,
            px_disconnect_timeout: Duration::from_secs(3),
        }
    }
}

/// Configuration for state syncing operations.
#[derive(Serialize, Deserialize, Debug, Clone)]
pub struct SyncConfig {
    /// Maximum number of rounds that can be skipped for a single authority when requesting missing
    /// certificates.
    pub max_skip_rounds_for_missing_certs: usize,
    /// Maximum time to spend collecting certificates from the local storage.
    pub max_db_read_time_for_fetching_certificates: Duration,
    /// Controls how far ahead of the local node's progress external certificates are allowed to
    /// be. When a certificate arrives from another node, its round number is compared against
    /// the highest round that this node has processed locally. If the difference exceeds this
    /// limit, the certificate is rejected to prevent memory exhaustion from storing too many
    /// future certificates.
    ///
    /// For example, if the local node has processed up to round 1000 and this limit is set to 500,
    /// certificates from round 1501 or higher will be rejected. This creates a sliding window of
    /// acceptable rounds that moves forward as the node processes more certificates.
    ///
    /// Memory Impact:
    /// The memory footprint scales with the number of validators (N), this limit (L), and the
    /// certificate size (S). The approximate maximum memory usage is: N * L * S.
    /// With typical values:
    ///   - 100 validators
    ///   - 1000 round limit
    ///   - 3.3KB per certificate
    ///
    /// The maximum memory usage would be: 100 * 1000 * 3.3KB = 330MB
    pub max_diff_between_external_cert_round_and_highest_local_round: u32,
    /// Maximum duration for a round to update before the GC requests certificates from peers.
    ///
    /// On the happy path, this duration should never be reached. It is a safety measure for the
    /// node to try and recover after enough parents weren't received for a round within time.
    pub max_consenus_round_timeout: Duration,
    /// The maximum number of rounds that a proposed header can be behind the node's local round.
    pub max_proposed_header_age_limit: Round,
    /// The tolerable amount of time to wait if a header is proposed before the current time.
    ///
    /// This accounts for small drifts in time keeping between nodes. The timestamp for headers is
    /// currently measured in secs.
    pub max_header_time_drift_tolerance: u64,
    /// The maximum number of missing certificates a CVV peer can request within GC window.
    ///
    /// NOTE: this DOES NOT affect nodes that are syncing full state.
    pub max_num_missing_certs_within_gc_round: usize,
    /// The periodic interval between rounds to directly verify certificates when verifying bulk
    /// sync transfers.
    ///
    /// This value is used by `CertificateValidator::requires_direct_verification`
    pub certificate_verification_round_interval: Round,
    /// The number of certificates to verify within each partitioned chunk.
    ///
    /// This value is used by `CertificateValidator::requires_direct_verification`
    pub certificate_verification_chunk_size: usize,
}

impl Default for SyncConfig {
    fn default() -> Self {
        Self {
            max_skip_rounds_for_missing_certs: 1_000,
            max_db_read_time_for_fetching_certificates: Duration::from_secs(10),
            max_diff_between_external_cert_round_and_highest_local_round: 1_000,
            max_consenus_round_timeout: Duration::from_secs(30),
            max_proposed_header_age_limit: 3,
            max_header_time_drift_tolerance: 1,
            max_num_missing_certs_within_gc_round: 50,
            certificate_verification_round_interval: 50,
            certificate_verification_chunk_size: 50,
        }
    }
}

/// Configure the quic transport for libp2p.
#[derive(Serialize, Deserialize, Debug, Clone)]
pub struct QuicConfig {
    /// Timeout for the initial handshake when establishing a connection.
    /// The actual timeout is the minimum of this and the [`Config::max_idle_timeout`].
    pub handshake_timeout: Duration,
    /// Maximum duration of inactivity in ms to accept before timing out the connection.
    ///
    /// Recommended to have this timeout be longer than `LibP2pConfig::max_idle_connection_timeout`
    /// so the swarm controls if the connection is closed.
    pub max_idle_timeout: u32,
    /// Period of inactivity before sending a keep-alive packet.
    /// Must be set lower than the idle_timeout of both
    /// peers to be effective.
    ///
    /// See [`quinn::TransportConfig::keep_alive_interval`] for more
    /// info.
    pub keep_alive_interval: Duration,
    /// Maximum number of incoming bidirectional streams that may be open
    /// concurrently by the remote peer.
    pub max_concurrent_stream_limit: u32,
    /// Max unacknowledged data in bytes that may be sent on a single stream.
    pub max_stream_data: u32,
    /// Max unacknowledged data in bytes that may be sent in total on all streams
    /// of a connection.
    pub max_connection_data: u32,
}

impl Default for QuicConfig {
    fn default() -> Self {
        Self {
            handshake_timeout: Duration::from_secs(300),
            max_idle_timeout: 60 * 65 * 1_000,             // 65min
            keep_alive_interval: Duration::from_secs(300), // 300s/5min
            max_concurrent_stream_limit: 10_000,
            // may need to increase these based on RTT
            //
            // maximum throughput = (buffer size / round-trip time)
            max_stream_data: 50 * 1024 * 1024,      // 50MiB
            max_connection_data: 100 * 1024 * 1024, // 100MiB
        }
    }
}

<<<<<<< HEAD
/// Configurations for network peers.
#[derive(Debug, Clone, Copy)]
pub struct PeerConfig {
    /// The interval (secs) for updating peer status.
    pub heartbeat_interval: u64,
    /// The target number of connected peers.
    pub target_num_peers: usize,
    /// The timeout for dialing a peer.
    pub dial_timeout: Duration,
    /// The threshold before a peer is disconnected
    pub min_score_for_disconnect: f64,
    /// The threshold before a peer is banned.
    pub min_score_for_ban: f64,
    /// A fraction of `Self::target_num_peers` that is allowed to connect to this node in excess of
    /// `PeerManager::target_num_peers`.
    ///
    /// NOTE: If `Self::target_num_peers` is 20 and peer_excess_factor = 0.1 this node allows 10%
    /// more peers, i.e 22.
    pub peer_excess_factor: f32,
    /// The fraction of extra peers beyond the Self::peer_excess_factor that this node is allowed
    /// to dial for requiring subnet peers.
    ///
    /// NOTE: If the target peer limit is 50, and the excess peer limit is 55, and this node
    /// already has 55 peers, this value provisions a few more slots for dialing priority peers
    /// for validator responsibilities.
    pub priority_peer_excess: f32,
    /// A fraction of `Self::target_num_peers` that are outbound-only connections.
    pub target_outbound_only_factor: f32,
    /// A fraction of `Self::target_num_peers` that sets a threshold before the node tries to
    /// discovery peers.
    ///
    /// NOTE: Self::min_outbound_only_factor must be < Self::target_outbound_only_factor.
    pub min_outbound_only_factor: f32,
    /// The minimum amount of time before peers are allowed to reconnect after this node
    /// disconnects due to too many peers.
    ///
    /// If peers try to connect before the reconnection timeout passes, the swarm denies the
    /// connection attempt. This essentially results in a temporary ban at the swarm level.
    pub excess_peers_reconnection_timeout: Duration,
    /// The config for scoring peers.
    pub score_config: ScoreConfig,
}

impl Default for PeerConfig {
    fn default() -> Self {
        Self {
            heartbeat_interval: 30,
            target_num_peers: 5,
            dial_timeout: Duration::from_secs(15),
            min_score_for_disconnect: -20.0,
            min_score_for_ban: -50.0,
            peer_excess_factor: 0.2,
            priority_peer_excess: 0.2,
            target_outbound_only_factor: 0.3,
            min_outbound_only_factor: 0.2,
            excess_peers_reconnection_timeout: Duration::from_secs(600),
            score_config: ScoreConfig::default(),
        }
    }
}

impl PeerConfig {
    /// The maximum number of peers allowed to connect to this node.
    pub fn max_peers(&self) -> usize {
        (self.target_num_peers as f32 * (1.0 + self.peer_excess_factor)).ceil() as usize
    }

    /// The maximum number of peers allowed when dialing a priority peer.
    ///
    /// Priority peers are known validators that dialed this node or a peer that is explicitly
    /// dialed.
    pub fn max_priority_peers(&self) -> usize {
        (self.target_num_peers as f32 * (1.0 + self.peer_excess_factor + self.priority_peer_excess))
            .ceil() as usize
    }

    /// The minimum number of outbound peers that we reach before we start another discovery query.
    pub fn min_outbound_only_peers(&self) -> usize {
        (self.target_num_peers as f32 * self.min_outbound_only_factor).ceil() as usize
    }

    /// The minimum number of outbound peers that we reach before we start another discovery query.
    pub fn target_outbound_peers(&self) -> usize {
        (self.target_num_peers as f32 * self.target_outbound_only_factor).ceil() as usize
    }

    /// The maximum number of peers that are connected or dialing before we refuse to do another
    /// discovery search for more outbound peers. We can use up to half the priority peer excess
    /// allocation.
    pub fn max_outbound_dialing_peers(&self) -> usize {
        (self.target_num_peers as f32
            * (1.0 + self.peer_excess_factor + self.priority_peer_excess / 2.0))
            .ceil() as usize
    }
}

/// Configuration for peer scoring parameters
#[derive(Clone, Debug, Copy)]
pub struct ScoreConfig {
    /// The default score for new peers.
    pub default_score: f64,
    /// The threshold for a peer's score before they are banned, regardless of any other scoring
    /// parameters.
    pub min_application_score_before_ban: f64,
    /// The maximum score a peer can obtain.
    pub max_score: f64,
    /// The minimum score a peer can obtain.
    pub min_score: f64,
    /// The halflife of a peer's score in seconds.
    pub score_halflife: f64,
    /// The minimum amount of time (seconds) a peer is banned before their score begins to decay.
    pub banned_before_decay_secs: u64,
    /// Minimum score before a peer is disconnected.
    pub min_score_before_disconnect: f64,
    /// Minimum score before a peer is banned.
    pub min_score_before_ban: f64,
}

impl Default for ScoreConfig {
    fn default() -> Self {
        ScoreConfig {
            default_score: 0.0,
            min_application_score_before_ban: -60.0,
            max_score: 100.0,
            min_score: -100.0,
            score_halflife: 600.0,
            banned_before_decay_secs: 12 * 3600, // 12 hours
            min_score_before_disconnect: -20.0,
            min_score_before_ban: -50.0,
        }
    }
}

impl ScoreConfig {
    /// Returns the banned before decay duration
    pub fn banned_before_decay(&self) -> Duration {
        Duration::from_secs(self.banned_before_decay_secs)
    }

    /// Calculate the halflife decay constant =
    /// -(2.0f64.ln()) / self.score_halflife
    pub fn halflife_decay(&self) -> f64 {
        // static cache that persists
        static CACHE: OnceLock<f64> = OnceLock::new();

        // return the cached value if it exists
        *CACHE.get_or_init(|| -(2.0f64.ln()) / self.score_halflife)
=======
// Serialize and deserialize for tuples of protocols
mod protocol_vec {
    use super::*;
    use serde::{de::Error, Deserialize, Deserializer, Serialize, Serializer};

    pub fn serialize<S>(
        protocols: &[(StreamProtocol, ProtocolSupport)],
        serializer: S,
    ) -> Result<S::Ok, S::Error>
    where
        S: Serializer,
    {
        // Simply convert to a Vec of string tuples
        let string_tuples: Vec<(String, String)> = protocols
            .iter()
            .map(|(protocol, support)| {
                let support_str = match support {
                    ProtocolSupport::Inbound => "inbound".to_string(),
                    ProtocolSupport::Outbound => "outbound".to_string(),
                    ProtocolSupport::Full => "full".to_string(),
                };
                (protocol.as_ref().to_string(), support_str)
            })
            .collect();

        string_tuples.serialize(serializer)
    }

    pub fn deserialize<'de, D>(
        deserializer: D,
    ) -> Result<Vec<(StreamProtocol, ProtocolSupport)>, D::Error>
    where
        D: Deserializer<'de>,
    {
        let string_tuples: Vec<(String, String)> = Vec::deserialize(deserializer)?;

        string_tuples
            .into_iter()
            .map(|(protocol_str, support_str)| {
                // Convert the protocol string to StreamProtocol
                let protocol = StreamProtocol::try_from_owned(protocol_str).map_err(|_| {
                    D::Error::custom("Invalid protocol: must start with a forward slash")
                })?;

                // Convert the support string to ProtocolSupport
                let support = match support_str.as_str() {
                    "inbound" => ProtocolSupport::Inbound,
                    "outbound" => ProtocolSupport::Outbound,
                    "full" => ProtocolSupport::Full,
                    _ => {
                        return Err(D::Error::custom(format!(
                            "Invalid protocol support: {}, expected inbound, outbound, or full",
                            support_str
                        )))
                    }
                };

                Ok((protocol, support))
            })
            .collect()
>>>>>>> 87a50a56
    }
}<|MERGE_RESOLUTION|>--- conflicted
+++ resolved
@@ -2,12 +2,8 @@
 
 use crate::{ConfigFmt, ConfigTrait, TelcoinDirs};
 use libp2p::{request_response::ProtocolSupport, StreamProtocol};
-<<<<<<< HEAD
+use serde::{Deserialize, Serialize};
 use std::{sync::OnceLock, time::Duration};
-=======
-use serde::{Deserialize, Serialize};
-use std::time::Duration;
->>>>>>> 87a50a56
 use tn_types::Round;
 
 impl ConfigTrait for NetworkConfig {}
@@ -43,16 +39,10 @@
         &self.quic_config
     }
 
-<<<<<<< HEAD
     /// Return a reference to the [PeerConfig].
     pub fn peer_config(&self) -> &PeerConfig {
         &self.peer_config
     }
-
-    /// Return a mutable reference to [PeerConfig] for tests only.
-    pub fn peer_config_mut(&mut self) -> &mut PeerConfig {
-        &mut self.peer_config
-=======
     /// Read a network config file.
     pub fn read_config<TND: TelcoinDirs>(tn_datadir: &TND) -> eyre::Result<Self> {
         let path = tn_datadir.network_config_path();
@@ -63,7 +53,6 @@
     pub fn write_config<TND: TelcoinDirs>(&self, tn_datadir: &TND) -> eyre::Result<()> {
         let path = tn_datadir.network_config_path();
         Self::store_path(path, self, ConfigFmt::YAML)
->>>>>>> 87a50a56
     }
 }
 
@@ -238,9 +227,8 @@
     }
 }
 
-<<<<<<< HEAD
 /// Configurations for network peers.
-#[derive(Debug, Clone, Copy)]
+#[derive(Serialize, Deserialize, Debug, Clone, Copy)]
 pub struct PeerConfig {
     /// The interval (secs) for updating peer status.
     pub heartbeat_interval: u64,
@@ -336,7 +324,7 @@
 }
 
 /// Configuration for peer scoring parameters
-#[derive(Clone, Debug, Copy)]
+#[derive(Serialize, Deserialize, Clone, Debug, Copy)]
 pub struct ScoreConfig {
     /// The default score for new peers.
     pub default_score: f64,
@@ -386,7 +374,9 @@
 
         // return the cached value if it exists
         *CACHE.get_or_init(|| -(2.0f64.ln()) / self.score_halflife)
-=======
+    }
+}
+
 // Serialize and deserialize for tuples of protocols
 mod protocol_vec {
     use super::*;
@@ -447,6 +437,5 @@
                 Ok((protocol, support))
             })
             .collect()
->>>>>>> 87a50a56
     }
 }