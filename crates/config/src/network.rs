--- conflicted
+++ resolved
@@ -61,7 +61,8 @@
     /// - 5 batch digests max per certificate (32 bytes each)
     /// - (6 * 4)(300 + (5 * 32)) = 11,040
     pub max_gossip_message_size: usize,
-<<<<<<< HEAD
+    /// The maximum duration to keep an idle connection alive between peers.
+    pub max_idle_connection_timeout: Duration,
     /// The maximum number of pending peer-exchance disconnect messages before this node immediately disconnects.
     ///
     /// When Self::target_num_peers is reached, this node disconnects gracefully from the connected peer
@@ -74,10 +75,6 @@
     pub max_px_disconnects: usize,
     /// The maximum amount of time to wait for a peer's ack during a px_disconnect before forcing the disconnect.
     pub px_disconnect_timeout: Duration,
-=======
-    /// The maximum duration to keep an idle connection alive between peers.
-    pub max_idle_connection_timeout: Duration,
->>>>>>> ac345e50
 }
 
 impl Default for LibP2pConfig {
@@ -89,12 +86,9 @@
             )],
             max_rpc_message_size: 1024 * 1024, // 1 MiB
             max_gossip_message_size: 12_000,   // 12kb
-<<<<<<< HEAD
+            max_idle_connection_timeout: Duration::from_secs(60 * 60), // 60min
             max_px_disconnects: 10,
             px_disconnect_timeout: Duration::from_secs(3),
-=======
-            max_idle_connection_timeout: Duration::from_secs(60 * 60), // 60min
->>>>>>> ac345e50
         }
     }
 }
