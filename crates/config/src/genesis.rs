--- conflicted
+++ resolved
@@ -4,15 +4,9 @@
 use serde::{Deserialize, Serialize};
 use std::{collections::BTreeMap, ffi::OsStr, fs, path::Path, sync::Arc};
 use tn_types::{
-<<<<<<< HEAD
-    adiri_genesis, verify_proof_of_possession_bls, Address, BlsPublicKey, BlsSignature, Committee,
-    CommitteeBuilder, Genesis, GenesisAccount, Multiaddr, NetworkPublicKey, NodeP2pInfo,
+    address, test_genesis, verify_proof_of_possession_bls, Address, BlsPublicKey, BlsSignature,
+    Committee, CommitteeBuilder, Genesis, GenesisAccount, Multiaddr, NetworkPublicKey, NodeP2pInfo,
     WorkerCache, WorkerIndex,
-=======
-    address, test_genesis, verify_proof_of_possession_bls, Address, BlsPublicKey, BlsSignature,
-    Committee, CommitteeBuilder, Epoch, Genesis, GenesisAccount, Intent, IntentMessage, Multiaddr,
-    NetworkPublicKey, NodeP2pInfo, ProtocolSignature, Signer, WorkerCache, WorkerIndex,
->>>>>>> e6f23adf
 };
 use tracing::{info, warn};
 
