//! Genesis information used when configuring a node.
use crate::{Config, ConfigFmt, ConfigTrait, TelcoinDirs};
use eyre::Context;
use reth_chainspec::ChainSpec;
use serde::{Deserialize, Serialize};
use std::{
    collections::BTreeMap,
    ffi::OsStr,
    fmt::{Display, Formatter},
    fs,
    path::Path,
    sync::Arc,
};
use tn_types::{
<<<<<<< HEAD
    adiri_genesis, keccak256, verify_proof_of_possession_bls, Address, BlsPublicKey, BlsSignature, Committee, CommitteeBuilder, Epoch, Genesis, GenesisAccount, Intent, IntentMessage, Multiaddr, NetworkPublicKey, PrimaryInfo, ProtocolSignature, Signer, WorkerCache, WorkerIndex
=======
    adiri_genesis, keccak256, verify_proof_of_possession_bls, Address, BlsPublicKey, BlsSignature,
    Committee, CommitteeBuilder, Epoch, Genesis, Intent, IntentMessage, Multiaddr,
    NetworkPublicKey, PrimaryInfo, ProtocolSignature, Signer, WorkerCache, WorkerIndex,
>>>>>>> b197eedf
};
use tracing::{info, warn};
/// The validators directory used to create genesis.
pub const GENESIS_VALIDATORS_DIR: &str = "validators";

/// The struct for starting a network at genesis.
pub struct NetworkGenesis {
    /// Execution data
    chain: ChainSpec,
    /// Validator signatures
    validators: BTreeMap<BlsPublicKey, ValidatorInfo>,
}

impl Default for NetworkGenesis {
    fn default() -> Self {
        Self::new()
    }
}

impl NetworkGenesis {
    /// Create new version of [NetworkGenesis] using the adiri genesis [ChainSpec].
    pub fn new() -> Self {
        Self { chain: adiri_genesis().into(), validators: Default::default() }
    }

    /// Return the current genesis.
    pub fn genesis(&self) -> &Genesis {
        &self.chain.genesis
    }

    /// Create new version of [NetworkGenesis] using the adiri genesis [ChainSpec].
    pub fn with_chain_spec(chain: ChainSpec) -> Self {
        Self { chain, validators: Default::default() }
    }

    /// Add validator information to the genesis directory.
    ///
    /// Adding [ValidatorInfo] to the genesis directory allows other
    /// validators to discover peers using VCS (ie - github).
    pub fn add_validator(&mut self, validator: ValidatorInfo) {
        self.validators.insert(*validator.public_key(), validator);
    }

    /// Update chain spec with executed values for genesis.
    pub fn update_chain(&mut self, new_chain: ChainSpec) {
        self.chain = new_chain;
    }

    /// Generate a [NetworkGenesis] by reading files in a directory.
    pub fn load_from_path<P>(telcoin_paths: &P) -> eyre::Result<Self>
    where
        P: TelcoinDirs,
    {
        let path = telcoin_paths.genesis_path();
        info!(target: "genesis::ceremony", ?path, "Loading Network Genesis");

        if !path.is_dir() {
            eyre::bail!("path must be a directory");
        }

        // Load validator information
        let mut validators = Vec::new();
        for entry in fs::read_dir(path.join(GENESIS_VALIDATORS_DIR))? {
            let entry = entry?;
            let path = entry.path();

            // Check if it's a file and has the .yaml extension and does not start with '.'
            if path.is_file()
                && path.file_name().and_then(OsStr::to_str).is_none_or(|s| !s.starts_with('.'))
            {
                let info_bytes = fs::read(&path)?;
                let validator: ValidatorInfo = serde_yaml::from_slice(&info_bytes)
                    .with_context(|| format!("validator failed to load from {}", path.display()))?;
                validators.push((validator.bls_public_key, validator));
            } else {
                warn!("skipping dir: {}\ndirs should not be in validators dir", path.display());
            }
        }

        // prevent mutable key type
        // The keys being used here seem to trip this because they contain a OnceCell but do not
        // appear to be actually mutable.  So it should be safe to ignore this clippy warning...
        #[allow(clippy::mutable_key_type)]
        let validators = BTreeMap::from_iter(validators);

        let tn_config: Config =
            Config::load_from_path(telcoin_paths.node_config_path(), ConfigFmt::YAML)?;

        let network_genesis = Self {
            chain: tn_config.chain_spec(),
            validators,
            // signatures,
        };

        Ok(network_genesis)
    }

    /// Write [NetworkGenesis] to path (genesis directory) as individual validator files.
    pub fn write_to_path<P>(self, path: P) -> eyre::Result<()>
    where
        P: AsRef<Path>,
    {
        let path = path.as_ref();
        info!(target: "genesis::ceremony", ?path, "Writing Network Genesis to dir");

        fs::create_dir_all(path)?;

        // Write validator infos
        let committee_dir = path.join(GENESIS_VALIDATORS_DIR);
        fs::create_dir_all(&committee_dir)?;

        for (pubkey, validator) in self.validators {
            let validator_info = serde_yaml::to_string(&validator)?;
            let file_name = format!("{}.yaml", keccak256(pubkey));
            fs::write(committee_dir.join(file_name), validator_info)?;
        }

        Ok(())
    }

    /// Return a reference to `Self::chain`.
    pub fn chain_info(&self) -> &ChainSpec {
        &self.chain
    }

    /// Validate each validator:
    /// - verify proof of possession
    pub fn validate(&self) -> eyre::Result<()> {
        for (pubkey, validator) in self.validators.iter() {
            info!(target: "genesis::validate", "verifying validator: {}", pubkey);
            verify_proof_of_possession_bls(&validator.proof_of_possession, pubkey, &self.chain)?;
        }
        info!(target: "genesis::validate", "all validators valid for genesis");
        Ok(())
    }

    /// Create a [Committee] from the validators in [NetworkGenesis].
    pub fn create_committee(&self) -> eyre::Result<Committee> {
        // disable epochs for now
        let epoch_boundary = u64::MAX;
        let mut committee_builder = CommitteeBuilder::new(0, epoch_boundary);
        for (pubkey, validator) in self.validators.iter() {
            committee_builder.add_authority(
                *pubkey,
                1,
                validator.primary_network_address().clone(),
                validator.execution_address,
                validator.primary_network_key().clone(),
                "hostname".to_string(),
            );
        }
        Ok(committee_builder.build())
    }

    /// Create a [WorkerCache] from the validators in [NetworkGenesis].
    pub fn create_worker_cache(&self) -> eyre::Result<WorkerCache> {
        // The keys being used here seem to trip this because they contain a OnceCell but do not
        // appear to be actually mutable.  So it should be safe to ignore this clippy warning...
        #[allow(clippy::mutable_key_type)]
        let workers = self
            .validators
            .iter()
            .map(|(pubkey, validator)| (*pubkey, validator.primary_info.worker_index.clone()))
            .collect();

        let worker_cache = WorkerCache { epoch: 0, workers: Arc::new(workers) };

        Ok(worker_cache)
    }

    /// Return a reference to the validators.
    pub fn validators(&self) -> &BTreeMap<BlsPublicKey, ValidatorInfo> {
        &self.validators
    }
<<<<<<< HEAD

    /// Returns configurations for precompiles as genesis accounts
    /// Precompiles configs yamls are generated using foundry in tn-Contracts
    pub fn fetch_precompile_genesis_accounts(precompile_yaml: PathBuf) -> eyre::Result<Vec<(Address, GenesisAccount)>> {
        let yaml_content = fetch_file_content_relative_to_manifest(
            precompile_yaml
        );

        let config: std::collections::HashMap<Address, GenesisAccount> = serde_yaml::from_str(&yaml_content).expect("yaml parsing failure");
        let mut accounts = Vec::new();
        for (address, precompile_config) in config {
            let account = GenesisAccount::default()
                .with_nonce(precompile_config.nonce)
                .with_balance(precompile_config.balance)
                .with_code(precompile_config.code)
                .with_storage(precompile_config.storage);

            accounts.push((address, account));
        };

        Ok(accounts)
    }
=======
>>>>>>> b197eedf
}

// deserialize into HashMap<Account, GenesisAccount>

/// information needed for every validator:
#[derive(Serialize, Deserialize, PartialEq, Clone, Debug)]
pub struct ValidatorInfo {
    /// The name for the validator. The default value
    /// is the hashed value of the validator's
    /// execution address. The operator can overwrite
    /// this value since it is not used when writing to file.
    ///
    /// Keccak256(Address)
    pub name: String,
    /// [BlsPublicKey] to verify signature.
    pub bls_public_key: BlsPublicKey,
    /// Information for this validator's primary,
    /// including worker details.
    pub primary_info: PrimaryInfo,
    /// The address for suggested fee recipient.
    ///
    /// Validator rewards are sent to this address.
    pub execution_address: Address,
    /// Proof
    pub proof_of_possession: BlsSignature,
}

impl ValidatorInfo {
    /// Create a new instance of [ValidatorInfo] using the provided data.
    pub fn new(
        name: String,
        bls_public_key: BlsPublicKey,
        primary_info: PrimaryInfo,
        execution_address: Address,
        proof_of_possession: BlsSignature,
    ) -> Self {
        Self { name, bls_public_key, primary_info, execution_address, proof_of_possession }
    }

    /// Return public key bytes.
    pub fn public_key(&self) -> &BlsPublicKey {
        &self.bls_public_key
    }

    /// Return the primary's public network key.
    pub fn primary_network_key(&self) -> &NetworkPublicKey {
        &self.primary_info.network_key
    }

    /// Return the primary's network address.
    pub fn primary_network_address(&self) -> &Multiaddr {
        &self.primary_info.network_address
    }

    /// Return a reference to the primary's [WorkerIndex].
    pub fn worker_index(&self) -> &WorkerIndex {
        self.primary_info.worker_index()
    }
}

impl Default for ValidatorInfo {
    fn default() -> Self {
        Self {
            name: "DEFAULT".to_string(),
            bls_public_key: BlsPublicKey::default(),
            primary_info: Default::default(),
            execution_address: Address::ZERO,
            proof_of_possession: BlsSignature::default(),
        }
    }
}

/// If using aggregate signatures for NetworkGenesis over chainspec.
#[derive(Clone, Debug, Eq, Serialize, Deserialize)]
pub struct ValidatorSignatureInfo {
    pub epoch: Epoch,
    pub authority: BlsPublicKey,
    pub signature: BlsSignature,
}

impl ValidatorSignatureInfo {
    pub fn new<T>(
        epoch: Epoch,
        value: &T,
        intent: Intent,
        authority: BlsPublicKey,
        secret: &dyn Signer,
    ) -> Self
    where
        T: Serialize,
    {
        Self {
            epoch,
            authority,
            signature: BlsSignature::new_secure(&IntentMessage::new(intent, value), secret),
        }
    }
}

impl Display for ValidatorSignatureInfo {
    fn fmt(&self, f: &mut Formatter<'_>) -> std::fmt::Result {
        write!(
            f,
            "AuthoritySignatureInfo {{ epoch: {:?}, authority: {} }}",
            self.epoch, self.authority,
        )
    }
}

impl PartialEq for ValidatorSignatureInfo {
    fn eq(&self, other: &Self) -> bool {
        // Do not compare the signature. It's possible to have multiple
        // valid signatures for the same epoch and authority.
        self.epoch == other.epoch && self.authority == other.authority
    }
}

/// Fetch a file with a path relative to the CARGO MANIFEST dir and return it as a string.
///
/// Note this will ONLY work in tests or during builds, otherwise the required env variable
/// will not be set.
pub fn fetch_file_content_relative_to_manifest<P: AsRef<Path>>(relative_path: P) -> String {
    let mut file_path = std::path::PathBuf::from(
        std::env::var("CARGO_MANIFEST_DIR").expect("Missing CARGO_MANIFEST_DIR!"),
    );
    file_path.push(relative_path);

    fs::read_to_string(file_path).expect("unable to read file")
}

#[cfg(test)]
mod tests {
    use super::NetworkGenesis;
    use crate::ValidatorInfo;
    use rand::{rngs::StdRng, SeedableRng};
    use std::collections::BTreeMap;
    use tn_types::{
        adiri_chain_spec, generate_proof_of_possession_bls, Address, BlsKeypair, Multiaddr,
        NetworkKeypair, PrimaryInfo, WorkerIndex, WorkerInfo,
    };

    #[test]
    fn test_validate_genesis() {
        let mut network_genesis = NetworkGenesis::new();
        // create keys and information for validators
        for v in 0..4 {
            let bls_keypair = BlsKeypair::generate(&mut StdRng::from_seed([0; 32]));
            let network_keypair = NetworkKeypair::generate_ed25519();
            let address = Address::from_raw_public_key(&[0; 64]);
            let proof_of_possession =
                generate_proof_of_possession_bls(&bls_keypair, &adiri_chain_spec()).unwrap();
            let primary_network_address = Multiaddr::empty();
            let worker_info = WorkerInfo::default();
            let worker_index = WorkerIndex(BTreeMap::from([(0, worker_info)]));
            let primary_info = PrimaryInfo::new(
                network_keypair.public().clone().into(),
                primary_network_address,
                network_keypair.public().clone().into(),
                worker_index,
            );
            let name = format!("validator-{v}");
            // create validator
            let validator = ValidatorInfo::new(
                name,
                *bls_keypair.public(),
                primary_info,
                address,
                proof_of_possession,
            );
            // add validator
            network_genesis.add_validator(validator.clone());
        }
        // validate
        assert!(network_genesis.validate().is_ok())
    }

    #[test]
    fn test_validate_genesis_fails() {
        // this uses `adiri_genesis`
        let mut network_genesis = NetworkGenesis::new();
        // create keys and information for validators
        for v in 0..4 {
            let bls_keypair = BlsKeypair::generate(&mut StdRng::from_seed([0; 32]));
            let network_keypair = NetworkKeypair::generate_ed25519();
            let address = Address::from_raw_public_key(&[0; 64]);

            // create wrong chain spec
            let mut wrong_chain = adiri_chain_spec();
            wrong_chain.genesis.timestamp = 0;

            // generate proof with wrong chain spec
            let proof_of_possession =
                generate_proof_of_possession_bls(&bls_keypair, &wrong_chain).unwrap();
            let primary_network_address = Multiaddr::empty();
            let worker_info = WorkerInfo::default();
            let worker_index = WorkerIndex(BTreeMap::from([(0, worker_info)]));
            let primary_info = PrimaryInfo::new(
                network_keypair.public().clone().into(),
                primary_network_address,
                network_keypair.public().clone().into(),
                worker_index,
            );
            let name = format!("validator-{v}");
            // create validator
            let validator = ValidatorInfo::new(
                name,
                *bls_keypair.public(),
                primary_info,
                address,
                proof_of_possession,
            );
            // add validator
            network_genesis.add_validator(validator.clone());
        }
        // validate should fail
        assert!(network_genesis.validate().is_err(), "proof of possession should fail")
    }
}<|MERGE_RESOLUTION|>--- conflicted
+++ resolved
@@ -12,13 +12,9 @@
     sync::Arc,
 };
 use tn_types::{
-<<<<<<< HEAD
-    adiri_genesis, keccak256, verify_proof_of_possession_bls, Address, BlsPublicKey, BlsSignature, Committee, CommitteeBuilder, Epoch, Genesis, GenesisAccount, Intent, IntentMessage, Multiaddr, NetworkPublicKey, PrimaryInfo, ProtocolSignature, Signer, WorkerCache, WorkerIndex
-=======
     adiri_genesis, keccak256, verify_proof_of_possession_bls, Address, BlsPublicKey, BlsSignature,
     Committee, CommitteeBuilder, Epoch, Genesis, Intent, IntentMessage, Multiaddr,
     NetworkPublicKey, PrimaryInfo, ProtocolSignature, Signer, WorkerCache, WorkerIndex,
->>>>>>> b197eedf
 };
 use tracing::{info, warn};
 /// The validators directory used to create genesis.
@@ -193,7 +189,6 @@
     pub fn validators(&self) -> &BTreeMap<BlsPublicKey, ValidatorInfo> {
         &self.validators
     }
-<<<<<<< HEAD
 
     /// Returns configurations for precompiles as genesis accounts
     /// Precompiles configs yamls are generated using foundry in tn-Contracts
@@ -216,8 +211,6 @@
 
         Ok(accounts)
     }
-=======
->>>>>>> b197eedf
 }
 
 // deserialize into HashMap<Account, GenesisAccount>
