--- conflicted
+++ resolved
@@ -252,19 +252,11 @@
     /// Performs a signature verification of a certificate against committee.
     /// Will clear the state first and revalidate even if it appears to be valid.
     pub fn verify_cert(mut self, committee: &[BlsPublicKey]) -> CertificateResult<Certificate> {
-<<<<<<< HEAD
-        self = self.validate_received()?;
-=======
->>>>>>> 55447ccb
         self = self.validate_received()?;
         let (weight, pks) = self.signed_by(committee);
 
         // All validator have a vote weight of 1.
-<<<<<<< HEAD
-        let threshold = 2 * committee.len() as u64 / 3 + 1;
-=======
         let threshold = quorum_threshold(committee.len() as u64);
->>>>>>> 55447ccb
         ensure!(weight >= threshold, CertificateError::Inquorate { stake: weight, threshold });
 
         let verified_cert = self.verify_signature(pks)?;
