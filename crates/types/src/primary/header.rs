--- conflicted
+++ resolved
@@ -1,6 +1,6 @@
 use crate::{
     crypto, encode,
-    error::{DagError, DagResult},
+    error::{DagError, DagResult, HeaderError, HeaderResult},
     now, AuthorityIdentifier, Batch, CertificateDigest, Committee, Epoch, Round, TimestampSec,
     VoteDigest, WorkerCache, WorkerId,
 };
@@ -16,16 +16,6 @@
 use serde::{Deserialize, Serialize};
 use std::{collections::BTreeSet, fmt};
 
-<<<<<<< HEAD
-use crate::{
-    crypto, encode,
-    error::{DagError, DagResult, HeaderError, HeaderResult},
-    now, AuthorityIdentifier, CertificateDigest, Committee, Epoch, Round, TimestampSec, VoteDigest,
-    WorkerBlock, WorkerCache, WorkerId,
-};
-
-=======
->>>>>>> cada9194
 /// Messages generated internally by Narwhal that are included in headers for sequencing.
 #[allow(clippy::large_enum_variant)]
 #[derive(Clone, Deserialize, Serialize)]
@@ -138,19 +128,11 @@
                 .worker(
                     committee
                         .authority(&self.author)
-<<<<<<< HEAD
                         .ok_or(HeaderError::UnknownAuthority(self.author.to_string()))?
                         .protocol_key(),
                     worker_id,
                 )
                 .map_err(|_| HeaderError::UnkownWorkerId)?;
-=======
-                        .expect("own worker in worker cache")
-                        .protocol_key(),
-                    worker_id,
-                )
-                .map_err(|_| DagError::HeaderHasBadWorkerIds(self.digest()))?;
->>>>>>> cada9194
         }
 
         // // Ensure system messages are valid.
