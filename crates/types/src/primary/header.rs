--- conflicted
+++ resolved
@@ -1,14 +1,8 @@
 use crate::{
     crypto, encode,
-<<<<<<< HEAD
     error::{HeaderError, HeaderResult},
-    now, AuthorityIdentifier, Batch, CertificateDigest, Committee, Epoch, Round, TimestampSec,
-    VoteDigest, WorkerCache, WorkerId,
-=======
-    error::{DagError, DagResult},
     now, AuthorityIdentifier, Batch, BlockHash, BlockNumHash, BlockNumber, CertificateDigest,
     Committee, Epoch, Round, TimestampSec, VoteDigest, WorkerCache, WorkerId,
->>>>>>> 044f360a
 };
 use base64::{engine::general_purpose, Engine};
 use derive_builder::Builder;
@@ -338,13 +332,9 @@
             self.round(),
             self.author(),
             self.epoch(),
-<<<<<<< HEAD
-            self.payload().len() * BlockHash::LEN,
+            self.payload().len(),
             self.latest_execution_block_num,
             self.latest_execution_block,
-=======
-            self.payload().len(),
->>>>>>> 044f360a
         )
     }
 }
