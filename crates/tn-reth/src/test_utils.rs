//! Transaction factory to create legit transactions for execution.

use crate::{recover_raw_transaction, RethEnv, WorkerTxPool};
use alloy::{consensus::SignableTransaction as _, signers::local::PrivateKeySigner};
use reth_chainspec::ChainSpec as RethChainSpec;
use reth_evm::{execute::Executor as _, ConfigureEvm};
use reth_primitives::sign_message;
use reth_primitives_traits::SignerRecoverable;
use reth_revm::{database::StateProviderDatabase, db::BundleState};
use reth_transaction_pool::{EthPooledTransaction, PoolTransaction};
use secp256k1::{
    rand::{rngs::StdRng, Rng, SeedableRng as _},
    Secp256k1,
};
use std::{path::Path, str::FromStr, sync::Arc};
use tn_types::{
<<<<<<< HEAD
    adiri_chain_spec_arc, adiri_genesis, calculate_transaction_root, now, public_key_to_address,
    AccessList, Address, Batch, Block, BlockBody, BlockExt as _, BlockWithSenders, Bytes,
    Encodable2718, EthSignature, ExecHeader, ExecutionKeypair, Genesis, GenesisAccount, Receipt,
    SealedHeader, SignedTransactionIntoRecoveredExt as _, TaskManager, Transaction,
    TransactionSigned, TxEip1559, TxHash, TxKind, WorkerId, B256, EMPTY_OMMER_ROOT_HASH,
    EMPTY_TRANSACTIONS, EMPTY_WITHDRAWALS, ETHEREUM_BLOCK_GAS_LIMIT, MIN_PROTOCOL_BASE_FEE, U256,
=======
    adiri_chain_spec_arc, adiri_genesis, calculate_transaction_root, keccak256, now, AccessList,
    Address, Batch, Block, BlockBody, Bytes, Encodable2718, EthSignature, ExecHeader,
    ExecutionKeypair, Genesis, GenesisAccount, RecoveredBlock, SealedHeader, TaskManager,
    Transaction, TransactionSigned, TxEip1559, TxHash, TxKind, B256, EMPTY_OMMER_ROOT_HASH,
    EMPTY_TRANSACTIONS, EMPTY_WITHDRAWALS, ETHEREUM_BLOCK_GAS_LIMIT_30M, MIN_PROTOCOL_BASE_FEE,
    U256,
>>>>>>> 6193e4ef
};

// methods for tests
impl RethEnv {
    /// Create a new RethEnv for testing only.
    pub fn new_for_test<P: AsRef<Path>>(
        db_path: P,
        task_manager: &TaskManager,
    ) -> eyre::Result<Self> {
        Self::new_for_temp_chain(adiri_chain_spec_arc(), db_path, task_manager)
    }

    /// Test utility to execute batch and return execution outcome.
    ///
    /// This is useful for simulating execution results for account state changes.
    /// Currently only used by faucet tests to obtain faucet contract account info
    /// by simulating deploying proxy contract. The results are then put into genesis.
    pub fn execution_outcome_for_tests(
        &self,
        txs: Vec<Vec<u8>>,
        parent: &SealedHeader,
    ) -> BundleState {
        // create "empty" header with default values
        let mut header = ExecHeader {
            parent_hash: parent.hash(),
            ommers_hash: EMPTY_OMMER_ROOT_HASH,
            beneficiary: Address::ZERO,
            state_root: Default::default(),
            transactions_root: Default::default(),
            receipts_root: Default::default(),
            withdrawals_root: Some(EMPTY_WITHDRAWALS),
            logs_bloom: Default::default(),
            difficulty: U256::ZERO,
            number: parent.number + 1,
            gas_limit: ETHEREUM_BLOCK_GAS_LIMIT_30M,
            gas_used: 0,
            timestamp: now(),
            mix_hash: B256::random(),
            nonce: 0_u64.into(),
            base_fee_per_gas: Some(MIN_PROTOCOL_BASE_FEE),
            blob_gas_used: None,
            excess_blob_gas: None,
            extra_data: Default::default(),
            parent_beacon_block_root: None,
            requests_hash: None,
        };

        // decode transactions
        let mut decoded_txs = Vec::with_capacity(txs.len());
        let mut signers = Vec::with_capacity(txs.len());
        for tx_bytes in &txs {
            let tx = recover_raw_transaction(tx_bytes)
                .expect("raw transaction recovered for test")
                .into_inner();
            signers.push(tx.recover_signer().expect("recover signer for test tx"));
            decoded_txs.push(tx);
        }

        // update header's transactions root
        header.transactions_root = if txs.is_empty() {
            EMPTY_TRANSACTIONS
        } else {
            calculate_transaction_root(&decoded_txs)
        };

        // recover senders from block
        let block = Block {
            header,
            body: BlockBody {
                transactions: decoded_txs,
                ommers: vec![],
                withdrawals: Some(Default::default()),
            },
        };

        // create execution db
        let mut db = StateProviderDatabase::new(
            self.latest().expect("provider retrieves latest during test batch execution"),
        );
        let executor = self.evm_config.executor(&mut db);
        let res = executor
            .execute(&RecoveredBlock::new_unhashed(block, signers))
            .expect("execute one block");

        res.state
    }
}

/// Transaction factory
#[derive(Clone, Copy, Debug)]
pub struct TransactionFactory {
    /// Keypair for signing transactions
    keypair: ExecutionKeypair,
    /// The nonce for the next transaction constructed.
    nonce: u64,
}

impl Default for TransactionFactory {
    fn default() -> Self {
        Self::new()
    }
}

impl TransactionFactory {
    /// Create a new instance of self from a [0; 32] seed.
    ///
    /// Address: 0xb14d3c4f5fbfbcfb98af2d330000d49c95b93aa7
    /// Secret: 9bf49a6a0755f953811fce125f2683d50429c3bb49e074147e0089a52eae155f
    pub fn new() -> Self {
        let mut rng = StdRng::from_seed([0; 32]);
        let secp = Secp256k1::new();
        let (secret_key, _public_key) = secp.generate_keypair(&mut rng);
        let keypair = ExecutionKeypair::from_secret_key(&secp, &secret_key);
        Self { keypair, nonce: 0 }
    }

    /// create a new instance of self from a provided seed.
    pub fn new_random_from_seed<R: Rng + ?Sized>(rand: &mut R) -> Self {
        let secp = Secp256k1::new();
        let (secret_key, _public_key) = secp.generate_keypair(rand);
        let keypair = ExecutionKeypair::from_secret_key(&secp, &secret_key);
        Self { keypair, nonce: 0 }
    }

    /// create a new instance of self from a random seed.
    pub fn new_random() -> Self {
        let secp = Secp256k1::new();
        let (secret_key, _public_key) = secp.generate_keypair(&mut StdRng::from_os_rng());
        let keypair = ExecutionKeypair::from_secret_key(&secp, &secret_key);
        Self { keypair, nonce: 0 }
    }

    /// Return the address of the signer.
    pub fn address(&self) -> Address {
        let public_key = self.keypair.public_key();
        // strip out the first byte because that should be the SECP256K1_TAG_PUBKEY_UNCOMPRESSED
        // tag returned by libsecp's uncompressed pubkey serialization
        let hash = keccak256(&public_key.serialize_uncompressed()[1..]);
        Address::from_slice(&hash[12..])
    }

    /// Change the nonce for the next transaction.
    pub fn set_nonce(&mut self, nonce: u64) {
        self.nonce = nonce;
    }

    /// Increment nonce after a transaction was created and signed.
    pub fn inc_nonce(&mut self) {
        self.nonce += 1;
    }

    /// Create a signed EIP1559 transaction and encode it.
    pub fn create_eip1559_encoded(
        &mut self,
        chain: Arc<RethChainSpec>,
        gas_limit: Option<u64>,
        gas_price: u128,
        to: Option<Address>,
        value: U256,
        input: Bytes,
    ) -> Vec<u8> {
        self.create_eip1559(chain, gas_limit, gas_price, to, value, input).encoded_2718()
    }

    /// Create and sign an EIP1559 transaction.
    pub fn create_eip1559(
        &mut self,
        chain: Arc<RethChainSpec>,
        gas_limit: Option<u64>,
        gas_price: u128,
        to: Option<Address>,
        value: U256,
        input: Bytes,
    ) -> TransactionSigned {
        let gas_limit = gas_limit.unwrap_or(1_000_000);
        let tx_kind = match to {
            Some(address) => TxKind::Call(address),
            None => TxKind::Create,
        };

        // Eip1559
        let transaction = Transaction::Eip1559(TxEip1559 {
            chain_id: chain.chain.id(),
            nonce: self.nonce,
            max_priority_fee_per_gas: 0,
            max_fee_per_gas: gas_price,
            gas_limit,
            to: tx_kind,
            value,
            input,
            access_list: Default::default(),
        });

        let tx_signature_hash = transaction.signature_hash();
        let signature = self.sign_hash(tx_signature_hash);

        // increase nonce for next tx
        self.inc_nonce();

        TransactionSigned::new_unhashed(transaction, signature)
    }

    /// Create and sign an EIP1559 transaction with all possible parameters passed.
    ///
    /// All arguments are optional and default to:
    /// - chain_id: 2017 (adiri testnet)
    /// - nonce: `Self::nonce` (correctly incremented)
    /// - max_priority_fee_per_gas: 0 (no tip)
    /// - max_fee_per_gas: basefee minimum (7 wei)
    /// - gas_limit: 1_000_000 wei
    /// - to: None (results in `TxKind::Create`)
    /// - value: 1TEL (1^10*18 wei)
    /// - input: empty bytes (`Bytes::default()`)
    /// - access_list: None
    ///
    /// NOTE: the nonce is still incremented to track the number of signed transactions for `Self`.
    #[allow(clippy::too_many_arguments)]
    pub fn create_explicit_eip1559(
        &mut self,
        chain_id: Option<u64>,
        nonce: Option<u64>,
        max_priority_fee_per_gas: Option<u128>,
        max_fee_per_gas: Option<u128>,
        gas_limit: Option<u64>,
        to: Option<Address>,
        value: Option<U256>,
        input: Option<Bytes>,
        access_list: Option<AccessList>,
    ) -> TransactionSigned {
        let tx_kind = match to {
            Some(address) => TxKind::Call(address),
            None => TxKind::Create,
        };

        // Eip1559
        let transaction = Transaction::Eip1559(TxEip1559 {
            chain_id: chain_id.unwrap_or(2017),
            nonce: nonce.unwrap_or(self.nonce),
            max_priority_fee_per_gas: max_priority_fee_per_gas.unwrap_or(0),
            max_fee_per_gas: max_fee_per_gas.unwrap_or(MIN_PROTOCOL_BASE_FEE.into()),
            gas_limit: gas_limit.unwrap_or(1_000_000),
            to: tx_kind,
            value: value.unwrap_or_else(|| {
                U256::from(10).checked_pow(U256::from(18)).expect("1x10^18 does not overflow")
            }),
            input: input.unwrap_or_default(),
            access_list: access_list.unwrap_or_default(),
        });

        let tx_signature_hash = transaction.signature_hash();
        let signature = self.sign_hash(tx_signature_hash);

        // increase nonce for self
        self.inc_nonce();

        TransactionSigned::new_unhashed(transaction, signature)
    }

    /// Sign the transaction hash with the key in memory
    fn sign_hash(&self, hash: B256) -> EthSignature {
        let secret = B256::from_slice(&self.keypair.secret_bytes());
        let signature = sign_message(secret, hash);
        signature.expect("failed to sign transaction")
    }

    /// Helper to instantiate an `alloy-signer-local::PrivateKeySigner` wrapping the default account
    pub fn get_default_signer(&self) -> eyre::Result<PrivateKeySigner> {
        // circumvent Secp256k1 <> k256 type incompatibility via FieldBytes intermediary
        let binding = self.keypair.secret_key().secret_bytes();
        let signer = PrivateKeySigner::from_bytes(&binding.into())?;
        Ok(signer)
    }

    /// Create and submit the next transaction to the provided [TransactionPool].
    pub async fn create_and_submit_eip1559_pool_tx(
        &mut self,
        chain: Arc<RethChainSpec>,
        gas_price: u128,
        to: Address,
        value: U256,
        pool: WorkerTxPool,
    ) -> TxHash {
        let tx = self.create_eip1559(chain, None, gas_price, Some(to), value, Bytes::new());
        let recovered = tx.try_into_recovered().expect("recovered tx");
        let pooled_tx = EthPooledTransaction::try_from_consensus(recovered)
            .expect("recovered into eth pooled tx");

        pool.add_transaction_local(pooled_tx).await.expect("recovered tx added to pool")
    }

    /// Submit a transaction to the provided pool.
    pub async fn submit_tx_to_pool(&self, tx: TransactionSigned, pool: WorkerTxPool) -> TxHash {
        let recovered = tx.try_into_recovered().expect("recovered tx");
        let pooled_tx = EthPooledTransaction::try_from_consensus(recovered)
            .expect("recovered into eth pooled tx");

        pool.add_transaction_local(pooled_tx).await.expect("recovered tx added to pool")
    }
}

/// Helper to get the gas price based on the provider's latest header.
pub fn get_gas_price(reth_env: &RethEnv) -> u128 {
    reth_env.get_gas_price().expect("gas price")
}

/// Create a random encoded transaction.
pub fn transaction() -> Vec<u8> {
    let mut tx_factory = TransactionFactory::new_random();
    let chain = adiri_chain_spec_arc();
    let gas_price = 100_000;
    let value = U256::from(10).checked_pow(U256::from(18)).expect("1e18 doesn't overflow U256");

    // random transaction
    tx_factory.create_eip1559_encoded(
        chain,
        None,
        gas_price,
        Some(Address::ZERO),
        value,
        Bytes::new(),
    )
}

/// will create a batch with randomly formed transactions
/// dictated by the parameter number_of_transactions
pub fn fixture_batch_with_transactions(number_of_transactions: u32) -> Batch {
    let transactions = (0..number_of_transactions).map(|_v| transaction()).collect();

    // Put some random bytes in the header so that tests will have unique headers.
    Batch { transactions, beneficiary: Address::random(), ..Default::default() }
}

/// Create a batch with two random, valid transactions. The rest of the [Batch] uses defaults.
pub fn batch() -> Batch {
    let transactions = vec![transaction(), transaction()];
    Batch { transactions, ..Default::default() }
}

/// generate multiple fixture batches. The number of generated batches
/// are dictated by the parameter num_of_batches.
pub fn batches(num_of_batches: usize) -> Vec<Batch> {
    let mut batches = Vec::new();

    for i in 1..num_of_batches + 1 {
        batches.push(batch_with_transactions(i, 0));
    }

    batches
}

/// Create a batch with the specified number of transactions.
pub fn batch_with_transactions(num_of_transactions: usize, worker_id: WorkerId) -> Batch {
    let mut transactions = Vec::new();

    for _ in 0..num_of_transactions {
        transactions.push(transaction());
    }

    Batch::new_for_test(transactions, ExecHeader::default(), worker_id)
}

/// Adiri genesis with funded [TransactionFactory] default account.
pub fn test_genesis() -> Genesis {
    let genesis = adiri_genesis();
    let default_address = TransactionFactory::default().address();
    let default_factory_account =
        vec![(default_address, GenesisAccount::default().with_balance(U256::MAX))];
    genesis.extend_accounts(default_factory_account)
}

/// Helper function to seed an instance of Genesis with accounts from a random batch.
pub fn seeded_genesis_from_random_batch(
    genesis: Genesis,
    batch: &Batch,
) -> (Genesis, Vec<TransactionSigned>, Vec<Address>) {
    let max_capacity = batch.transactions.len();
    let mut decoded_txs = Vec::with_capacity(max_capacity);
    let mut senders = Vec::with_capacity(max_capacity);
    let mut accounts_to_seed = Vec::with_capacity(max_capacity);

    // loop through the transactions
    for tx_bytes in &batch.transactions {
        let (tx, address) =
            recover_raw_transaction(tx_bytes).expect("raw transaction recovered").into_parts();
        decoded_txs.push(tx);
        senders.push(address);
        // fund account with 99mil TEL
        let account = (
            address,
            GenesisAccount::default().with_balance(
                U256::from_str("0x51E410C0F93FE543000000").expect("account balance is parsed"),
            ),
        );
        accounts_to_seed.push(account);
    }
    (genesis.extend_accounts(accounts_to_seed), decoded_txs, senders)
}

/// Helper function to seed an instance of Genesis with random batches.
///
/// The transactions in the randomly generated batches are decoded and their signers are recovered.
///
/// The function returns the new Genesis, the signed transactions by batch, and the addresses for
/// further use it testing.
pub fn seeded_genesis_from_random_batches<'a>(
    mut genesis: Genesis,
    batches: impl IntoIterator<Item = &'a Batch>,
) -> (Genesis, Vec<Vec<TransactionSigned>>, Vec<Vec<Address>>) {
    let mut txs = vec![];
    let mut senders = vec![];
    for batch in batches {
        let (g, t, s) = seeded_genesis_from_random_batch(genesis, batch);
        genesis = g;
        txs.push(t);
        senders.push(s);
    }
    (genesis, txs, senders)
}<|MERGE_RESOLUTION|>--- conflicted
+++ resolved
@@ -14,21 +14,12 @@
 };
 use std::{path::Path, str::FromStr, sync::Arc};
 use tn_types::{
-<<<<<<< HEAD
-    adiri_chain_spec_arc, adiri_genesis, calculate_transaction_root, now, public_key_to_address,
-    AccessList, Address, Batch, Block, BlockBody, BlockExt as _, BlockWithSenders, Bytes,
-    Encodable2718, EthSignature, ExecHeader, ExecutionKeypair, Genesis, GenesisAccount, Receipt,
-    SealedHeader, SignedTransactionIntoRecoveredExt as _, TaskManager, Transaction,
-    TransactionSigned, TxEip1559, TxHash, TxKind, WorkerId, B256, EMPTY_OMMER_ROOT_HASH,
-    EMPTY_TRANSACTIONS, EMPTY_WITHDRAWALS, ETHEREUM_BLOCK_GAS_LIMIT, MIN_PROTOCOL_BASE_FEE, U256,
-=======
     adiri_chain_spec_arc, adiri_genesis, calculate_transaction_root, keccak256, now, AccessList,
     Address, Batch, Block, BlockBody, Bytes, Encodable2718, EthSignature, ExecHeader,
     ExecutionKeypair, Genesis, GenesisAccount, RecoveredBlock, SealedHeader, TaskManager,
-    Transaction, TransactionSigned, TxEip1559, TxHash, TxKind, B256, EMPTY_OMMER_ROOT_HASH,
-    EMPTY_TRANSACTIONS, EMPTY_WITHDRAWALS, ETHEREUM_BLOCK_GAS_LIMIT_30M, MIN_PROTOCOL_BASE_FEE,
-    U256,
->>>>>>> 6193e4ef
+    Transaction, TransactionSigned, TxEip1559, TxHash, TxKind, WorkerId, B256,
+    EMPTY_OMMER_ROOT_HASH, EMPTY_TRANSACTIONS, EMPTY_WITHDRAWALS, ETHEREUM_BLOCK_GAS_LIMIT_30M,
+    MIN_PROTOCOL_BASE_FEE, U256,
 };
 
 // methods for tests
