--- conflicted
+++ resolved
@@ -23,29 +23,9 @@
 use serde::{Deserialize, Serialize};
 use std::sync::Arc;
 use tn_types::{EthPrimitives, NodePrimitives, RecoveredBlock, SealedBlock, SealedHeader};
-<<<<<<< HEAD
 
 /// Type for primitives.
 pub type TNPrimitives = EthPrimitives;
-
-// /// Telcoin Network specific node types for reth compatibility.
-// pub trait TelcoinNodeTypes: NodeTypesWithEngine + NodeTypesWithDB {
-//     /// The EVM executor type
-//     type Executor: BlockExecutorProvider<Primitives = TNPrimitives>;
-
-//     /// The EVM configuration type
-//     type EvmConfig: ConfigureEvm<Transaction = TransactionSigned, Header = ExecHeader>;
-
-//     /// Create the Reth evm config.
-//     fn create_evm_config(chain: Arc<ChainSpec>) -> Self::EvmConfig;
-//     /// Create the Reth executor.
-//     fn create_executor(chain: Arc<ChainSpec>) -> Self::Executor;
-// }
-=======
-
-/// Type for primitives.
-pub type TNPrimitives = EthPrimitives;
->>>>>>> 5b70626e
 
 /// Empty struct that implements Reth traits to supply GATs and functionality for Reth integration.
 #[derive(Clone, Debug)]
@@ -63,25 +43,6 @@
     type DB = Arc<DatabaseEnv>;
 }
 
-<<<<<<< HEAD
-// impl TelcoinNodeTypes for TelcoinNode {
-//     type Executor = BasicBlockExecutorProvider<EthExecutionStrategyFactory<TnEvmConfig>>;
-//     type EvmConfig = TnEvmConfig;
-
-//     fn create_evm_config(chain: Arc<ChainSpec>) -> Self::EvmConfig {
-//         TnEvmConfig::new(chain)
-//     }
-
-//     fn create_executor(chain: Arc<ChainSpec>) -> Self::Executor {
-//         BasicBlockExecutorProvider::new(EthExecutionStrategyFactory::new(
-//             chain.clone(),
-//             TnEvmConfig::new(chain),
-//         ))
-//     }
-// }
-
-=======
->>>>>>> 5b70626e
 /// Compatibility type to easily integrate with reth.
 ///
 /// This type is used to noop verify all data. It is not used by Telcoin Network, but is required to
