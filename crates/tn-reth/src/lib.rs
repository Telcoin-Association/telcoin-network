--- conflicted
+++ resolved
@@ -18,11 +18,7 @@
 #![cfg_attr(docsrs, feature(doc_cfg, doc_auto_cfg))]
 
 use crate::{
-<<<<<<< HEAD
-    evm::{TNEvm, TNEvmContext},
-=======
     evm::TNEvm,
->>>>>>> 5b70626e
     traits::{DefaultEthPayloadTypes, TNExecution},
 };
 use alloy::{
@@ -85,20 +81,10 @@
 };
 use reth_revm::{
     cached::CachedReads,
-<<<<<<< HEAD
-    context::{
-        result::{ExecutionResult, ResultAndState},
-        BlockEnv, CfgEnv, TxEnv,
-    },
-    database::StateProviderDatabase,
-    db::{states::bundle_state::BundleRetention, BundleState},
-    DatabaseCommit, Inspector, State,
-=======
     context::result::{ExecutionResult, ResultAndState},
     database::StateProviderDatabase,
     db::{states::bundle_state::BundleRetention, BundleState},
     DatabaseCommit, State,
->>>>>>> 5b70626e
 };
 use reth_transaction_pool::{blobstore::DiskFileBlobStore, EthTransactionPool};
 use serde_json::Value;
@@ -612,19 +598,11 @@
         // TransactionSigned::recover_signers())
         let mut builder =
             self.evm_config.builder_for_next_block(&mut db, &parent_header, payload)?;
-<<<<<<< HEAD
 
         builder.apply_pre_execution_changes().inspect_err(|err| {
             warn!(target: "engine", %err, "failed to apply pre-execution changes");
         })?;
 
-=======
-
-        builder.apply_pre_execution_changes().inspect_err(|err| {
-            warn!(target: "engine", %err, "failed to apply pre-execution changes");
-        })?;
-
->>>>>>> 5b70626e
         let basefee = builder.evm_mut().block().basefee;
 
         for tx_bytes in &transactions {
@@ -658,92 +636,6 @@
                 .effective_tip_per_gas(basefee)
                 .expect("fee is always valid; execution succeeded");
             total_fees += U256::from(miner_fee) * U256::from(gas_used);
-<<<<<<< HEAD
-
-            // // initialize values for execution from block env
-            // //
-            // // note: uses the worker's sealed header for "parent" values
-            // // note the sealed header below is more or less junk but payload trait requires it.
-            // let tn_env = self.tn_env_for_evm(&payload);
-            // let block_gas_limit: u64 = tn_env.block.gas_limit.try_into().unwrap_or(u64::MAX);
-            // let base_fee = tn_env.block.basefee.to::<u64>();
-            // let block_number = tn_env.block.number.to::<u64>();
-
-            // // apply eip-4788 pre block contract call
-            // pre_block_beacon_root_contract_call(
-            //     &mut db,
-            //     &chain_spec,
-            //     block_number,
-            //     &initialized_cfg,
-            //     &initialized_block_env,
-            //     &attributes,
-            // )?;
-
-            // // apply eip-2935 blockhashes update
-            // apply_blockhashes_update(
-            //     &mut db,
-            //     &chain_spec,
-            //     initialized_block_env.timestamp.to::<u64>(),
-            //     block_number,
-            //     parent_header.hash(),
-            // )
-            // .map_err(|err| PayloadBuilderError::Internal(err.into()))?;
-
-            // // Configure the environment for the tx.
-            // *evm.tx_mut() = self.evm_config.tx_env(recovered.tx(), recovered.signer());
-
-            // let ResultAndState { result, state } = match evm.transact() {
-            //     Ok(res) => res,
-            //     Err(err) => {
-            //         match err {
-            //             // allow transaction errors (ie - duplicates)
-            //             //
-            //             // it's possible that another worker's batch included this transaction
-            //             EVMError::Transaction(err) => {
-            //                 warn!(target: "engine", tx_hash=?recovered.hash(), ?err);
-            //                 continue;
-            //             }
-            //             err => {
-            //                 // this is an error that we should treat as fatal
-            //                 // - invalid header resulting from misconfigured BlockEnv
-            //                 // - Database error
-            //                 // - custom error (unsure)
-            //                 return Err(err.into());
-            //             }
-            //         }
-            //     }
-            // };
-
-            // let gas_used = match builder.execute_transaction(recovered.clone()) {
-            //     Ok(gas) => gas,
-            //     Err(err) => match err {},
-            // };
-
-            // let BlockBuilderOutcome { execution_result, block, .. } =
-            //     builder.finish(&state_provider)?;
-
-            // // add gas used by the transaction to cumulative gas used, before creating the
-            // receipt cumulative_gas_used += gas_used;
-
-            // // Push transaction changeset and calculate header bloom filter for receipt.
-            // receipts.push(Some(Receipt {
-            //     tx_type: recovered.tx_type(),
-            //     success: execution_result.is_success(),
-            //     cumulative_gas_used,
-            //     logs: execution_result.into_logs().into_iter().collect(),
-            // }));
-
-            // // update add to total fees
-            // let miner_fee = recovered
-            //     .effective_tip_per_gas(Some(base_fee))
-            //     .expect("fee is always valid; execution succeeded");
-            // total_fees += U256::from(miner_fee) * U256::from(gas_used);
-
-            // // append transaction to the list of executed transactions and keep signers
-            // senders.push(recovered.signer());
-            // executed_txs.push(recovered.into_tx());
-=======
->>>>>>> 5b70626e
         }
 
         let BlockBuilderOutcome { execution_result, block, hashed_state, trie_updates } =
@@ -764,100 +656,6 @@
         );
 
         Ok(res)
-<<<<<<< HEAD
-
-        // let sealed_block = Arc::new(block.sealed_block().clone());
-
-        // // close epoch using leader's aggregate signature if conditions are met
-        // if let Some(res) = payload
-        //     .attributes
-        //     .close_epoch
-        //     .map(|sig| self.apply_closing_epoch_contract_call(&mut evm, sig))
-        // {
-        //     // add logs if epoch closed
-        //     let logs = res?;
-        //     receipts.push(Some(Receipt {
-        //         // no better tx type
-        //         tx_type: TxType::Legacy,
-        //         success: true,
-        //         cumulative_gas_used: 0,
-        //         logs,
-        //     }));
-        // }
-
-        // // Release db
-        // drop(evm);
-
-        // // merge all transitions into bundle state, this would apply the withdrawal balance
-        // changes // and 4788 contract call
-        // db.merge_transitions(BundleRetention::PlainState);
-
-        // let execution_outcome =
-        //     ExecutionOutcome::new(db.take_bundle(), vec![receipts].into(), block_number, vec![]);
-        // let receipts_root =
-        //     execution_outcome.ethereum_receipts_root(block_number).expect("Number is in range");
-        // let logs_bloom =
-        //     execution_outcome.block_logs_bloom(block_number).expect("Number is in range");
-
-        // // calculate the state root
-        // let hashed_state = db.database.db.hashed_post_state(execution_outcome.state());
-        // let (state_root, _trie_output) = {
-        //     db.database.inner().state_root_with_updates(hashed_state.clone()).inspect_err(
-        //         |err| {
-        //             tracing::error!(target: "payload_builder",
-        //                 parent_hash=%payload.attributes.parent_header.hash(),
-        //                 %err,
-        //                 "failed to calculate state root for payload"
-        //             );
-        //         },
-        //     )?
-        // };
-
-        // // create the block header
-        // let transactions_root = calculate_transaction_root(&executed_txs);
-
-        // let header = ExecHeader {
-        //     parent_hash: payload.parent(),
-        //     ommers_hash: EMPTY_OMMER_ROOT_HASH,
-        //     beneficiary: payload.suggested_fee_recipient(),
-        //     state_root,
-        //     transactions_root,
-        //     receipts_root,
-        //     withdrawals_root: Some(EMPTY_WITHDRAWALS),
-        //     logs_bloom,
-        //     timestamp: payload.timestamp(),
-        //     mix_hash: payload.prev_randao(),
-        //     nonce: payload.attributes.nonce.into(),
-        //     base_fee_per_gas: Some(base_fee),
-        //     number: payload.attributes.parent_header.number + 1, /* ensure this matches the block
-        //                                                           * env */
-        //     gas_limit: block_gas_limit,
-        //     difficulty: U256::from(payload.attributes.batch_index),
-        //     gas_used: cumulative_gas_used,
-        //     extra_data: payload.attributes.batch_digest.into(),
-        //     parent_beacon_block_root: Some(consensus_header_hash),
-        //     blob_gas_used: None,
-        //     excess_blob_gas: None,
-        //     requests_hash: None,
-        // };
-
-        // // seal the block
-        // let withdrawals = Some(payload.withdrawals().clone());
-
-        // // seal the block
-        // let block = Block {
-        //     header,
-        //     body: BlockBody { transactions: executed_txs, ommers: vec![], withdrawals },
-        // };
-
-        // let sealed_block = block.seal_slow();
-        // let sealed_block_with_senders =
-        //     RecoveredBlock::new(sealed_block, senders).ok_or(TnRethError::SealBlockWithSenders)?;
-
-        // Ok(sealed_block_with_senders)
-        // todo!()
-=======
->>>>>>> 5b70626e
     }
 
     /// Finalize block (header) executed from consensus output and update chain info.
@@ -908,7 +706,6 @@
             last=?blocks.last().map(|b| b.recovered_block.num_hash()),
             "storing range of blocks",
         );
-<<<<<<< HEAD
 
         // insert blocks to db
         let provider_rw = self.blockchain_provider.database_provider_rw()?;
@@ -917,16 +714,6 @@
             .save_blocks(blocks.clone())?;
         UnifiedStorageWriter::commit(provider_rw)?;
 
-=======
-
-        // insert blocks to db
-        let provider_rw = self.blockchain_provider.database_provider_rw()?;
-        let static_file_provider = self.blockchain_provider.static_file_provider();
-        UnifiedStorageWriter::from(&provider_rw, &static_file_provider)
-            .save_blocks(blocks.clone())?;
-        UnifiedStorageWriter::commit(provider_rw)?;
-
->>>>>>> 5b70626e
         // process update
         //
         // see reth::EngineApiTreeHandler::on_canonical_chain_update
@@ -945,12 +732,6 @@
         // broadcast canonical update
         self.canonical_in_memory_state().notify_canon_state(notification);
 
-<<<<<<< HEAD
-        // TODO: set pending block in batch builder - pass canonical-in-memory-state
-        // self.blockchain_provider.canonical_in_memory_state().set_pending_block(pending);
-
-=======
->>>>>>> 5b70626e
         Ok(())
     }
 
@@ -1332,38 +1113,18 @@
     }
 
     /// Read the curret epoch info from the [ConsensusRegistry] on-chain.
-<<<<<<< HEAD
-    pub fn get_current_epoch_info<DB, I>(
-        &self,
-        evm: &mut TNEvm<DB, I>,
-    ) -> eyre::Result<ConsensusRegistry::EpochInfo>
-    where
-        DB: alloy_evm::Database,
-        I: Inspector<TNEvmContext<DB>>,
-=======
     pub fn get_current_epoch_info<DB>(
         &self,
         evm: &mut TNEvm<DB>,
     ) -> eyre::Result<ConsensusRegistry::EpochInfo>
     where
         DB: alloy_evm::Database,
->>>>>>> 5b70626e
     {
         let calldata = ConsensusRegistry::getCurrentEpochInfoCall {}.abi_encode().into();
         self.call_consensus_registry::<_, ConsensusRegistry::EpochInfo>(evm, calldata)
     }
 
     /// Read the a validator's token id from the [ConsensusRegistry] on-chain.
-<<<<<<< HEAD
-    pub fn get_validator_token_id<DB, I>(
-        &self,
-        address: Address,
-        evm: &mut TNEvm<DB, I>,
-    ) -> eyre::Result<U256>
-    where
-        DB: alloy_evm::Database,
-        I: Inspector<TNEvmContext<DB>>,
-=======
     pub fn get_validator_token_id<DB>(
         &self,
         address: Address,
@@ -1371,7 +1132,6 @@
     ) -> eyre::Result<U256>
     where
         DB: alloy_evm::Database,
->>>>>>> 5b70626e
     {
         let calldata = ConsensusRegistry::getValidatorTokenIdCall { validatorAddress: address }
             .abi_encode()
@@ -1381,16 +1141,6 @@
 
     /// Retrieve the [ValidatorInfo] from the [ConsensusRegistry] on-chain using a validator's token
     /// id.
-<<<<<<< HEAD
-    pub fn get_validator_by_token_id<DB, I>(
-        &self,
-        token_id: U256,
-        evm: &mut TNEvm<DB, I>,
-    ) -> eyre::Result<ConsensusRegistry::ValidatorInfo>
-    where
-        DB: alloy_evm::Database,
-        I: Inspector<TNEvmContext<DB>>,
-=======
     pub fn get_validator_by_token_id<DB>(
         &self,
         token_id: U256,
@@ -1398,7 +1148,6 @@
     ) -> eyre::Result<ConsensusRegistry::ValidatorInfo>
     where
         DB: alloy_evm::Database,
->>>>>>> 5b70626e
     {
         let calldata =
             ConsensusRegistry::getValidatorByTokenIdCall { tokenId: token_id }.abi_encode().into();
@@ -1406,15 +1155,9 @@
     }
 
     /// Helper function to call `ConsensusRegistry` state on-chain.
-<<<<<<< HEAD
-    fn call_consensus_registry<DB, I, T>(
-        &self,
-        evm: &mut TNEvm<DB, I>,
-=======
     fn call_consensus_registry<DB, T>(
         &self,
         evm: &mut TNEvm<DB>,
->>>>>>> 5b70626e
         calldata: Bytes,
     ) -> eyre::Result<T>
     where
@@ -1423,7 +1166,6 @@
         T: From<
             <<T as alloy::sol_types::SolValue>::SolType as alloy::sol_types::SolType>::RustType,
         >,
-        I: Inspector<TNEvmContext<DB>>,
     {
         let state =
             self.read_state_on_chain(evm, SYSTEM_ADDRESS, CONSENSUS_REGISTRY_ADDRESS, calldata)?;
@@ -1439,32 +1181,6 @@
             e => Err(eyre::eyre!("failed to read validators from state: {e:?}")),
         }
     }
-<<<<<<< HEAD
-
-    /// Read state on-chain.
-    fn read_state_on_chain<DB, I>(
-        &self,
-        evm: &mut TNEvm<DB, I>,
-        caller: Address,
-        contract: Address,
-        calldata: Bytes,
-    ) -> TnRethResult<ResultAndState>
-    where
-        DB: alloy_evm::Database,
-        I: Inspector<reth_revm::Context<BlockEnv, TxEnv, CfgEnv, DB>>,
-    {
-        // read from state
-        let res = match evm.transact_system_call(caller, contract, calldata) {
-            Ok(res) => res,
-            Err(e) => {
-                // fatal error
-                error!(target: "engine", ?caller, ?contract, "failed to read state: {}", e);
-                return Err(TnRethError::EVMCustom(format!("getValidatorsCall failed: {e}")));
-            }
-        };
-
-        Ok(res)
-=======
 
     /// Read state on-chain.
     fn read_state_on_chain<DB>(
@@ -1499,7 +1215,7 @@
     use tempfile::TempDir;
     use tn_types::{
         adiri_genesis, BlsKeypair, BlsSignature, Certificate, CommittedSubDag, ConsensusHeader,
-        ConsensusOutput, FromHex, PrimaryInfo, ReputationScores, SignatureVerificationState,
+        ConsensusOutput, FromHex, NodeP2pInfo, ReputationScores, SignatureVerificationState,
     };
 
     /// Helper function for creating a consensus output for tests.
@@ -1558,10 +1274,10 @@
                 let mut rng = StdRng::seed_from_u64(i as u64);
                 let bls = BlsKeypair::generate(&mut rng);
                 let bls_pubkey = bls.public();
-                ValidatorInfo {
+                NodeInfo {
                     name: format!("validator-{i}"),
                     bls_public_key: *bls_pubkey,
-                    primary_info: PrimaryInfo::default(),
+                    primary_info: NodeP2pInfo::default(),
                     execution_address: *addr,
                     proof_of_possession: BlsSignature::default(),
                 }
@@ -1692,221 +1408,19 @@
         }
 
         Ok(())
->>>>>>> 5b70626e
-    }
-}
-
-// #[cfg(test)]
-// mod tests {
-//     use super::*;
-//     use alloy::primitives::utils::parse_ether;
-//     use rand_chacha::ChaCha8Rng;
-//     use tempfile::TempDir;
-//     use tn_types::{
-//         adiri_genesis, BlsKeypair, Certificate, CommittedSubDag, ConsensusHeader,
-// ConsensusOutput,         FromHex, PrimaryInfo, ReputationScores,
-//     };
-
-//     /// Helper function for creating a consensus output for tests.
-//     fn consensus_output_for_tests() -> ConsensusOutput {
-//         let mut leader = Certificate::default();
-//         let sub_dag_index = 0;
-//         leader.header.round = sub_dag_index as u32;
-//         let reputation_scores = ReputationScores::default();
-//         let previous_sub_dag = None;
-//         let beneficiary = Address::from_hex("0x5555555555555555555555555555555555555555")
-//             .expect("beneficiary address from str");
-//         ConsensusOutput {
-//             sub_dag: CommittedSubDag::new(
-//                 vec![leader.clone(), Certificate::default()],
-//                 leader,
-//                 sub_dag_index,
-//                 reputation_scores,
-//                 previous_sub_dag,
-//             )
-//             .into(),
-//             close_epoch: false,
-//             batches: Default::default(), // empty
-//             beneficiary,
-//             batch_digests: Default::default(), // empty
-//             parent_hash: ConsensusHeader::default().digest(),
-//             number: 0,
-//             extra: Default::default(),
-//             early_finalize: false,
-//         }
-//     }
-
-//     #[tokio::test]
-//     async fn test_validator_shuffle() -> eyre::Result<()> {
-//         let validator_1 = Address::from_slice(&[0x11; 20]);
-//         let validator_2 = Address::from_slice(&[0x22; 20]);
-//         let validator_3 = Address::from_slice(&[0x33; 20]);
-//         let validator_4 = Address::from_slice(&[0x44; 20]);
-//         let validator_5 = Address::from_slice(&[0x55; 20]);
-
-//         // create initial validators for testing
-//         let initial_validators = [validator_1, validator_2, validator_3, validator_4,
-// validator_5];
-
-//         // create validator info objects for each address
-//         let validators: Vec<_> = initial_validators
-//             .iter()
-//             .enumerate()
-//             .map(|(i, addr)| {
-//                 // use deterministic seed
-//                 let mut rng = ChaCha8Rng::seed_from_u64(i as u64);
-//                 let bls = BlsKeypair::generate(&mut rng);
-//                 let bls_pubkey = bls.public();
-//                 ValidatorInfo {
-//                     name: format!("validator-{i}"),
-//                     bls_public_key: *bls_pubkey,
-//                     primary_info: PrimaryInfo::default(),
-//                     execution_address: *addr,
-//                     proof_of_possession: BlsSignature::default(),
-//                 }
-//             })
-//             .collect();
-
-//         debug!(target: "engine", "created validators for consensus registry {:#?}", validators);
-
-//         let epoch_duration = 60 * 60 * 24; // 24hrs
-//         let initial_stake_config = ConsensusRegistry::StakeConfig {
-//             stakeAmount: U232::from(parse_ether("1_000_000").unwrap()),
-//             minWithdrawAmount: U232::from(parse_ether("1_000").unwrap()),
-//             epochIssuance: U232::from(parse_ether("20_000_000").unwrap())
-//                 .checked_div(U232::from(28))
-//                 .expect("u256 div checked"),
-//             epochDuration: epoch_duration,
-//         };
-
-//         let owner = Address::random();
-//         let genesis = RethEnv::create_consensus_registry_genesis_account(
-//             validators.clone(),
-//             adiri_genesis(),
-//             initial_stake_config,
-//             owner,
-//         )?;
-
-//         // create new env with initialized consensus registry for tests
-//         let tmp_dir = TempDir::new().unwrap();
-//         let task_manager = TaskManager::new("Test Task Manager");
-//         let chain: Arc<RethChainSpec> = Arc::new(genesis.into());
-//         let reth_env =
-//             RethEnv::new_for_temp_chain(chain.clone(), tmp_dir.path(), &task_manager).unwrap();
-
-//         // create execution db
-//         let state = StateProviderDatabase::new(
-//             reth_env.latest().expect("provider retrieves latest during test batch execution"),
-//         );
-//         let mut db = State::builder().with_database(state).with_bundle_update().build();
-
-//         // setup environment for execution
-//         let payload =
-//             TNPayload::new_for_test(chain.sealed_genesis_header(),
-// &consensus_output_for_tests());         let tn_env = reth_env.tn_env_for_evm(&payload);
-//         let mut evm = reth_env.evm_config.evm_with_env(&mut db, tn_env);
-//         let original_env = evm.context.env().clone();
-
-//         // read curent epoch
-//         let calldata = ConsensusRegistry::getCurrentEpochCall {}.abi_encode().into();
-//         let epoch = reth_env.call_consensus_registry::<_, _, u32>(&mut evm, calldata)?;
-//         let expected_epoch = 0;
-//         assert_eq!(expected_epoch, epoch);
-
-//         // read current epoch info
-//         let calldata = ConsensusRegistry::getEpochInfoCall { epoch }.abi_encode().into();
-//         let epoch_info = reth_env
-//             .call_consensus_registry::<_, _, ConsensusRegistry::EpochInfo>(&mut evm, calldata)?;
-//         let expected_committee = validators.iter().map(|v| v.execution_address).collect();
-//         let expected_epoch_info = ConsensusRegistry::EpochInfo {
-//             committee: expected_committee,
-//             blockHeight: 0,
-//             epochDuration: epoch_duration,
-//         };
-//         assert_eq!(epoch_info, expected_epoch_info);
-
-//         // close epoch with deterministic signature as source of randomness
-//         let sig = BlsSignature::default();
-//         reth_env.apply_closing_epoch_contract_call(&mut evm, sig)?;
-//         assert_eq!(&original_env, evm.context.env());
-
-//         // read new epoch info
-//         let calldata = ConsensusRegistry::getCurrentEpochCall {}.abi_encode().into();
-//         let epoch = reth_env.call_consensus_registry::<_, _, u32>(&mut evm, calldata)?;
-//         let expected_epoch = expected_epoch + 1;
-//         assert_eq!(expected_epoch, epoch);
-
-//         // read new committee (always 2 epochs ahead)
-//         let calldata = ConsensusRegistry::getEpochInfoCall { epoch: epoch + 2
-// }.abi_encode().into();         let new_epoch_info = reth_env
-//             .call_consensus_registry::<_, _, ConsensusRegistry::EpochInfo>(&mut evm, calldata)?;
-
-//         // ensure shuffle is deterministic
-//         let expected_new_committee =
-//             vec![validator_4, validator_5, validator_3, validator_2, validator_1];
-
-//         let expected = ConsensusRegistry::EpochInfo {
-//             committee: expected_new_committee,
-//             blockHeight: 0,
-//             // epoch duration set at the start
-//             epochDuration: Default::default(),
-//         };
-
-//         debug!(target: "engine", "new epoch info:{:#?}", new_epoch_info);
-
-//         assert_eq!(new_epoch_info, expected);
-
-//         // merge transitions to apply state changes
-//         evm.context.evm.db.merge_transitions(BundleRetention::PlainState);
-
-//         // debug! take bundle
-//         let bundle = evm.context.evm.db.take_bundle();
-//         debug!(target: "engine", "bundle from execution:\n{:#?}", bundle);
-
-//         // assert committee read matches expected
-//         let consensus_state = reth_env.epoch_state_from_canonical_tip()?;
-//         debug!(target: "engine", "consensus state:\n{:#?}", consensus_state);
-
-//         for v in validators {
-//             let on_chain = consensus_state
-//                 .validators
-//                 .iter()
-//                 .find(|info| info.validatorAddress == v.execution_address)
-//                 .expect("validator on-chain");
-//             assert_eq!(on_chain.blsPubkey.as_ref(), v.bls_public_key.to_bytes());
-//         }
-
-//         Ok(())
-//     }
-
-//     #[test]
-//     fn test_rpc_validator() {
-//         let mut mods: Option<RpcModuleSelection> = None;
-//         RethConfig::validate_rpc_modules(&mut mods);
-//         assert!(mods.is_none());
-//         let mut mods = Some(RpcModuleSelection::All);
-//         RethConfig::validate_rpc_modules(&mut mods);
-//         if let Some(RpcModuleSelection::Selection(mods)) = &mut mods {
-//             for r in ALL_MODULES {
-//                 assert!(mods.remove(&r));
-//             }
-//             assert!(mods.is_empty());
-//         } else {
-//             panic!("all mods not handled!");
-//         }
-
-//         let mut mods_set = HashSet::from_iter(ALL_MODULES.iter().copied());
-//         mods_set.insert(RethRpcModule::Admin);
-//         mods_set.insert(RethRpcModule::Txpool);
-//         let mut mods = Some(RpcModuleSelection::Selection(mods_set));
-//         RethConfig::validate_rpc_modules(&mut mods);
-//         if let Some(RpcModuleSelection::Selection(mods)) = &mut mods {
-//             for r in ALL_MODULES {
-//                 assert!(mods.remove(&r));
-//             }
-//             assert!(mods.is_empty());
-//         } else {
-//             panic!("all mods not handled!");
-//         }
-//     }
-// }+    }
+
+    #[test]
+    fn test_rpc_validator() {
+        let mut mods: Option<RpcModuleSelection> = None;
+        RethConfig::validate_rpc_modules(&mut mods);
+        assert!(mods.is_none());
+        let mut mods = Some(RpcModuleSelection::All);
+        RethConfig::validate_rpc_modules(&mut mods);
+        if let Some(RpcModuleSelection::Selection(mods)) = &mut mods {
+            for r in ALL_MODULES {
+                assert!(mods.remove(&r));
+            }
+        };
+    }
+}