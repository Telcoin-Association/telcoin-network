//! This crate is designed to encaptulate Reth functionality and abstract it away.
//! This should allow for easier upgrades.
//! It still re-exports some stuff and a few places use Reth directly but eventually
//! it all should go through this crate.

#![doc(
    html_logo_url = "https://www.telco.in/logos/TEL.svg",
    html_favicon_url = "https://www.telco.in/logos/TEL.svg",
    issue_tracker_base_url = "https://github.com/telcoin-association/telcoin-network/issues/"
)]
#![warn(
    missing_debug_implementations,
    missing_docs,
    unreachable_pub,
    rustdoc::all,
    unused_crate_dependencies
)]
#![deny(unused_must_use, rust_2018_idioms)]
#![cfg_attr(docsrs, feature(doc_cfg, doc_auto_cfg))]

use crate::traits::TNExecution;
use alloy::{
    hex,
    primitives::{aliases::U232, Bytes, ChainId},
    sol_types::{SolCall, SolConstructor},
};
use clap::Parser;
use dirs::path_to_datadir;
use enr::secp256k1::rand::Rng as _;
use error::{TnRethError, TnRethResult};
use evm_config::TnEvmConfig;
use eyre::OptionExt;
use futures::StreamExt as _;
use jsonrpsee::Methods;
use rand_chacha::rand_core::SeedableRng as _;
use reth::{
    args::{
        DatabaseArgs, DatadirArgs, DebugArgs, DevArgs, DiscoveryArgs, NetworkArgs,
        PayloadBuilderArgs, PruningArgs, RpcServerArgs, TxPoolArgs,
    },
    blockchain_tree::{
        BlockchainTree, BlockchainTreeConfig, ShareableBlockchainTree, TreeExternals,
    },
    builder::NodeConfig,
    rpc::{
        builder::{config::RethRpcServerConfig, RpcModuleBuilder, TransportRpcModules},
        eth::EthApi,
        server_types::eth::utils::recover_raw_transaction as reth_recover_raw_transaction,
    },
};
use reth_blockchain_tree::{BlockValidationKind, BlockchainTreeEngine};
use reth_chainspec::{BaseFeeParams, EthChainSpec};
use reth_consensus::FullConsensus;
use reth_db::{init_db, DatabaseEnv};
use reth_db_common::init::init_genesis;
use reth_discv4::NatResolver;
use reth_eth_wire::BlockHashNumber;
use reth_evm::{env::EvmEnv, ConfigureEvm, ConfigureEvmEnv as _};
use reth_node_ethereum::{BasicBlockExecutorProvider, EthExecutionStrategyFactory};
use reth_primitives::{Log, TxType};
use reth_provider::{
    providers::{BlockchainProvider, StaticFileProvider},
    BlockIdReader as _, BlockNumReader, BlockReader, CanonChainTracker,
    CanonStateSubscriptions as _, ChainStateBlockReader, DatabaseProviderFactory,
    HeaderProvider as _, ProviderFactory, StateProviderBox, StateProviderFactory,
    TransactionVariant,
};
use reth_revm::{
    cached::CachedReads,
    database::StateProviderDatabase,
    db::{states::bundle_state::BundleRetention, BundleState},
    interpreter::Host,
    primitives::{
        BlobExcessGasAndPrice, BlockEnv, CfgEnv, CfgEnvWithHandlerCfg, EVMError, Env,
        EnvWithHandlerCfg, ExecutionResult, ResultAndState, TxEnv,
    },
    Database, DatabaseCommit, Evm, State,
};
use reth_transaction_pool::{blobstore::DiskFileBlobStore, EthTransactionPool};
use serde_json::Value;
use std::{
    net::{IpAddr, Ipv4Addr},
    ops::RangeInclusive,
    path::{Path, PathBuf},
    sync::Arc,
    time::Duration,
};
use system_calls::{
    ConsensusRegistry::{self, ValidatorStatus},
    EpochState, CONSENSUS_REGISTRY_ADDRESS, SYSTEM_ADDRESS,
};
use tempfile::TempDir;
use tn_config::{ValidatorInfo, CONSENSUS_REGISTRY_JSON};
use tn_types::{
    adiri_chain_spec_arc, calculate_transaction_root, keccak256, Address, Block, BlockBody,
    BlockExt as _, BlockHashOrNumber, BlockNumHash, BlockNumber, BlockWithSenders, BlsSignature,
    Epoch, ExecHeader, Genesis, GenesisAccount, Receipt, SealedBlock, SealedBlockWithSenders,
    SealedHeader, TaskManager, TaskSpawner, TransactionSigned, TxKind, B256, EMPTY_OMMER_ROOT_HASH,
    EMPTY_RECEIPTS, EMPTY_TRANSACTIONS, EMPTY_WITHDRAWALS, U256,
};
use tokio::sync::mpsc::{self};
use tracing::{debug, error, info, warn};
use traits::{TNPayload, TelcoinNode, TelcoinNodeTypes as _};

// Reth stuff we are just re-exporting.  Need to reduce this over time.
pub use alloy::primitives::FixedBytes;
pub use reth::{
    chainspec::chain_value_parser, dirs::MaybePlatformPath, rpc::builder::RpcServerHandle,
};
pub use reth_chainspec::ChainSpec as RethChainSpec;
pub use reth_cli_util::{parse_duration_from_secs, parse_socket_address};
pub use reth_errors::{CanonicalError, ProviderError, RethError};
pub use reth_node_core::args::LogArgs;
pub use reth_primitives_traits::crypto::secp256k1::sign_message;
pub use reth_provider::ExecutionOutcome;
pub use reth_rpc_eth_types::EthApiError;
pub use reth_tracing::FileWorkerGuard;
pub use reth_transaction_pool::{
    error::{InvalidPoolTransactionError, PoolError, PoolTransactionError},
    identifier::SenderIdentifiers,
    BestTransactions, EthPooledTransaction,
};

pub mod dirs;
pub mod traits;
pub mod txn_pool;
pub use txn_pool::*;
use worker::WorkerNetwork;
pub mod error;
mod evm_config;
pub mod system_calls;
pub mod worker;

#[cfg(feature = "test-utils")]
pub mod test_utils;

/// Rpc Server type, used for getting the node started.
pub type RpcServer = TransportRpcModules<()>;

/// Defaults for chain spec clap parser.
///
/// Wrapper to intercept "adiri" chain spec. If not adiri, try reth's genesis_value_parser.
pub fn clap_genesis_parser(value: &str) -> eyre::Result<Arc<RethChainSpec>, eyre::Error> {
    let chain = match value {
        "adiri" => adiri_chain_spec_arc(),
        _ => chain_value_parser(value)?,
    };

    Ok(chain)
}

/// Reth specific command line args.
#[derive(Debug, Parser, Clone)]
pub struct RethCommand {
    /// The chain this node is running.
    ///
    /// Possible values are either a built-in chain or the path to a chain specification file.
    ///
    /// Defaults to the custom
    #[arg(
        long,
        value_name = "CHAIN_OR_PATH",
        verbatim_doc_comment,
        default_value = "adiri",
        default_value_if("dev", "true", "adiri"),
        value_parser = clap_genesis_parser,
        required = false,
    )]
    pub chain: Arc<RethChainSpec>,

    /// All rpc related arguments
    #[clap(flatten)]
    pub rpc: RpcServerArgs,

    /// All txpool related arguments with --txpool prefix
    #[clap(flatten)]
    pub txpool: TxPoolArgs,

    /// All database related arguments
    #[clap(flatten)]
    pub db: DatabaseArgs,
}

/// A wrapper abstraction around a Reth node config.
#[derive(Clone, Debug)]
pub struct RethConfig(NodeConfig<RethChainSpec>);

const DEFAULT_UNUSED_ADDR: IpAddr = IpAddr::V4(Ipv4Addr::UNSPECIFIED);

impl RethConfig {
    /// Create a new RethConfig wrapper.
    pub fn new<P: AsRef<Path>>(
        reth_config: RethCommand,
        instance: u16,
        config: Option<PathBuf>,
        datadir: P,
        with_unused_ports: bool,
    ) -> Self {
        // create a reth DatadirArgs from tn datadir
        let datadir = path_to_datadir(datadir.as_ref());

        let RethCommand { chain, rpc, txpool, db } = reth_config;
        // We don't just use Default for these Reth args.
        // This will force us to look at new options and make sure they are good for our use.
        // We DO NOT use the Reth networking so these settings should reflect that.
        let network = NetworkArgs {
            discovery: DiscoveryArgs {
                disable_discovery: true,
                disable_nat: true,
                disable_dns_discovery: true,
                disable_discv4_discovery: true,
                enable_discv5_discovery: false,
                addr: DEFAULT_UNUSED_ADDR,
                port: 0,
                discv5_addr: None,
                discv5_addr_ipv6: None,
                discv5_port: 0,
                discv5_port_ipv6: 0,
                discv5_lookup_interval: 0,
                discv5_bootstrap_lookup_interval: 0,
                discv5_bootstrap_lookup_countdown: 0,
            },
            trusted_only: false,
            trusted_peers: vec![],
            bootnodes: None,
            dns_retries: 0,
            peers_file: None,
            identity: "Reth Null Network".to_string(),
            p2p_secret_key: None,
            no_persist_peers: true,
            nat: NatResolver::None,
            addr: DEFAULT_UNUSED_ADDR,
            port: 0,
            max_outbound_peers: None,
            max_inbound_peers: None,
            max_concurrent_tx_requests: 0,
            max_concurrent_tx_requests_per_peer: 0,
            max_seen_tx_history: 0,
            max_pending_pool_imports: 0,
            soft_limit_byte_size_pooled_transactions_response: 0,
            soft_limit_byte_size_pooled_transactions_response_on_pack_request: 0,
            max_capacity_cache_txns_pending_fetch: 0,
            net_if: None,
        };

        // Not using the Reth payload builder.
        let builder = PayloadBuilderArgs {
            extra_data: "tn-reth-na".to_string(),
            gas_limit: 30_000_000,
            interval: Duration::from_secs(1),
            deadline: Duration::from_secs(1),
            max_payload_tasks: 0,
        };
        let debug = DebugArgs {
            terminate: false,
            tip: None,
            max_block: None,
            etherscan: None,
            rpc_consensus_ws: None,
            skip_fcu: None,
            skip_new_payload: None,
            reorg_frequency: None,
            reorg_depth: None,
            engine_api_store: None,
            invalid_block_hook: None,
            healthy_node_rpc_url: None,
        };
        // No Reth dev options.
        let dev = DevArgs { dev: false, block_max_transactions: None, block_time: None };
        // Ignore Reth pruning for now.
        let pruning = PruningArgs {
            full: false,
            block_interval: None,
            sender_recovery_full: false,
            sender_recovery_distance: None,
            sender_recovery_before: None,
            transaction_lookup_full: false,
            transaction_lookup_distance: None,
            transaction_lookup_before: None,
            receipts_full: false,
            receipts_distance: None,
            receipts_before: None,
            account_history_full: false,
            account_history_distance: None,
            account_history_before: None,
            storage_history_full: false,
            storage_history_distance: None,
            storage_history_before: None,
            receipts_log_filter: vec![],
        };

        let mut this = NodeConfig {
            config,
            chain,
            metrics: None,
            instance,
            datadir,
            network,
            rpc,
            txpool,
            builder,
            debug,
            db,
            dev,
            pruning,
        };
        if with_unused_ports {
            this = this.with_unused_ports();
        }
        // adjust rpc instance ports
        this.adjust_instance_ports();

        Self(this)
    }
}

/// This is a wrapped abstraction around Reth.
///
/// It should allow the telcoin app to access the required functionality without
/// leaking Reth internals all over the codebase (this makes staying up to date
/// VERY time consuming).
#[derive(Clone)]
pub struct RethEnv {
    /// The type that holds all information needed to launch the node's engine.
    ///
    /// The [NodeConfig] is reth-specific and holds many helper functions that
    /// help TN stay in-sync with the Ethereum community.
    node_config: NodeConfig<RethChainSpec>,
    /// Type that fetches data from the database.
    blockchain_provider: BlockchainProvider<TelcoinNode>,
    /// The Evm configuration type.
    evm_executor: BasicBlockExecutorProvider<EthExecutionStrategyFactory<TnEvmConfig>>,
    /// The type to configure the EVM for execution.
    evm_config: TnEvmConfig,
    /// The type to spawn tasks.
    task_spawner: TaskSpawner,
}

impl std::fmt::Debug for RethEnv {
    fn fmt(&self, f: &mut std::fmt::Formatter<'_>) -> std::fmt::Result {
        write!(f, "RethEnv, config: {:?}", self.node_config)
    }
}

/// Wrapper for Reth ChainSpec, just a layer of abstraction.
#[derive(Clone, Debug)]
pub struct ChainSpec(Arc<RethChainSpec>);

impl ChainSpec {
    /// Return the contained Reth ChainSpec.
    pub(crate) fn reth_chain_spec(&self) -> RethChainSpec {
        (*self.0).clone()
    }

    /// Return a reference to the ChainSpec's genesis.
    pub fn genesis(&self) -> &Genesis {
        self.0.genesis()
    }

    /// Return the sealed header for genesis.
    pub fn sealed_genesis_header(&self) -> SealedHeader {
        self.0.sealed_genesis_header()
    }

    /// Return the sealed block for genesis.
    pub fn sealed_genesis_block(&self) -> SealedBlock {
        SealedBlock::new(self.0.sealed_genesis_header(), BlockBody::default())
    }

    /// Return the chain id.
    pub fn chain_id(&self) -> ChainId {
        self.0.chain_id()
    }
}

/// Type wrapper for a Reth DB.
/// Used primary as a opaque type to allow
/// the node launcher to create the DB upfront and reuse.
pub type RethDb = Arc<DatabaseEnv>;

impl RethEnv {
    /// Create a new Reth DB.
    /// Break this out so this can be created upfront and used even on a
    /// restart (when catching up for instance).
    pub fn new_database<P: AsRef<Path>>(
        reth_config: &RethConfig,
        db_path: P,
    ) -> eyre::Result<RethDb> {
        let db_path = db_path.as_ref();
        info!(target: "tn::reth", path = ?db_path, "opening database");
        Ok(Arc::new(init_db(db_path, reth_config.0.db.database_args())?))
    }

    /// Produce a new wrapped Reth environment from a config, DB path and task manager.
    ///
    /// This method MUST be called from within a tokio runtime.
    pub fn new(
        reth_config: &RethConfig,
        task_manager: &TaskManager,
        database: RethDb,
    ) -> eyre::Result<Self> {
        let node_config = reth_config.0.clone();
        let (evm_executor, evm_config) = Self::init_evm_components(&node_config);
        let provider_factory = Self::init_provider_factory(&node_config, database)?;
        let blockchain_provider =
            Self::init_blockchain_provider(&provider_factory, evm_executor.clone())?;
        let task_spawner = task_manager.get_spawner();
        Ok(Self { node_config, blockchain_provider, evm_config, evm_executor, task_spawner })
    }

    /// Initialize the provider factory and related components
    fn init_provider_factory(
        node_config: &NodeConfig<RethChainSpec>,
        database: Arc<DatabaseEnv>,
    ) -> eyre::Result<ProviderFactory<TelcoinNode>> {
        // Initialize provider factory with static files
        let datadir = node_config.datadir();
        let provider_factory = ProviderFactory::new(
            database,
            Arc::clone(&node_config.chain),
            StaticFileProvider::read_write(datadir.static_files())?,
        );

        // Initialize genesis if needed
        let genesis_hash = init_genesis(&provider_factory)?;
        debug!(target: "tn::execution", chain=%node_config.chain.chain, ?genesis_hash, "Initialized genesis");

        Ok(provider_factory)
    }

    /// Initialize the blockchain provider and tree
    fn init_blockchain_provider(
        provider_factory: &ProviderFactory<TelcoinNode>,
        evm_executor: BasicBlockExecutorProvider<EthExecutionStrategyFactory<TnEvmConfig>>,
    ) -> eyre::Result<BlockchainProvider<TelcoinNode>> {
<<<<<<< HEAD
        // Set up metrics listener
        let (sync_metrics_tx, sync_metrics_rx) = unbounded_channel();
        let sync_metrics_listener = reth_stages::MetricsListener::new(sync_metrics_rx);
        task_manager.spawn_critical_task("stages metrics listener task", sync_metrics_listener);

=======
>>>>>>> 1bf76479
        // Initialize consensus implementation
        let tn_execution: Arc<dyn FullConsensus> = Arc::new(TNExecution);

        // Set up blockchain tree
        let tree_config = BlockchainTreeConfig::default();
        let tree_externals =
            TreeExternals::new(provider_factory.clone(), tn_execution, evm_executor);
        let tree = BlockchainTree::new(tree_externals, tree_config)?;

        let blockchain_tree = Arc::new(ShareableBlockchainTree::new(tree));
        let blockchain_db = BlockchainProvider::new(provider_factory.clone(), blockchain_tree)?;

        Ok(blockchain_db)
    }

    /// Initialize EVM components
    fn init_evm_components(
        node_config: &NodeConfig<RethChainSpec>,
    ) -> (BasicBlockExecutorProvider<EthExecutionStrategyFactory<TnEvmConfig>>, TnEvmConfig) {
        let evm_config = TelcoinNode::create_evm_config(Arc::clone(&node_config.chain));
        let evm_executor = TelcoinNode::create_executor(Arc::clone(&node_config.chain));

        (evm_executor, evm_config)
    }

    /// Initialize a new transaction pool for worker.
    pub fn init_txn_pool(&self) -> eyre::Result<WorkerTxPool> {
        WorkerTxPool::new(&self.node_config, &self.task_spawner, &self.blockchain_provider)
    }

    /// Return a channel reciever that will return each canonical block in turn.
    pub fn canonical_block_stream(&self) -> mpsc::Receiver<SealedBlock> {
        let mut stream = self.blockchain_provider.canonical_state_stream();
        let (tx, rx) = mpsc::channel(100);

        // non-critical: batch builder uses this task for each epoch
        self.task_spawner.spawn_task("canonical-block-stream", async move {
            while let Some(latest) = stream.next().await {
                let block = latest.tip().block.clone();
                if let Err(_e) = tx.send(block).await {
                    break;
                }
            }
        });
        rx
    }

    /// Return a reference to the [TaskSpawner] for spawning tasks.
    pub fn get_task_spawner(&self) -> &TaskSpawner {
        &self.task_spawner
    }

    /// Return the chainspec for this instance.
    pub fn chainspec(&self) -> ChainSpec {
        ChainSpec(self.node_config.chain.clone())
    }

    /// Construct a canonical block from a worker's block that reached consensus.
    pub fn build_block_from_batch_payload(
        &self,
        payload: TNPayload,
        transactions: Vec<Vec<u8>>,
        consensus_header_hash: B256,
    ) -> TnRethResult<SealedBlockWithSenders> {
        let state_provider = self
            .blockchain_provider
            .state_by_block_hash(payload.attributes.parent_header.hash())?;
        let state = StateProviderDatabase::new(state_provider);

        // NOTE: using same approach as reth here bc I can't find the State::builder()'s methods
        // I'm not sure what `with_bundle_update` does, and using `CachedReads` is the only way
        // I can get the state root section below to compile using `db.commit(state)`.
        //
        // consider creating `CachedReads` during batch validation?
        let mut cached_reads = CachedReads::default();
        let mut db = State::builder()
            .with_database(cached_reads.as_db_mut(state))
            .with_bundle_update()
            .build();

        debug!(
            target: "payload_builder",
            parent_hash = ?payload.attributes.parent_header.hash(),
            parent_number = payload.attributes.parent_header.number,
            "building new payload"
        );
        // collect these totals to report at the end
        let mut cumulative_gas_used = 0;
        let mut total_fees = U256::ZERO;
        let mut executed_txs = Vec::new();
        let mut senders = Vec::new();
        let mut receipts = Vec::new();

        // initialize values for execution from block env
        //
        // note: uses the worker's sealed header for "parent" values
        // note the sealed header below is more or less junk but payload trait requires it.
        let tn_env = self.tn_env_for_evm(&payload);
        let block_gas_limit: u64 = tn_env.block.gas_limit.try_into().unwrap_or(u64::MAX);
        let base_fee = tn_env.block.basefee.to::<u64>();
        let block_number = tn_env.block.number.to::<u64>();

        // // apply eip-4788 pre block contract call
        // pre_block_beacon_root_contract_call(
        //     &mut db,
        //     &chain_spec,
        //     block_number,
        //     &initialized_cfg,
        //     &initialized_block_env,
        //     &attributes,
        // )?;

        // // apply eip-2935 blockhashes update
        // apply_blockhashes_update(
        //     &mut db,
        //     &chain_spec,
        //     initialized_block_env.timestamp.to::<u64>(),
        //     block_number,
        //     parent_header.hash(),
        // )
        // .map_err(|err| PayloadBuilderError::Internal(err.into()))?;

        // TODO: parallelize tx recovery when it's worth it (see
        // TransactionSigned::recover_signers())

        let mut evm = self.evm_config.evm_with_env(&mut db, tn_env);

        for tx_bytes in &transactions {
            let recovered = reth_recover_raw_transaction::<TransactionSigned>(tx_bytes)
                .inspect_err(|e| {
                    tracing::error!(
                    target: "engine",
                    batch=?payload.attributes.batch_digest,
                    ?tx_bytes,
                    "failed to recover signer: {e}")
                })?;

            // Configure the environment for the tx.
            *evm.tx_mut() = self.evm_config.tx_env(recovered.tx(), recovered.signer());

            let ResultAndState { result, state } = match evm.transact() {
                Ok(res) => res,
                Err(err) => {
                    match err {
                        // allow transaction errors (ie - duplicates)
                        //
                        // it's possible that another worker's batch included this transaction
                        EVMError::Transaction(err) => {
                            warn!(target: "engine", tx_hash=?recovered.hash(), ?err);
                            continue;
                        }
                        err => {
                            // this is an error that we should treat as fatal
                            // - invalid header resulting from misconfigured BlockEnv
                            // - Database error
                            // - custom error (unsure)
                            return Err(err.into());
                        }
                    }
                }
            };

            // commit changes
            evm.db_mut().commit(state);

            let gas_used = result.gas_used();

            // add gas used by the transaction to cumulative gas used, before creating the receipt
            cumulative_gas_used += gas_used;

            // Push transaction changeset and calculate header bloom filter for receipt.
            receipts.push(Some(Receipt {
                tx_type: recovered.tx_type(),
                success: result.is_success(),
                cumulative_gas_used,
                logs: result.into_logs().into_iter().collect(),
            }));

            // update add to total fees
            let miner_fee = recovered
                .effective_tip_per_gas(Some(base_fee))
                .expect("fee is always valid; execution succeeded");
            total_fees += U256::from(miner_fee) * U256::from(gas_used);

            // append transaction to the list of executed transactions and keep signers
            senders.push(recovered.signer());
            executed_txs.push(recovered.into_tx());
        }

        // close epoch using leader's aggregate signature if conditions are met
        if let Some(res) = payload
            .attributes
            .close_epoch
            .map(|sig| self.apply_closing_epoch_contract_call(&mut evm, sig))
        {
            // add logs if epoch closed
            let logs = res?;
            receipts.push(Some(Receipt {
                // no better tx type
                tx_type: TxType::Legacy,
                success: true,
                cumulative_gas_used: 0,
                logs,
            }));
        }

        // Release db
        drop(evm);

        // merge all transitions into bundle state, this would apply the withdrawal balance changes
        // and 4788 contract call
        db.merge_transitions(BundleRetention::PlainState);

        let execution_outcome =
            ExecutionOutcome::new(db.take_bundle(), vec![receipts].into(), block_number, vec![]);
        let receipts_root =
            execution_outcome.ethereum_receipts_root(block_number).expect("Number is in range");
        let logs_bloom =
            execution_outcome.block_logs_bloom(block_number).expect("Number is in range");

        // calculate the state root
        let hashed_state = db.database.db.hashed_post_state(execution_outcome.state());
        let (state_root, _trie_output) = {
            db.database.inner().state_root_with_updates(hashed_state.clone()).inspect_err(
                |err| {
                    tracing::error!(target: "payload_builder",
                        parent_hash=%payload.attributes.parent_header.hash(),
                        %err,
                        "failed to calculate state root for payload"
                    );
                },
            )?
        };

        // create the block header
        let transactions_root = calculate_transaction_root(&executed_txs);

        let header = ExecHeader {
            parent_hash: payload.parent(),
            ommers_hash: EMPTY_OMMER_ROOT_HASH,
            beneficiary: payload.suggested_fee_recipient(),
            state_root,
            transactions_root,
            receipts_root,
            withdrawals_root: Some(EMPTY_WITHDRAWALS),
            logs_bloom,
            timestamp: payload.timestamp(),
            mix_hash: payload.prev_randao(),
            nonce: payload.attributes.nonce.into(),
            base_fee_per_gas: Some(base_fee),
            number: payload.attributes.parent_header.number + 1, /* ensure this matches the block
                                                                  * env */
            gas_limit: block_gas_limit,
            difficulty: U256::from(payload.attributes.batch_index),
            gas_used: cumulative_gas_used,
            extra_data: payload.attributes.batch_digest.into(),
            parent_beacon_block_root: Some(consensus_header_hash),
            blob_gas_used: None,
            excess_blob_gas: None,
            requests_hash: None,
        };

        // seal the block
        let withdrawals = Some(payload.withdrawals().clone());

        // seal the block
        let block = Block {
            header,
            body: BlockBody { transactions: executed_txs, ommers: vec![], withdrawals },
        };

        let sealed_block = block.seal_slow();
        let sealed_block_with_senders = SealedBlockWithSenders::new(sealed_block, senders)
            .ok_or(TnRethError::SealBlockWithSenders)?;

        Ok(sealed_block_with_senders)
    }

    /// Extend the canonical tip with one block, despite no blocks from workers are included in the
    /// output from consensus.
    pub fn build_block_from_empty_payload(
        &self,
        payload: TNPayload,
        consensus_header_digest: B256,
    ) -> TnRethResult<SealedBlockWithSenders> {
        let state = self
            .blockchain_provider
            .state_by_block_hash(payload.attributes.parent_header.hash())
            .map_err(|err| {
                warn!(target: "engine",
                    parent_hash=%payload.attributes.parent_header.hash(),
                    %err,
                    "failed to get state for empty output",
                );
                err
            })?;
        let mut cached_reads = CachedReads::default();
        let mut db = State::builder()
            .with_database(cached_reads.as_db_mut(StateProviderDatabase::new(state)))
            .with_bundle_update()
            .build();

        // merge all transitions into bundle state, this would apply the withdrawal balance
        // changes and 4788 contract call
        db.merge_transitions(BundleRetention::PlainState);

        // calculate the state root
        let bundle_state = db.take_bundle();

        // calculate the state root
        let hashed_state = db.database.db.hashed_post_state(&bundle_state);
        let (state_root, _trie_output) = {
            db.database.inner().state_root_with_updates(hashed_state.clone()).inspect_err(
                |err| {
                    tracing::error!(target: "payload_builder",
                        parent_hash=%payload.attributes.parent_header.hash(),
                        %err,
                        "failed to calculate state root for payload"
                    );
                },
            )?
        };

        let header = ExecHeader {
            parent_hash: payload.parent(),
            ommers_hash: EMPTY_OMMER_ROOT_HASH,
            beneficiary: payload.suggested_fee_recipient(),
            state_root,
            transactions_root: EMPTY_TRANSACTIONS,
            receipts_root: EMPTY_RECEIPTS,
            withdrawals_root: Some(EMPTY_WITHDRAWALS),
            logs_bloom: Default::default(),
            timestamp: payload.timestamp(),
            mix_hash: payload.prev_randao(),
            nonce: payload.attributes.nonce.into(),
            base_fee_per_gas: Some(payload.attributes.base_fee_per_gas),
            number: payload.attributes.parent_header.number + 1, /* ensure this matches the block
                                                                  * env */
            gas_limit: payload.attributes.gas_limit,
            difficulty: U256::ZERO, // batch index
            gas_used: 0,
            extra_data: payload.attributes.batch_digest.into(),
            parent_beacon_block_root: Some(consensus_header_digest),
            blob_gas_used: None,
            excess_blob_gas: None,
            requests_hash: None,
        };

        // seal the block
        let withdrawals = Some(payload.withdrawals().clone());

        // seal the block
        let block =
            Block { header, body: BlockBody { transactions: vec![], ommers: vec![], withdrawals } };

        let sealed_block = block.seal_slow();

        let sealed_block_with_senders = SealedBlockWithSenders::new(sealed_block, vec![])
            .ok_or(TnRethError::SealBlockWithSenders)?;

        Ok(sealed_block_with_senders)
    }

    fn apply_closing_epoch_contract_call<EXT, DB>(
        &self,
        evm: &mut Evm<'_, EXT, DB>,
        randomness: BlsSignature,
    ) -> TnRethResult<Vec<Log>>
    where
        DB: Database + DatabaseCommit,
        DB::Error: core::fmt::Display,
    {
        let prev_env = Box::new(evm.context.env().clone());
        let calldata = self.generate_conclude_epoch_calldata(evm, randomness)?;

        // fill tx env to execute system call to consensus registry
        self.evm_config.fill_tx_env_system_contract_call(
            &mut evm.context.evm.env,
            SYSTEM_ADDRESS,
            CONSENSUS_REGISTRY_ADDRESS,
            calldata,
        );

        // execute system call to consensus registry
        let mut res = match evm.transact() {
            Ok(res) => res,
            Err(e) => {
                // fatal error
                return Err(EVMError::Custom(format!("epoch closing execution failed: {e}")).into());
            }
        };

        // capture closing epoch log
        debug!(target: "engine", "closing epoch logs:\n{:#?}", res.result.logs());
        let closing_epoch_logs = res.result.clone().into_logs();

        // remove residual artifacts
        self.restore_evm_context_after_system_call(&mut res, evm, prev_env);

        debug!(target: "engine", "committing closing epoch state:\n{:#?}", res.state);

        // commit the changes
        evm.db_mut().commit(res.state);

        Ok(closing_epoch_logs)
    }

    /// Generate calldata for updating the ConsensusRegistry to conclude the epoch.
    fn generate_conclude_epoch_calldata<EXT, DB>(
        &self,
        evm: &mut Evm<'_, EXT, DB>,
        randomness: BlsSignature,
    ) -> TnRethResult<Bytes>
    where
        DB: Database,
        DB::Error: core::fmt::Display,
    {
        // shuffle all validators for new committee
        let new_committee = self.shuffle_new_committee(evm, randomness)?;

        // encode the call to bytes with method selector and args
        let bytes = ConsensusRegistry::concludeEpochCall { newCommittee: new_committee }
            .abi_encode()
            .into();

        Ok(bytes)
    }

    /// Read eligible validators from latest state and shuffle the committee deterministically.
    fn shuffle_new_committee<EXT, DB>(
        &self,
        evm: &mut Evm<'_, EXT, DB>,
        randomness: BlsSignature,
    ) -> TnRethResult<Vec<Address>>
    where
        DB: Database,
        DB::Error: core::fmt::Display,
    {
        // read all active validators from consensus registry
        let calldata =
            ConsensusRegistry::getValidatorsCall { status: ValidatorStatus::Active.into() }
                .abi_encode()
                .into();
        let read_state =
            self.read_state_on_chain(evm, SYSTEM_ADDRESS, CONSENSUS_REGISTRY_ADDRESS, calldata)?;

        debug!(target: "engine", "result after shuffle:\n{:#?}", read_state);

        // retrieve data from execution result
        let data = match read_state.result {
            ExecutionResult::Success { output, .. } => output.into_data(),
            e => return Err(EVMError::Custom(format!("getValidatorsCall failed: {e:?}")).into()),
        };

        // Use SolValue to decode the result
        let mut eligible_validators: Vec<ConsensusRegistry::ValidatorInfo> =
            alloy::sol_types::SolValue::abi_decode(&data, true)?;

        debug!(target: "engine",  "validators pre-shuffle {:#?}", eligible_validators);

        // simple Fisher-Yates shuffle
        //
        // create seed from hashed bls agg signature
        let mut seed = [0; 32];
        let random_bytes = keccak256(randomness.to_bytes());
        seed.copy_from_slice(random_bytes.as_slice());
        debug!(target: "engine", ?seed, "seed after");

        let mut rng = rand_chacha::ChaCha8Rng::from_seed(seed);
        for i in (1..eligible_validators.len()).rev() {
            let j = rng.gen_range(0..=i);
            eligible_validators.swap(i, j);
        }

        debug!(target: "engine",  "validators post-shuffle {:#?}", eligible_validators);

        let new_committee = eligible_validators.into_iter().map(|v| v.validatorAddress).collect();

        Ok(new_committee)
    }

    /// Read state on-chain.
    fn read_state_on_chain<EXT, DB>(
        &self,
        evm: &mut Evm<'_, EXT, DB>,
        caller: Address,
        contract: Address,
        calldata: Bytes,
    ) -> TnRethResult<ResultAndState>
    where
        DB: Database,
        DB::Error: core::fmt::Display,
    {
        let prev_env = Box::new(evm.context.env().clone());

        // fill tx env to disable certain EVM checks
        self.evm_config.fill_tx_env_system_contract_call(
            &mut evm.context.evm.env,
            caller,
            contract,
            calldata,
        );

        // read from state
        let res = match evm.transact() {
            Ok(res) => res,
            Err(e) => {
                // fatal error
                error!(target: "engine", ?caller, ?contract, "failed to read state: {}", e);
                return Err(EVMError::Custom(format!("getValidatorsCall failed: {e}")).into());
            }
        };

        // restore env for evm
        evm.context.evm.env = prev_env;

        Ok(res)
    }

    /// Restore evm context after system call.
    fn restore_evm_context_after_system_call<EXT, DB>(
        &self,
        res: &mut ResultAndState,
        evm: &mut Evm<'_, EXT, DB>,
        prev_env: Box<Env>,
    ) where
        DB: Database,
    {
        // NOTE: revm marks these accounts as "touched" after the contract call
        // and includes them in the result
        //
        // remove the state changes for system call
        res.state.remove(&SYSTEM_ADDRESS);
        res.state.remove(&evm.block().coinbase);

        // restore the previous env
        evm.context.evm.env = prev_env;
    }

    /// Adds block to the tree and skips state root validation.
    pub fn insert_block(
        &self,
        sealed_block_with_senders: SealedBlockWithSenders,
    ) -> TnRethResult<()> {
        self.blockchain_provider.insert_block(
            sealed_block_with_senders,
            BlockValidationKind::SkipStateRootValidation,
        )?;

        Ok(())
    }

    /// Finalize block (header) executed from consensus output and update chain info.
    ///
    /// This removes canonical blocks from the tree, stores the finalized block number in the
    /// database, but still need to set_finalized afterwards for utilization in-memory for
    /// components, like RPC
    pub fn finalize_block(&self, header: SealedHeader) -> TnRethResult<()> {
        // finalize the last block executed from consensus output and update chain info
        //
        // this removes canonical blocks from the tree, stores the finalized block number in the
        // database, but still need to set_finalized afterwards for utilization in-memory for
        // components, like RPC
        self.blockchain_provider.finalize_block(header.number)?;
        self.blockchain_provider.set_finalized(header.clone());

        // update safe block last because this is less time sensitive but still needs to happen
        self.blockchain_provider.set_safe(header);
        Ok(())
    }

    /// This makes all blocks canonical, commits them to the database,
    /// broadcasts new chain on `canon_state_notification_sender`
    /// and set last executed header as the tracked header.
    pub fn make_canonical(&self, header: SealedHeader) -> TnRethResult<()> {
        // NOTE: this makes all blocks canonical, commits them to the database,
        // and broadcasts new chain on `canon_state_notification_sender`
        //
        // the canon_state_notifications include every block executed in this round
        //
        // the worker's pool maintenance task subcribes to these events
        self.blockchain_provider.make_canonical(header.hash())?;

        // set last executed header as the tracked header
        //
        // see: reth/crates/consensus/beacon/src/engine/mod.rs:update_canon_chain
        self.blockchain_provider.set_canonical_head(header.clone());
        info!(target: "engine", "canonical head for round {:?}: {:?} - {:?}", <FixedBytes<8> as Into<u64>>::into(header.nonce), header.number, header.hash());
        Ok(())
    }

    /// Look up and return the sealed header for hash.
    pub fn sealed_header_by_hash(&self, hash: B256) -> TnRethResult<Option<SealedHeader>> {
        Ok(self.blockchain_provider.sealed_header_by_hash(hash)?)
    }

    /// Look up and return the sealed header for block number.
    pub fn sealed_header_by_number(&self, number: u64) -> TnRethResult<Option<SealedHeader>> {
        Ok(self.blockchain_provider.database_provider_ro()?.sealed_header(number)?)
    }

    /// Look up and return the sealed block for number.
    pub fn sealed_block_by_number(&self, number: u64) -> TnRethResult<Option<SealedBlock>> {
        Ok(self
            .blockchain_provider
            .sealed_block_with_senders(
                BlockHashOrNumber::Number(number),
                TransactionVariant::NoHash,
            )?
            .map(|b| b.block))
    }

    /// Look up and return the sealed header (with senders) for hash.
    pub fn sealed_block_with_senders(
        &self,
        id: BlockHashOrNumber,
    ) -> TnRethResult<Option<SealedBlockWithSenders>> {
        Ok(self.blockchain_provider.sealed_block_with_senders(id, TransactionVariant::NoHash)?)
    }

    /// Look up and return the sealed block for hash or number.
    pub fn block_with_senders(
        &self,
        id: BlockHashOrNumber,
    ) -> TnRethResult<Option<BlockWithSenders>> {
        Ok(self.blockchain_provider.block_with_senders(id, TransactionVariant::NoHash)?)
    }

    /// Return the blocks with senders for a range of block numbers.
    pub fn block_with_senders_range(
        &self,
        range: RangeInclusive<BlockNumber>,
    ) -> TnRethResult<Vec<BlockWithSenders>> {
        Ok(self.blockchain_provider.block_with_senders_range(range)?)
    }

    /// Return the head header from the reth db.
    pub fn lookup_head(&self) -> TnRethResult<SealedHeader> {
        let head = self.node_config.lookup_head(&self.blockchain_provider)?;
        let header = self
            .blockchain_provider
            .sealed_header(head.number)?
            .expect("Failed to retrieve sealed header from head's block number");
        Ok(header)
    }

    /// If a dubug max round is set then return it.
    pub fn get_debug_max_round(&self) -> Option<u64> {
        self.node_config.debug.max_block
    }

    /// Helper to get the gas price based on the provider's latest header.
    pub fn get_gas_price(&self) -> TnRethResult<u128> {
        let header = self.lookup_head()?;
        Ok(header.next_block_base_fee(BaseFeeParams::ethereum()).unwrap_or_default().into())
    }

    /// Return the execution header for hash if available.
    pub fn header(&self, hash: B256) -> TnRethResult<Option<ExecHeader>> {
        Ok(self.blockchain_provider.header(&hash)?)
    }

    /// Return the execution header for block number if available.
    pub fn header_by_number(&self, block_num: u64) -> TnRethResult<Option<ExecHeader>> {
        Ok(self.blockchain_provider.database_provider_ro()?.header_by_number(block_num)?)
    }

    /// Return the finalalized execution header if available.
    pub fn finalized_header(&self) -> TnRethResult<Option<ExecHeader>> {
        let finalized_block_num_hash =
            self.blockchain_provider.finalized_block_num_hash().unwrap_or_default();
        if let Some(finalized_block_num_hash) = finalized_block_num_hash {
            Ok(self.blockchain_provider.header(&finalized_block_num_hash.hash)?)
        } else {
            Ok(None)
        }
    }

    /// Return the latest canonical block number.
    pub fn last_block_number(&self) -> TnRethResult<u64> {
        Ok(self.blockchain_provider.database_provider_ro()?.last_block_number().unwrap_or(0))
    }

    /// Return the block number and hash for the current canonical tip.
    pub fn canonical_tip(&self) -> BlockNumHash {
        use reth_blockchain_tree::BlockchainTreeViewer;
        self.blockchain_provider.canonical_tip()
    }

    /// If available return the finalized block number and hash.
    pub fn finalized_block_num_hash(&self) -> TnRethResult<Option<BlockNumHash>> {
        Ok(self.blockchain_provider.finalized_block_num_hash()?)
    }

    /// Returns the block number of the last finialized block.
    pub fn last_finalized_block_number(&self) -> TnRethResult<u64> {
        Ok(self
            .blockchain_provider
            .database_provider_ro()?
            .last_finalized_block_number()?
            .unwrap_or(0))
    }

    /// Return the block number and hash of the finalized block.
    pub fn finalized_block_hash_number(&self) -> TnRethResult<BlockHashNumber> {
        let hash = self
            .blockchain_provider
            .finalized_block_hash()?
            .unwrap_or_else(|| self.node_config.chain.sealed_genesis_header().hash());
        let number = self.blockchain_provider.finalized_block_number()?.unwrap_or_default();
        Ok(BlockHashNumber { hash, number })
    }

    /// Build and return the RPC server for the instance.
    /// This probably needs better abstraction.
    pub fn get_rpc_server(
        &self,
        transaction_pool: WorkerTxPool,
        network: WorkerNetwork,
        other: impl Into<Methods>,
    ) -> RpcServer {
        let transaction_pool: EthTransactionPool<
            BlockchainProvider<TelcoinNode>,
            DiskFileBlobStore,
        > = transaction_pool.into();
        let tn_execution = Arc::new(TNExecution {});
        let rpc_builder = RpcModuleBuilder::default()
            .with_provider(self.blockchain_provider.clone())
            .with_pool(transaction_pool)
            .with_network(network)
            .with_executor(self.task_spawner.clone())
            .with_evm_config(self.evm_config.clone())
            .with_events(self.blockchain_provider.clone())
            .with_block_executor(self.evm_executor.clone())
            .with_consensus(tn_execution.clone());

        //.node_configure namespaces
        let modules_config = self.node_config.rpc.transport_rpc_module_config();
        let mut server =
            rpc_builder.build(modules_config, Box::new(EthApi::with_spawner), tn_execution);

        if let Err(e) = server.merge_configured(other) {
            tracing::error!(target: "tn::execution", "Error merging TN rpc module: {e:?}");
        }
        server
    }

    /// Start running the RPC server for this instance.
    pub async fn start_rpc(&self, server: &RpcServer) -> TnRethResult<RpcServerHandle> {
        let server_config = self.node_config.rpc.rpc_server_config();
        Ok(server_config.start(server).await?)
    }

    /// Provide the state for the latest block in this instance.
    pub fn latest(&self) -> TnRethResult<StateProviderBox> {
        Ok(self.blockchain_provider.latest()?)
    }

    /// Create an EVM tx enviornment that bypasses certain checks.
    ///
    /// This method is useful for executing transactions pre-genesis.
    pub fn execute_call_tx_for_test_bypass_evm_checks(
        &self,
        header: &SealedHeader,
        txs: Vec<PregenesisRequest>,
    ) -> TnRethResult<BundleState> {
        // create execution db
        let state = StateProviderDatabase::new(self.latest()?);
        let mut db = State::builder().with_database(state).with_bundle_update().build();

        // Setup environment for the execution.
        let EvmEnv { cfg_env_with_handler_cfg, block_env } =
            self.evm_config.cfg_and_block_env(header);

        // setup EVM
        let mut evm = self.evm_config.evm_with_env(
            &mut db,
            EnvWithHandlerCfg::new_with_cfg_env(
                cfg_env_with_handler_cfg,
                block_env,
                Default::default(), // overwritten with system call
            ),
        );

        for tx in txs {
            // modify env to disable checks
            self.fill_tx_env_free_execution(&mut evm.context.evm.env, tx);

            // execute the transaction
            let ResultAndState { state, result } = evm.transact()?;
            debug!(target: "engine", "execution:\n{:#?}", state);
            debug!(target: "engine", "result:\n{:#?}", result);
            evm.db_mut().commit(state);
        }

        drop(evm);

        // apply changes
        db.merge_transitions(BundleRetention::PlainState);
        Ok(db.take_bundle())
    }

    /// Creates a new [`EnvWithHandlerConfg`] based on the provided payload.
    ///
    /// see reth `ConfigureEvmEnv::cfg_and_block_env` which uses a default SpecId (latest)
    ///
    /// This method is used to create TN-Specific EVM environment with the correct forks
    /// and defaults for execution.
    fn tn_env_for_evm(&self, payload: &TNPayload) -> EnvWithHandlerCfg {
        let spec_id = reth_revm::primitives::SpecId::SHANGHAI;
        let cfg_env = CfgEnv::default().with_chain_id(self.chainspec().chain_id());
        let cfg = CfgEnvWithHandlerCfg::new_with_spec_id(cfg_env, spec_id);

        // use the basefee set by the worker during batch creation
        let basefee = U256::from(payload.attributes.base_fee_per_gas);

        // ensure gas_limit enforced during block validation
        let gas_limit = U256::from(payload.attributes.gas_limit);

        // create block env
        let block_env = BlockEnv {
            // build env for the next block based on parent
            number: U256::from(payload.attributes.parent_header.number + 1),
            // special fee address
            coinbase: payload.suggested_fee_recipient(),
            timestamp: U256::from(payload.timestamp()),
            // leave difficulty zero
            // this value is useful for post-execution, but worker batches are created with this
            // value
            difficulty: U256::ZERO,
            prevrandao: Some(payload.prev_randao()),
            gas_limit,
            basefee,
            // calculate excess gas based on parent block's blob gas usage
            blob_excess_gas_and_price: payload
                .attributes
                .parent_header
                .excess_blob_gas
                .map(|price| BlobExcessGasAndPrice::new(price, false)),
        };

        EnvWithHandlerCfg::new_with_cfg_env(cfg.clone(), block_env.clone(), TxEnv::default())
    }

    /// Create a new temp RethEnv using a specified chain spec.
    pub fn new_for_temp_chain<P: AsRef<Path>>(
        chain: Arc<RethChainSpec>,
        db_path: P,
        task_manager: &TaskManager,
    ) -> eyre::Result<Self> {
        let node_config = NodeConfig {
            datadir: DatadirArgs {
                datadir: MaybePlatformPath::from(db_path.as_ref().to_path_buf()),
                // default static path should resolve to: `DEFAULT_ROOT_DIR/<CHAIN_ID>/static_files`
                static_files_path: None,
            },
            chain,
            ..NodeConfig::default()
        };
        let reth_config = RethConfig(node_config);
        let database = Self::new_database(&reth_config, db_path)?;
        Self::new(&reth_config, task_manager, database)
    }

    /// Convenience method for compiling storage and bytecode to include genesis.
    pub fn create_consensus_registry_genesis_account(
        validators: Vec<ValidatorInfo>,
        genesis: Genesis,
        initial_stake_config: ConsensusRegistry::StakeConfig,
        owner_address: Address,
    ) -> eyre::Result<Genesis> {
        let validators: Vec<_> = validators
            .iter()
            .map(|v| ConsensusRegistry::ValidatorInfo {
                blsPubkey: v.bls_public_key.to_bytes().into(),
                validatorAddress: v.execution_address,
                activationEpoch: 0,
                exitEpoch: 0,
                currentStatus: ConsensusRegistry::ValidatorStatus::Active,
                isRetired: false,
                isDelegated: false,
                stakeVersion: 0,
            })
            .collect();

        let total_stake_balance = initial_stake_config
            .stakeAmount
            .checked_mul(U232::from(validators.len()))
            .ok_or_eyre("Failed to calculate total stake for consensus registry at genesis")?;

        let tmp_chain: Arc<RethChainSpec> = Arc::new(genesis.clone().into());
        // create temporary reth env for execution
        let task_manager = TaskManager::new("Temp Task Manager");
        let tmp_dir = TempDir::new().unwrap();
        let reth_env =
            RethEnv::new_for_temp_chain(tmp_chain.clone(), tmp_dir.path(), &task_manager)?;

        let constructor_args = ConsensusRegistry::constructorCall {
            genesisConfig_: initial_stake_config,
            initialValidators_: validators,
            owner_: owner_address,
        }
        .abi_encode();

        // generate calldata for creation
        let bytecode_binding =
            Self::fetch_value_from_json_str(CONSENSUS_REGISTRY_JSON, Some("bytecode.object"))?;
        let registry_initcode =
            hex::decode(bytecode_binding.as_str().ok_or_eyre("invalid registry json")?)?;
        let mut create_registry = registry_initcode.clone();
        create_registry.extend(constructor_args);

        let tx = CreateRequest::new(owner_address, create_registry.clone().into());

        // execute the transaction
        let BundleState { state, contracts, reverts, state_size, reverts_size } = reth_env
            .execute_call_tx_for_test_bypass_evm_checks(
                &tmp_chain.sealed_genesis_header(),
                vec![tx.into()],
            )?;

        debug!(target: "engine", "contracts:\n{:#?}", contracts);
        debug!(target: "engine", "reverts:\n{:#?}", reverts);
        debug!(target: "engine", "state_size:{:#?}", state_size);
        debug!(target: "engine", "reverts_size:{:#?}", reverts_size);

        // copy tmp values to real genesis
        let tmp_address = owner_address.create(0);
        let tmp_storage = state.get(&tmp_address).map(|account| {
            account.storage.iter().map(|(k, v)| ((*k).into(), v.present_value.into())).collect()
        });

        let deployed_bytecode_binding = Self::fetch_value_from_json_str(
            CONSENSUS_REGISTRY_JSON,
            Some("deployedBytecode.object"),
        )?;
        let registry_runtimecode =
            hex::decode(deployed_bytecode_binding.as_str().ok_or_eyre("invalid registry json")?)?;
        let genesis = genesis.extend_accounts([(
            CONSENSUS_REGISTRY_ADDRESS,
            GenesisAccount::default()
                .with_balance(U256::from(total_stake_balance))
                .with_code(Some(registry_runtimecode.into()))
                .with_storage(tmp_storage),
        )]);

        Ok(genesis)
    }

    /// Fetches json info from the given string
    ///
    /// If a key is specified, return the corresponding nested object.
    /// Otherwise return the entire JSON
    /// With a generic this could be adjused to handle YAML also
    pub fn fetch_value_from_json_str(json_content: &str, key: Option<&str>) -> eyre::Result<Value> {
        let json: Value = serde_json::from_str(json_content)?;
        let result = match key {
            Some(path) => {
                let key: Vec<&str> = path.split('.').collect();
                let mut current_value = &json;
                for &k in &key {
                    current_value =
                        current_value.get(k).ok_or_else(|| eyre::eyre!("key '{}' not found", k))?;
                }
                current_value.clone()
            }
            None => json,
        };

        Ok(result)
    }

    /// Create a tx environment with all evm checks disabled.
    ///
    /// This is useful for executing transactions for pre-genesis.
    /// For future reth upgrades, see:
    /// `EthEvmConfig::fill_tx_env_for_system_call`
    ///
    /// WARNING: do not use this when executing consensus transactions.
    fn fill_tx_env_free_execution(&self, env: &mut Env, tx: PregenesisRequest) {
        let tx = TxEnv {
            caller: tx.caller(),
            transact_to: tx.tx_kind(),
            // Explicitly set nonce to None so revm does not do any nonce checks
            nonce: None,
            gas_limit: 30_000_000,
            value: U256::ZERO,
            data: tx.data(),
            // Setting the gas price to zero enforces that no value is transferred as part of the
            // call, and that the call will not count against the block's gas limit
            gas_price: U256::ZERO,
            // The chain ID check is not relevant here and is disabled if set to None
            chain_id: None,
            // Setting the gas priority fee to None ensures the effective gas price is derived from
            // the `gas_price` field, which we need to be zero
            gas_priority_fee: None,
            access_list: Vec::new(),
            // blob fields can be None for this tx
            blob_hashes: Vec::new(),
            max_fee_per_blob_gas: None,
            authorization_list: None,
        };
        env.tx = tx;

        // ensure the block gas limit is >= the tx
        env.block.gas_limit = U256::from(env.tx.gas_limit);

        // disable the base fee check for this call by setting the base fee to zero
        env.block.basefee = U256::ZERO;
    }

    /// Read the latest committee from the [ConsensusRegistry] on-chain.
    ///
    /// The protocol needs the BLS pubkey for the authorities.
    /// - get current epoch info
    /// - getValidator token id by address
    /// - getValidator info by token id
    pub fn epoch_state_from_canonical_tip(&self) -> eyre::Result<EpochState> {
        // create EVM with latest state
        let latest = self.latest()?;
        let state = StateProviderDatabase::new(latest);
        let mut db = State::builder().with_database(state).with_bundle_update().build();
        let last_block_num = self.blockchain_provider.last_block_number()?;
        // read current epoch number from chain
        let canonical_tip = self.header_by_number(last_block_num)?.ok_or_eyre(
            "Canonical tip missing from blockchain provider reading committee from chain",
        )?;

        let epoch = Self::extract_epoch_from_header(&canonical_tip);

        // from self.tn_env_for_evm
        let spec_id = reth_revm::primitives::SpecId::SHANGHAI;
        let cfg_env = CfgEnv::default().with_chain_id(self.chainspec().chain_id());
        let cfg = CfgEnvWithHandlerCfg::new_with_spec_id(cfg_env, spec_id);

        // disable the base fee check for this call by setting the base fee to zero
        let basefee = U256::ZERO;

        // max gas limit
        let gas_limit = U256::from(30_000_000);

        // create block env
        let block_env = BlockEnv {
            // build env for the next block based on parent
            number: U256::from(last_block_num + 1),
            // special fee address
            coinbase: SYSTEM_ADDRESS,
            timestamp: U256::from(tn_types::now()),
            // leave difficulty zero
            // this value is useful for post-execution, but worker batches are created with this
            // value
            difficulty: U256::ZERO,
            prevrandao: Some(B256::ZERO), // required to be `Some`
            gas_limit,
            basefee,
            // okay to set to none
            blob_excess_gas_and_price: None,
        };

        let tn_env =
            EnvWithHandlerCfg::new_with_cfg_env(cfg.clone(), block_env.clone(), TxEnv::default());

        // end

        let mut evm = self.evm_config.evm_with_env(&mut db, tn_env);

        // current epoch info
        let epoch_info = self.get_current_epoch_info(&mut evm)?;

        // retrieve closing timestamp for previous epoch
        let epoch_start = self
            .header_by_number(epoch_info.blockHeight.saturating_sub(1))?
            .ok_or_eyre("failed to retrieve closing epoch information")?
            .timestamp;
        let token_ids = epoch_info
            .committee
            .iter()
            .map(|address| {
                // obtain the validator's token id
                self.get_validator_token_id(*address, &mut evm)
            })
            .collect::<eyre::Result<Vec<_>, _>>()?;
        let validators = token_ids
            .into_iter()
            .map(|token_id| {
                // read validator info
                self.get_validator_by_token_id(token_id, &mut evm)
            })
            .collect::<eyre::Result<Vec<_>, _>>()?;

        let epoch_state = EpochState { epoch, epoch_info, validators, epoch_start };

        Ok(epoch_state)
    }

    /// Extract the epoch number from a header's nonce.
    pub fn extract_epoch_from_header(header: &ExecHeader) -> Epoch {
        let nonce: u64 = header.nonce.into();
        (nonce >> 32) as u32
    }

    /// Read the curret epoch info from the [ConsensusRegistry] on-chain.
    pub fn get_current_epoch_info<EXT, DB>(
        &self,
        evm: &mut Evm<'_, EXT, DB>,
    ) -> eyre::Result<ConsensusRegistry::EpochInfo>
    where
        DB: Database,
        DB::Error: core::fmt::Display,
    {
        let calldata = ConsensusRegistry::getCurrentEpochInfoCall {}.abi_encode().into();
        self.call_consensus_registry::<_, _, ConsensusRegistry::EpochInfo>(evm, calldata)
    }

    /// Read the a validator's token id from the [ConsensusRegistry] on-chain.
    pub fn get_validator_token_id<EXT, DB>(
        &self,
        address: Address,
        evm: &mut Evm<'_, EXT, DB>,
    ) -> eyre::Result<U256>
    where
        DB: Database,
        DB::Error: core::fmt::Display,
    {
        let calldata = ConsensusRegistry::getValidatorTokenIdCall { validatorAddress: address }
            .abi_encode()
            .into();
        self.call_consensus_registry::<_, _, U256>(evm, calldata)
    }

    /// Retrieve the [ValidatorInfo] from the [ConsensusRegistry] on-chain using a validator's token
    /// id.
    pub fn get_validator_by_token_id<EXT, DB>(
        &self,
        token_id: U256,
        evm: &mut Evm<'_, EXT, DB>,
    ) -> eyre::Result<ConsensusRegistry::ValidatorInfo>
    where
        DB: Database,
        DB::Error: core::fmt::Display,
    {
        let calldata =
            ConsensusRegistry::getValidatorByTokenIdCall { tokenId: token_id }.abi_encode().into();
        self.call_consensus_registry::<_, _, ConsensusRegistry::ValidatorInfo>(evm, calldata)
    }

    /// Helper function to call `ConsensusRegistry` state on-chain.
    fn call_consensus_registry<EXT, DB, T>(
        &self,
        evm: &mut Evm<'_, EXT, DB>,
        calldata: Bytes,
    ) -> eyre::Result<T>
    where
        DB: Database,
        DB::Error: core::fmt::Display,
        T: alloy::sol_types::SolValue,
        T: From<
            <<T as alloy::sol_types::SolValue>::SolType as alloy::sol_types::SolType>::RustType,
        >,
    {
        let state =
            self.read_state_on_chain(evm, SYSTEM_ADDRESS, CONSENSUS_REGISTRY_ADDRESS, calldata)?;

        // retrieve data from state
        match state.result {
            ExecutionResult::Success { output, .. } => {
                let data = output.into_data();
                // use SolValue to decode the result
                let decoded = alloy::sol_types::SolValue::abi_decode(&data, true)?;
                Ok(decoded)
            }
            e => Err(eyre::eyre!("failed to read validators from state: {e:?}")),
        }
    }
}

/// Param for requesting a call transaction.
#[derive(Debug)]
pub struct CallRequest {
    /// The caller's address.
    caller_address: Address,
    /// The contract to call.
    contract_address: Address,
    /// The data to call.
    data: Bytes,
}

impl CallRequest {
    /// Create a new instance of [Self].
    pub fn new(contract_address: Address, caller_address: Address, data: Bytes) -> Self {
        Self { contract_address, caller_address, data }
    }
}

/// Param for requesting a create transaction.
#[derive(Debug)]
pub struct CreateRequest {
    /// The caller's address.
    caller_address: Address,
    /// The transaction data.
    data: Bytes,
}

impl CreateRequest {
    /// Create a new instance of [Self].
    pub fn new(caller_address: Address, data: Bytes) -> Self {
        Self { caller_address, data }
    }
}

/// Variations of pregenesis requests.
#[derive(Debug)]
pub enum PregenesisRequest {
    /// Set the tx env to call.
    Call(CallRequest),
    /// Set the tx env to create.
    Create(CreateRequest),
}

impl PregenesisRequest {
    fn tx_kind(&self) -> TxKind {
        match self {
            PregenesisRequest::Call(tx) => TxKind::Call(tx.contract_address),
            PregenesisRequest::Create(_) => TxKind::Create,
        }
    }

    fn caller(&self) -> Address {
        match self {
            PregenesisRequest::Call(tx) => tx.caller_address,
            PregenesisRequest::Create(tx) => tx.caller_address,
        }
    }

    fn data(&self) -> Bytes {
        match self {
            PregenesisRequest::Call(tx) => tx.data.clone(),
            PregenesisRequest::Create(tx) => tx.data.clone(),
        }
    }
}

impl From<CallRequest> for PregenesisRequest {
    fn from(call: CallRequest) -> Self {
        PregenesisRequest::Call(call)
    }
}

impl From<CreateRequest> for PregenesisRequest {
    fn from(create: CreateRequest) -> Self {
        PregenesisRequest::Create(create)
    }
}

#[cfg(test)]
mod tests {
    use super::*;
    use crate::traits::TNPayloadAttributes;
    use alloy::primitives::utils::parse_ether;
    use rand_chacha::ChaCha8Rng;
    use tempfile::TempDir;
    use tn_types::{
        adiri_genesis, BlsKeypair, Certificate, CommittedSubDag, ConsensusHeader, ConsensusOutput,
        FromHex, PrimaryInfo, ReputationScores,
    };

    /// Helper function for creating a consensus output for tests.
    fn consensus_output_for_tests() -> ConsensusOutput {
        let mut leader = Certificate::default();
        let sub_dag_index = 0;
        leader.header.round = sub_dag_index as u32;
        let reputation_scores = ReputationScores::default();
        let previous_sub_dag = None;
        let beneficiary = Address::from_hex("0x5555555555555555555555555555555555555555")
            .expect("beneficiary address from str");
        ConsensusOutput {
            sub_dag: CommittedSubDag::new(
                vec![leader.clone(), Certificate::default()],
                leader,
                sub_dag_index,
                reputation_scores,
                previous_sub_dag,
            )
            .into(),
            close_epoch: false,
            batches: Default::default(), // empty
            beneficiary,
            batch_digests: Default::default(), // empty
            parent_hash: ConsensusHeader::default().digest(),
            number: 0,
            extra: Default::default(),
            early_finalize: false,
        }
    }

    #[tokio::test]
    async fn test_validator_shuffle() -> eyre::Result<()> {
        let validator_1 = Address::from_slice(&[0x11; 20]);
        let validator_2 = Address::from_slice(&[0x22; 20]);
        let validator_3 = Address::from_slice(&[0x33; 20]);
        let validator_4 = Address::from_slice(&[0x44; 20]);
        let validator_5 = Address::from_slice(&[0x55; 20]);

        // create initial validators for testing
        let initial_validators = [validator_1, validator_2, validator_3, validator_4, validator_5];

        // create validator info objects for each address
        let validators: Vec<_> = initial_validators
            .iter()
            .enumerate()
            .map(|(i, addr)| {
                // use deterministic seed
                let mut rng = ChaCha8Rng::seed_from_u64(i as u64);
                let bls = BlsKeypair::generate(&mut rng);
                let bls_pubkey = bls.public();
                ValidatorInfo {
                    name: format!("validator-{i}"),
                    bls_public_key: *bls_pubkey,
                    primary_info: PrimaryInfo::default(),
                    execution_address: *addr,
                    proof_of_possession: BlsSignature::default(),
                }
            })
            .collect();

        debug!(target: "engine", "created validators for consensus registry {:#?}", validators);

        let epoch_duration = 60 * 60 * 24; // 24hrs
        let initial_stake_config = ConsensusRegistry::StakeConfig {
            stakeAmount: U232::from(parse_ether("1_000_000").unwrap()),
            minWithdrawAmount: U232::from(parse_ether("1_000").unwrap()),
            epochIssuance: U232::from(parse_ether("20_000_000").unwrap())
                .checked_div(U232::from(28))
                .expect("u256 div checked"),
            epochDuration: epoch_duration,
        };

        let owner = Address::random();
        let genesis = RethEnv::create_consensus_registry_genesis_account(
            validators.clone(),
            adiri_genesis(),
            initial_stake_config,
            owner,
        )?;

        // create new env with initialized consensus registry for tests
        let tmp_dir = TempDir::new().unwrap();
        let task_manager = TaskManager::new("Test Task Manager");
        let chain: Arc<RethChainSpec> = Arc::new(genesis.into());
        let reth_env =
            RethEnv::new_for_temp_chain(chain.clone(), tmp_dir.path(), &task_manager).unwrap();

        // create execution db
        let state = StateProviderDatabase::new(
            reth_env.latest().expect("provider retrieves latest during test batch execution"),
        );
        let mut db = State::builder().with_database(state).with_bundle_update().build();

        // setup environment for execution
        let payload = TNPayload::new(TNPayloadAttributes::new_for_test(
            chain.sealed_genesis_header(),
            &consensus_output_for_tests(),
        ));
        let tn_env = reth_env.tn_env_for_evm(&payload);
        let mut evm = reth_env.evm_config.evm_with_env(&mut db, tn_env);
        let original_env = evm.context.env().clone();

        // read curent epoch
        let calldata = ConsensusRegistry::getCurrentEpochCall {}.abi_encode().into();
        let epoch = reth_env.call_consensus_registry::<_, _, u32>(&mut evm, calldata)?;
        let expected_epoch = 0;
        assert_eq!(expected_epoch, epoch);

        // read current epoch info
        let calldata = ConsensusRegistry::getEpochInfoCall { epoch }.abi_encode().into();
        let epoch_info = reth_env
            .call_consensus_registry::<_, _, ConsensusRegistry::EpochInfo>(&mut evm, calldata)?;
        let expected_committee = validators.iter().map(|v| v.execution_address).collect();
        let expected_epoch_info = ConsensusRegistry::EpochInfo {
            committee: expected_committee,
            blockHeight: 0,
            epochDuration: epoch_duration,
        };
        assert_eq!(epoch_info, expected_epoch_info);

        // close epoch with deterministic signature as source of randomness
        let sig = BlsSignature::default();
        reth_env.apply_closing_epoch_contract_call(&mut evm, sig)?;
        assert_eq!(&original_env, evm.context.env());

        // read new epoch info
        let calldata = ConsensusRegistry::getCurrentEpochCall {}.abi_encode().into();
        let epoch = reth_env.call_consensus_registry::<_, _, u32>(&mut evm, calldata)?;
        let expected_epoch = expected_epoch + 1;
        assert_eq!(expected_epoch, epoch);

        // read new committee (always 2 epochs ahead)
        let calldata = ConsensusRegistry::getEpochInfoCall { epoch: epoch + 2 }.abi_encode().into();
        let new_epoch_info = reth_env
            .call_consensus_registry::<_, _, ConsensusRegistry::EpochInfo>(&mut evm, calldata)?;

        // ensure shuffle is deterministic
        let expected_new_committee =
            vec![validator_4, validator_5, validator_3, validator_2, validator_1];

        let expected = ConsensusRegistry::EpochInfo {
            committee: expected_new_committee,
            blockHeight: 0,
            // epoch duration set at the start
            epochDuration: Default::default(),
        };

        debug!(target: "engine", "new epoch info:{:#?}", new_epoch_info);

        assert_eq!(new_epoch_info, expected);

        // merge transitions to apply state changes
        evm.context.evm.db.merge_transitions(BundleRetention::PlainState);

        // debug! take bundle
        let bundle = evm.context.evm.db.take_bundle();
        debug!(target: "engine", "bundle from execution:\n{:#?}", bundle);

        // assert committee read matches expected
        let consensus_state = reth_env.epoch_state_from_canonical_tip()?;
        debug!(target: "engine", "consensus state:\n{:#?}", consensus_state);

        for v in validators {
            let on_chain = consensus_state
                .validators
                .iter()
                .find(|info| info.validatorAddress == v.execution_address)
                .expect("validator on-chain");
            assert_eq!(on_chain.blsPubkey.as_ref(), v.bls_public_key.to_bytes());
        }

        Ok(())
    }
}<|MERGE_RESOLUTION|>--- conflicted
+++ resolved
@@ -433,14 +433,6 @@
         provider_factory: &ProviderFactory<TelcoinNode>,
         evm_executor: BasicBlockExecutorProvider<EthExecutionStrategyFactory<TnEvmConfig>>,
     ) -> eyre::Result<BlockchainProvider<TelcoinNode>> {
-<<<<<<< HEAD
-        // Set up metrics listener
-        let (sync_metrics_tx, sync_metrics_rx) = unbounded_channel();
-        let sync_metrics_listener = reth_stages::MetricsListener::new(sync_metrics_rx);
-        task_manager.spawn_critical_task("stages metrics listener task", sync_metrics_listener);
-
-=======
->>>>>>> 1bf76479
         // Initialize consensus implementation
         let tn_execution: Arc<dyn FullConsensus> = Arc::new(TNExecution);
 
