//! This should allow for easier upgrades.
//! It still re-exports some stuff and a few places use Reth directly but eventually
//! it all should go through this crate.

#![doc(
    html_logo_url = "https://www.telco.in/logos/TEL.svg",
    html_favicon_url = "https://www.telco.in/logos/TEL.svg",
    issue_tracker_base_url = "https://github.com/telcoin-association/telcoin-network/issues/"
)]
#![warn(
    missing_debug_implementations,
    missing_docs,
    unreachable_pub,
    rustdoc::all,
    unused_crate_dependencies
)]
#![deny(unused_must_use, rust_2018_idioms)]
#![cfg_attr(docsrs, feature(doc_cfg, doc_auto_cfg))]

use crate::{
    evm::TNEvm,
    traits::{DefaultEthPayloadTypes, TNExecution},
};
use alloy::{
    consensus::Transaction as _,
    hex::{self, ToHexExt},
    primitives::{Bytes, ChainId},
    sol_types::{SolCall, SolConstructor},
};
use alloy_evm::Evm;
use clap::Parser;
use dirs::path_to_datadir;
use error::{TnRethError, TnRethResult};
use evm::TnEvmConfig;
use eyre::OptionExt;
use jsonrpsee::Methods;
use reth::{
    args::{
        DatabaseArgs, DatadirArgs, DebugArgs, DevArgs, DiscoveryArgs, EngineArgs, NetworkArgs,
        PayloadBuilderArgs, PruningArgs, TxPoolArgs,
    },
    builder::NodeConfig,
    network::transactions::config::TransactionPropagationKind,
    rpc::{
        builder::{
            config::RethRpcServerConfig, RethRpcModule, RpcModuleBuilder, RpcModuleSelection,
            TransportRpcModules,
        },
        eth::EthApi,
        server_types::eth::utils::recover_raw_transaction as reth_recover_raw_transaction,
    },
};
use reth_chain_state::ExecutedTrieUpdates;
use reth_chainspec::{BaseFeeParams, EthChainSpec};
use reth_db::{init_db, DatabaseEnv};
use reth_db_common::init::init_genesis;
use reth_discv4::NatResolver;
use reth_engine_tree::{
    engine::{EngineApiRequest, FromEngine},
    tree::EngineApiTreeHandler,
};
use reth_errors::{BlockExecutionError, BlockValidationError};
use reth_eth_wire::BlockHashNumber;
use reth_evm::{
    execute::{BlockBuilder, BlockBuilderOutcome},
    ConfigureEvm, EvmFactory,
};
use reth_evm_ethereum::EthEvmConfig;
use reth_node_builder::{
    DEFAULT_MAX_PROOF_TASK_CONCURRENCY, DEFAULT_MEMORY_BLOCK_BUFFER_TARGET,
    DEFAULT_RESERVED_CPU_CORES,
};
use reth_node_core::node_config::DEFAULT_CROSS_BLOCK_CACHE_SIZE_MB;
use reth_provider::{
    providers::{BlockchainProvider, StaticFileProvider},
    writer::UnifiedStorageWriter,
    BlockIdReader as _, BlockNumReader, BlockReader, CanonChainTracker,
    CanonStateSubscriptions as _, ChainSpecProvider, ChainStateBlockReader, ChainStateBlockWriter,
    DatabaseProviderFactory, HeaderProvider as _, ProviderFactory, StateProviderBox,
    StateProviderFactory, StaticFileProviderFactory, TransactionVariant,
};
use reth_revm::{
    cached::CachedReads,
    context::result::{ExecutionResult, ResultAndState},
    database::StateProviderDatabase,
    db::{states::bundle_state::BundleRetention, BundleState},
    DatabaseCommit, State,
};
use reth_transaction_pool::{blobstore::DiskFileBlobStore, EthTransactionPool};
use rpc_server_args::RpcServerArgs;
use serde_json::Value;
use std::{
    collections::HashSet,
    net::{IpAddr, Ipv4Addr},
    ops::RangeInclusive,
    path::Path,
    sync::{Arc, OnceLock},
    time::Duration,
};
use system_calls::{
    ConsensusRegistry::{self},
    EpochState, CONSENSUS_REGISTRY_ADDRESS, SYSTEM_ADDRESS,
};
use tempfile::TempDir;
<<<<<<< HEAD
use tn_config::{NodeInfo, CONSENSUS_REGISTRY_JSON, ISSUANCE_ADDRESS, ISSUANCE_JSON};
=======
use tn_config::{NodeInfo, BLSG1_JSON, CONSENSUS_REGISTRY_JSON};
>>>>>>> 7ab694d3
use tn_types::{
    gas_accumulator::RewardsCounter, Address, BlockBody, BlockHashOrNumber, BlockHeader as _,
    BlockNumHash, BlockNumber, Epoch, ExecHeader, Genesis, GenesisAccount, RecoveredBlock,
    SealedBlock, SealedHeader, TaskManager, TaskSpawner, TransactionSigned, B256,
    ETHEREUM_BLOCK_GAS_LIMIT_30M, U256,
};
use tracing::{debug, error, info, warn};
use traits::{TNPrimitives, TelcoinNode};

// Reth stuff we are just re-exporting.  Need to reduce this over time.
pub use alloy::primitives::FixedBytes;
pub use reth::{
    chainspec::chain_value_parser, dirs::MaybePlatformPath, payload::BlobSidecars,
    rpc::builder::RpcServerHandle,
};
pub use reth_chain_state::{
    CanonicalInMemoryState, ExecutedBlockWithTrieUpdates, NewCanonicalChain,
};
pub use reth_chainspec::ChainSpec as RethChainSpec;
pub use reth_cli_util::{parse_duration_from_secs, parse_socket_address};
pub use reth_errors::{ProviderError, RethError};
pub use reth_node_core::{
    args::{ColorMode, LogArgs},
    node_config::DEFAULT_PERSISTENCE_THRESHOLD,
};
pub use reth_primitives_traits::crypto::secp256k1::sign_message;
pub use reth_provider::{CanonStateNotificationStream, ExecutionOutcome};
pub use reth_rpc_eth_types::EthApiError;
pub use reth_tracing::FileWorkerGuard;
pub use reth_transaction_pool::{
    error::{InvalidPoolTransactionError, PoolError, PoolTransactionError},
    identifier::SenderIdentifiers,
    BestTransactions, EthPooledTransaction, TransactionPool as TransactionPoolT,
};

pub mod dirs;
pub mod payload;
use payload::TNPayload;
pub mod traits;
pub mod txn_pool;
pub use txn_pool::*;
use worker::WorkerNetwork;
pub mod error;
mod evm;
pub mod rpc_server_args;
pub mod system_calls;
pub mod worker;

#[cfg(any(feature = "test-utils", test))]
pub mod test_utils;

/// This will contain the address to receive base fees.  It is set per chain (or not if None)
/// will not change.  Implemented as a static OnceLock to work around the Reth lib interface.
static BASEFEE_ADDRESS: OnceLock<Option<Address>> = OnceLock::new();

/// Return the chains basefee address if set.
/// Note the basefee address is set once for the chain and will not change (outside of a hard fork).
pub fn basefee_address() -> Option<Address> {
    *BASEFEE_ADDRESS.get()?
}

/// Set the basefee address.  This will only work on the first call and should be during program
/// initialization. Calling more than once will do nothing, not calling early can lead to an unset
/// basefee address and a chain fork.
fn set_basefee_address(address: Option<Address>) {
    // Ignore the error.  Should probably panic on error but this will break some test environments.
    let _ = BASEFEE_ADDRESS.set(address);
}

/// Rpc Server type, used for getting the node started.
pub type RpcServer = TransportRpcModules<()>;

/// The type to receive executed blocks from the engine and update canonical/finalized block state.
pub type TnEngineApiTreeHandler = EngineApiTreeHandler<
    TNPrimitives,
    BlockchainProvider<TelcoinNode>,
    DefaultEthPayloadTypes,
    TNExecution,
    TnEvmConfig,
>;

/// The type to send to the blockchain tree (make blocks canonical/final).
pub type ToTree = std::sync::mpsc::Sender<
    FromEngine<
        EngineApiRequest<DefaultEthPayloadTypes, TNPrimitives>,
        alloy::consensus::Block<TransactionSigned>,
    >,
>;

// replace deprecated reth name with this type
/// Type alias to replace deprecated reth struct with new generic type:
/// A block with senders recovered from the block’s transactions.
///
/// This type is a SealedBlock with a list of senders that match the transactions in the block.
pub type BlockWithSenders = RecoveredBlock<reth_ethereum_primitives::Block>;

/// Reth specific command line args.
#[derive(Debug, Parser, Clone)]
pub struct RethCommand {
    /// All rpc related arguments
    #[clap(flatten)]
    pub rpc: RpcServerArgs,

    /// All txpool related arguments with --txpool prefix
    #[clap(flatten)]
    pub txpool: TxPoolArgs,

    /// All database related arguments
    #[clap(flatten)]
    pub db: DatabaseArgs,
}

/// A wrapper abstraction around a Reth node config.
#[derive(Clone, Debug)]
pub struct RethConfig(NodeConfig<RethChainSpec>);

const DEFAULT_UNUSED_ADDR: IpAddr = IpAddr::V4(Ipv4Addr::UNSPECIFIED);

/// All the rpc modules we allow.
/// Disallow admin, txpool.
const ALL_MODULES: [RethRpcModule; 6] = [
    RethRpcModule::Eth,
    RethRpcModule::Net,
    RethRpcModule::Web3,
    RethRpcModule::Debug,
    RethRpcModule::Trace,
    RethRpcModule::Rpc,
];

impl RethConfig {
    /// Make sure that some modules are not selected, primarily they won't work as expected with TN
    /// (or at all).
    fn validate_rpc_modules(mods: &mut Option<RpcModuleSelection>) {
        match &mods {
            Some(RpcModuleSelection::All) => {
                *mods = Some(RpcModuleSelection::Selection(HashSet::from(ALL_MODULES)));
            }
            Some(RpcModuleSelection::Standard) => {}
            Some(RpcModuleSelection::Selection(hash_set)) => {
                let mut new_set = HashSet::new();
                for r in ALL_MODULES {
                    if hash_set.contains(&r) {
                        new_set.insert(r);
                    }
                }
                if hash_set.contains(&RethRpcModule::Admin) {
                    warn!(target: "tn::reth", "Attempted to configure unsupported admin RPC module!");
                }
                if hash_set.contains(&RethRpcModule::Txpool) {
                    warn!(target: "tn::reth", "Attempted to configure unsupported txpool RPC module!");
                }
                *mods = Some(RpcModuleSelection::Selection(new_set));
            }
            None => {}
        }
    }

    /// Create a new RethConfig wrapper.
    pub fn new<P: AsRef<Path>>(
        reth_config: RethCommand,
        instance: Option<u16>,
        datadir: P,
        with_unused_ports: bool,
        chain: Arc<RethChainSpec>,
    ) -> Self {
        // create a reth DatadirArgs from tn datadir
        let datadir = path_to_datadir(datadir.as_ref());

        let RethCommand { mut rpc, txpool, db } = reth_config;
        Self::validate_rpc_modules(&mut rpc.http_api);
        Self::validate_rpc_modules(&mut rpc.ws_api);
        // We don't just use Default for these Reth args.
        // This will force us to look at new options and make sure they are good for our use.
        // We DO NOT use the Reth networking so these settings should reflect that.
        let network = NetworkArgs {
            discovery: DiscoveryArgs {
                disable_discovery: true,
                disable_nat: true,
                disable_dns_discovery: true,
                disable_discv4_discovery: true,
                enable_discv5_discovery: false,
                addr: DEFAULT_UNUSED_ADDR,
                port: 0,
                discv5_addr: None,
                discv5_addr_ipv6: None,
                discv5_port: 0,
                discv5_port_ipv6: 0,
                discv5_lookup_interval: 0,
                discv5_bootstrap_lookup_interval: 0,
                discv5_bootstrap_lookup_countdown: 0,
            },
            trusted_only: false,
            trusted_peers: vec![],
            bootnodes: None,
            dns_retries: 0,
            peers_file: None,
            identity: "Reth Null Network".to_string(),
            p2p_secret_key: None,
            no_persist_peers: true,
            nat: NatResolver::None,
            addr: DEFAULT_UNUSED_ADDR,
            port: 0,
            max_outbound_peers: None,
            max_inbound_peers: None,
            max_concurrent_tx_requests: 0,
            max_concurrent_tx_requests_per_peer: 0,
            max_seen_tx_history: 0,
            max_pending_pool_imports: 0,
            soft_limit_byte_size_pooled_transactions_response: 0,
            soft_limit_byte_size_pooled_transactions_response_on_pack_request: 0,
            max_capacity_cache_txns_pending_fetch: 0,
            net_if: None,
            tx_propagation_policy: TransactionPropagationKind::Trusted,
        };

        // Not using the Reth payload builder.
        let builder = PayloadBuilderArgs {
            extra_data: "tn-reth-na".to_string(),
            gas_limit: Some(ETHEREUM_BLOCK_GAS_LIMIT_30M),
            interval: Duration::from_secs(1),
            deadline: Duration::from_secs(1),
            max_payload_tasks: 0,
        };
        let debug = DebugArgs {
            terminate: false,
            tip: None,
            max_block: None,
            etherscan: None,
            rpc_consensus_ws: None,
            skip_fcu: None,
            skip_new_payload: None,
            reorg_frequency: None,
            reorg_depth: None,
            engine_api_store: None,
            invalid_block_hook: None,
            healthy_node_rpc_url: None,
        };
        // No Reth dev options.
        let dev = DevArgs { dev: false, block_max_transactions: None, block_time: None };
        // Ignore Reth pruning for now.
        let pruning = PruningArgs {
            full: false,
            block_interval: None,
            sender_recovery_full: false,
            sender_recovery_distance: None,
            sender_recovery_before: None,
            transaction_lookup_full: false,
            transaction_lookup_distance: None,
            transaction_lookup_before: None,
            receipts_full: false,
            receipts_distance: None,
            receipts_before: None,
            account_history_full: false,
            account_history_distance: None,
            account_history_before: None,
            storage_history_full: false,
            storage_history_distance: None,
            storage_history_before: None,
            receipts_log_filter: None,
        };

        // Parameters for configuring the engine driver.
        let engine = EngineArgs {
            persistence_threshold: DEFAULT_PERSISTENCE_THRESHOLD,
            memory_block_buffer_target: DEFAULT_MEMORY_BLOCK_BUFFER_TARGET,
            legacy_state_root_task_enabled: false,
            state_root_task_compare_updates: false,
            caching_and_prewarming_enabled: true,
            caching_and_prewarming_disabled: false,
            state_provider_metrics: false,
            cross_block_cache_size: DEFAULT_CROSS_BLOCK_CACHE_SIZE_MB,
            accept_execution_requests_hash: false,
            max_proof_task_concurrency: DEFAULT_MAX_PROOF_TASK_CONCURRENCY,
            reserved_cpu_cores: DEFAULT_RESERVED_CPU_CORES,
            precompile_cache_enabled: false,
            state_root_fallback: false,
        };

        let mut this = NodeConfig {
            config: None,
            chain,
            metrics: None,
            instance,
            datadir,
            network,
            rpc: rpc.into(),
            txpool,
            builder,
            debug,
            db,
            dev,
            pruning,
            engine,
        };
        if with_unused_ports {
            this = this.with_unused_ports();
        }
        // adjust rpc instance ports
        this.adjust_instance_ports();

        Self(this)
    }
}

/// This is a wrapped abstraction around Reth.
///
/// It should allow the telcoin app to access the required functionality without
/// leaking Reth internals all over the codebase (this makes staying up to date
/// VERY time consuming).
#[derive(Clone)]
pub struct RethEnv {
    /// The type that holds all information needed to launch the node's engine.
    ///
    /// The [NodeConfig] is reth-specific and holds many helper functions that
    /// help TN stay in-sync with the Ethereum community.
    node_config: NodeConfig<RethChainSpec>,
    /// Type that fetches data from the database.
    blockchain_provider: BlockchainProvider<TelcoinNode>,
    /// The type to configure the EVM for execution.
    evm_config: TnEvmConfig,
    /// The type to spawn tasks.
    task_spawner: TaskSpawner,
}

impl std::fmt::Debug for RethEnv {
    fn fmt(&self, f: &mut std::fmt::Formatter<'_>) -> std::fmt::Result {
        write!(f, "RethEnv, config: {:?}", self.node_config)
    }
}

/// Wrapper for Reth ChainSpec, just a layer of abstraction.
#[derive(Clone, Debug)]
pub struct ChainSpec(Arc<RethChainSpec>);

impl ChainSpec {
    /// Return the contained Reth ChainSpec.
    pub(crate) fn reth_chain_spec(&self) -> RethChainSpec {
        (*self.0).clone()
    }

    /// Return a reference to the ChainSpec's genesis.
    pub fn genesis(&self) -> &Genesis {
        self.0.genesis()
    }

    /// Return the sealed header for genesis.
    pub fn sealed_genesis_header(&self) -> SealedHeader {
        self.0.sealed_genesis_header()
    }

    /// Return the sealed header for genesis.
    pub fn sealed_genesis_block(&self) -> SealedBlock {
        let header = self.sealed_genesis_header();
        let body = BlockBody {
            transactions: vec![],
            ommers: vec![],
            withdrawals: Some(Default::default()),
        };

        SealedBlock::from_sealed_parts(header, body)
    }

    /// Return the chain id.
    pub fn chain_id(&self) -> ChainId {
        self.0.chain_id()
    }
}

/// Type wrapper for a Reth DB.
/// Used primary as a opaque type to allow
/// the node launcher to create the DB upfront and reuse.
pub type RethDb = Arc<DatabaseEnv>;

impl RethEnv {
    /// Create a new Reth DB.
    /// Break this out so this can be created upfront and used even on a
    /// restart (when catching up for instance).
    pub fn new_database<P: AsRef<Path>>(
        reth_config: &RethConfig,
        db_path: P,
    ) -> eyre::Result<RethDb> {
        let db_path = db_path.as_ref();
        info!(target: "tn::reth", path = ?db_path, "opening database");
        Ok(Arc::new(init_db(db_path, reth_config.0.db.database_args())?))
    }

    /// Produce a new wrapped Reth environment from a config, DB path and task manager.
    ///
    /// This method MUST be called from within a tokio runtime.
    pub fn new(
        reth_config: &RethConfig,
        task_manager: &TaskManager,
        database: RethDb,
        basefee_address: Option<Address>,
        rewards_counter: RewardsCounter,
    ) -> eyre::Result<Self> {
        let node_config = reth_config.0.clone();
        let evm_config = TnEvmConfig::new(reth_config.0.chain.clone(), rewards_counter);
        let provider_factory = Self::init_provider_factory(&node_config, database)?;
        let blockchain_provider = BlockchainProvider::new(provider_factory.clone())?;
        let task_spawner = task_manager.get_spawner();
        set_basefee_address(basefee_address);

        Ok(Self { node_config, blockchain_provider, evm_config, task_spawner })
    }

    /// Initialize the provider factory and related components
    fn init_provider_factory(
        node_config: &NodeConfig<RethChainSpec>,
        database: Arc<DatabaseEnv>,
    ) -> eyre::Result<ProviderFactory<TelcoinNode>> {
        // Initialize provider factory with static files
        let datadir = node_config.datadir();
        let provider_factory = ProviderFactory::new(
            database,
            Arc::clone(&node_config.chain),
            StaticFileProvider::read_write(datadir.static_files())?,
        );

        // Initialize genesis if needed
        let genesis_hash = init_genesis(&provider_factory)?;
        debug!(target: "tn::execution", chain=%node_config.chain.chain, ?genesis_hash, "Initialized genesis");

        Ok(provider_factory)
    }

    /// Initialize a new transaction pool for worker.
    pub fn init_txn_pool(&self) -> eyre::Result<WorkerTxPool> {
        WorkerTxPool::new(&self.node_config, &self.task_spawner, &self.blockchain_provider)
    }

    /// Return a channel reciever that will return each canonical block in turn.
    pub fn canonical_block_stream(&self) -> CanonStateNotificationStream {
        self.blockchain_provider.canonical_state_stream()
    }

    /// Return a reference to the [TaskSpawner] for spawning tasks.
    pub fn get_task_spawner(&self) -> &TaskSpawner {
        &self.task_spawner
    }

    /// Return the chainspec for this instance.
    pub fn chainspec(&self) -> ChainSpec {
        ChainSpec(self.node_config.chain.clone())
    }

    /// Return the canonical in-memory state.
    pub fn canonical_in_memory_state(&self) -> CanonicalInMemoryState {
        self.blockchain_provider.canonical_in_memory_state()
    }

    /// Construct a canonical block from a worker's block that reached consensus.
    pub fn build_block_from_batch_payload(
        &self,
        payload: TNPayload,
        transactions: Vec<Vec<u8>>,
    ) -> TnRethResult<ExecutedBlockWithTrieUpdates> {
        let parent_header = payload.parent_header.clone();
        debug!(target: "engine", ?parent_header, "retrieving state for next block");
        let state_provider = self.blockchain_provider.state_by_block_hash(parent_header.hash())?;
        let state = StateProviderDatabase::new(&state_provider);
        let mut cached_reads = CachedReads::default();
        let mut db = State::builder()
            .with_database(cached_reads.as_db_mut(state))
            .with_bundle_update()
            .build();

        debug!(
            target: "engine",
            parent = ?parent_header.num_hash(),
            "building new payload"
        );

        // collect these totals to report at the end
        let mut total_fees = U256::ZERO;

        // copy in case of error
        let batch_digest = payload.batch_digest;

        // TODO: parallelize tx recovery when it's worth it (see
        // TransactionSigned::recover_signers())
        let mut builder =
            self.evm_config.builder_for_next_block(&mut db, &parent_header, payload)?;

        builder.apply_pre_execution_changes().inspect_err(|err| {
            warn!(target: "engine", %err, "failed to apply pre-execution changes");
        })?;

        let basefee = builder.evm_mut().block().basefee;

        for tx_bytes in &transactions {
            let recovered = reth_recover_raw_transaction::<TransactionSigned>(tx_bytes)
                .inspect_err(|e| {
                    error!(
                    target: "engine",
                    batch=?batch_digest,
                    ?tx_bytes,
                    "failed to recover signer: {e}")
                })?;

            let gas_used = match builder.execute_transaction(recovered.clone()) {
                Ok(gas_used) => gas_used,
                Err(BlockExecutionError::Validation(BlockValidationError::InvalidTx {
                    error,
                    ..
                })) => {
                    // allow transaction errors (ie - duplicates)
                    //
                    // it's possible that another worker's batch included this transaction
                    warn!(target: "engine", %error,  "skipping invalid transaction: {:#?}", recovered);
                    continue;
                }
                // this is an error that we should treat as fatal for this attempt
                Err(err) => return Err(err.into()),
            };

            // update add to total fees
            let miner_fee = recovered
                .effective_tip_per_gas(basefee)
                .expect("fee is always valid; execution succeeded");
            total_fees += U256::from(miner_fee) * U256::from(gas_used);
        }

        let BlockBuilderOutcome { execution_result, block, hashed_state, trie_updates } =
            builder.finish(&state_provider)?;

        debug!(target: "engine", hash=?block.hash(), "block builder outcome");
        let block_num = block.number();
        let res: ExecutedBlockWithTrieUpdates<TNPrimitives> = ExecutedBlockWithTrieUpdates::new(
            Arc::new(block),
            Arc::new(ExecutionOutcome::new(
                db.take_bundle(),
                vec![execution_result.receipts],
                block_num,
                Vec::new(),
            )),
            Arc::new(hashed_state),
            ExecutedTrieUpdates::Present(Arc::new(trie_updates)),
        );

        Ok(res)
    }

    /// Finalize block (header) executed from consensus output and update chain info.
    ///
    /// This stores the finalized block number in the
    /// database, but still need to set_finalized afterwards for utilization in-memory for
    /// components, like RPC
    pub fn finalize_block(&self, header: SealedHeader) -> TnRethResult<()> {
        let num_hash = header.num_hash();
        // persiste final block info for node recovery
        let provider = self.blockchain_provider.database_provider_rw()?;
        provider.save_finalized_block_number(header.number)?;
        // this clears up old blocks in-memory
        self.blockchain_provider.set_finalized(header.clone());

        // update safe block last because this is less time sensitive but still needs to happen
        provider.save_safe_block_number(header.number)?;
        self.blockchain_provider.set_safe(header);

        // commit db transaction
        provider.commit()?;

        // cleanup chain state in memory
        // this returns the `canonical_chain().count()` back to 0
        self.blockchain_provider.canonical_in_memory_state().remove_persisted_blocks(num_hash);

        Ok(())
    }

    /// This makes all blocks canonical, commits them to the database,
    /// broadcasts new chain on `canon_state_notification_sender`
    /// and set last executed header as the tracked header.
    ///
    /// It also clears the canonical in-memory state.
    pub fn finish_executing_output(
        &self,
        blocks: Vec<ExecutedBlockWithTrieUpdates>,
    ) -> TnRethResult<()> {
        // NOTE: this makes all blocks canonical, commits them to the database,
        // and broadcasts new chain on `canon_state_notification_sender`
        //
        // the canon_state_notifications include every block executed in this round
        //
        // the worker's pool maintenance task subcribes to these events
        debug!(
            target: "engine",
            first=?blocks.first().map(|b| b.recovered_block.num_hash()),
            last=?blocks.last().map(|b| b.recovered_block.num_hash()),
            "storing range of blocks",
        );

        // insert blocks to db
        let provider_rw = self.blockchain_provider.database_provider_rw()?;
        let static_file_provider = self.blockchain_provider.static_file_provider();
        UnifiedStorageWriter::from(&provider_rw, &static_file_provider)
            .save_blocks(blocks.clone())?;
        UnifiedStorageWriter::commit(provider_rw)?;

        // process update
        //
        // see reth::EngineApiTreeHandler::on_canonical_chain_update
        let chain_update = NewCanonicalChain::Commit { new: blocks };
        let canonical_head = chain_update.tip();
        let (epoch, round) =
            Self::deconstruct_nonce(<FixedBytes<8> as Into<u64>>::into(canonical_head.nonce));
        info!(
            target: "engine",
            "canonical head for epoch {:?} round {:?}: {:?} - {:?}",
            epoch,
            round,
            canonical_head.number,
            canonical_head.hash(),
        );

        let notification = chain_update.to_chain_notification();

        // broadcast canonical update
        self.canonical_in_memory_state().notify_canon_state(notification);

        Ok(())
    }

    /// Helper to deconstruct block nonce into epoch and round.
    pub fn deconstruct_nonce(nonce: u64) -> (u32, u32) {
        let epoch = (nonce >> 32) as u32; // Extract the upper 32 bits
        let round = nonce as u32; // Extract the lower 32 bits (truncates upper bits)
        (epoch, round)
    }

    /// Look up and return the sealed header for hash.
    pub fn sealed_header_by_hash(&self, hash: B256) -> TnRethResult<Option<SealedHeader>> {
        Ok(self.blockchain_provider.sealed_header_by_hash(hash)?)
    }

    /// Look up and return the sealed header for block number.
    pub fn sealed_header_by_number(&self, number: u64) -> TnRethResult<Option<SealedHeader>> {
        Ok(self.blockchain_provider.database_provider_ro()?.sealed_header(number)?)
    }

    /// Look up and return the sealed block for number.
    pub fn sealed_block_by_number(&self, number: u64) -> TnRethResult<Option<SealedBlock>> {
        Ok(self
            .blockchain_provider
            .sealed_block_with_senders(
                BlockHashOrNumber::Number(number),
                TransactionVariant::NoHash,
            )?
            .map(|b| b.clone_sealed_block()))
    }

    /// Look up and return the sealed header (with senders) for hash.
    pub fn sealed_block_with_senders(
        &self,
        id: BlockHashOrNumber,
    ) -> TnRethResult<Option<BlockWithSenders>> {
        Ok(self.blockchain_provider.sealed_block_with_senders(id, TransactionVariant::NoHash)?)
    }

    /// Return the blocks with senders for a range of block numbers.
    pub fn block_with_senders_range(
        &self,
        range: RangeInclusive<BlockNumber>,
    ) -> TnRethResult<Vec<BlockWithSenders>> {
        Ok(self.blockchain_provider.block_with_senders_range(range)?)
    }

    /// Return the blocks for a range of block numbers.
    pub fn blocks_for_range(
        &self,
        range: RangeInclusive<BlockNumber>,
    ) -> TnRethResult<Vec<SealedHeader>> {
        Ok(self.blockchain_provider.sealed_headers_range(range)?)
    }

    /// Return the head header from the reth db.
    pub fn lookup_head(&self) -> TnRethResult<SealedHeader> {
        let head = self.node_config.lookup_head(&self.blockchain_provider)?;
        let header = self
            .blockchain_provider
            .sealed_header(head.number)?
            .expect("Failed to retrieve sealed header from head's block number");
        Ok(header)
    }

    /// If a dubug max round is set then return it.
    pub fn get_debug_max_round(&self) -> Option<u64> {
        self.node_config.debug.max_block
    }

    /// Helper to get the gas price based on the provider's latest header.
    pub fn get_gas_price(&self) -> TnRethResult<u128> {
        let header = self.lookup_head()?;
        Ok(header.next_block_base_fee(BaseFeeParams::ethereum()).unwrap_or_default().into())
    }

    /// Return the execution header for hash if available.
    pub fn header(&self, hash: B256) -> TnRethResult<Option<ExecHeader>> {
        Ok(self.blockchain_provider.header(&hash)?)
    }

    /// Return the execution header for block number if available.
    pub fn header_by_number(&self, block_num: u64) -> TnRethResult<Option<ExecHeader>> {
        Ok(self.blockchain_provider.database_provider_ro()?.header_by_number(block_num)?)
    }

    /// Return the finalalized execution header if available.
    pub fn finalized_header(&self) -> TnRethResult<Option<ExecHeader>> {
        let finalized_block_num_hash =
            self.blockchain_provider.finalized_block_num_hash().unwrap_or_default();
        if let Some(finalized_block_num_hash) = finalized_block_num_hash {
            Ok(self.blockchain_provider.header(&finalized_block_num_hash.hash)?)
        } else {
            Ok(None)
        }
    }

    /// Return the latest canonical block number.
    pub fn last_block_number(&self) -> TnRethResult<u64> {
        Ok(self.blockchain_provider.database_provider_ro()?.last_block_number().unwrap_or(0))
    }

    /// Return the block number and hash for the current canonical tip.
    ///
    /// This checks the canonical-in-memory-state.
    pub fn canonical_tip(&self) -> SealedHeader {
        self.blockchain_provider.canonical_in_memory_state().get_canonical_head()
    }

    /// If available return the finalized block number and hash.
    ///
    /// This checks the canonical-in-memory-state.
    pub fn finalized_block_num_hash(&self) -> TnRethResult<Option<BlockNumHash>> {
        Ok(self.blockchain_provider.finalized_block_num_hash()?)
    }

    /// Returns the block number of the last finialized block.
    pub fn last_finalized_block_number(&self) -> TnRethResult<u64> {
        Ok(self
            .blockchain_provider
            .database_provider_ro()?
            .last_finalized_block_number()?
            .unwrap_or(0))
    }

    /// Return the block number and hash of the finalized block on node startup.
    ///
    /// This method adds additional fallbacks to ensure genesis is used when the network is starting
    /// because the genesis block is not initialized as `finalized`. Nodes that start on genesis
    /// will resync with the network if it exists.
    pub fn finalized_block_hash_number_for_startup(&self) -> TnRethResult<BlockHashNumber> {
        let hash = self
            .blockchain_provider
            .finalized_block_hash()?
            .unwrap_or_else(|| self.node_config.chain.sealed_genesis_header().hash());
        let number = self.blockchain_provider.finalized_block_number()?.unwrap_or_default();
        Ok(BlockHashNumber { hash, number })
    }

    /// Build and return the RPC server for the instance.
    /// This probably needs better abstraction.
    pub fn get_rpc_server(
        &self,
        transaction_pool: WorkerTxPool,
        network: WorkerNetwork,
        other: impl Into<Methods>,
    ) -> RpcServer {
        let transaction_pool: EthTransactionPool<
            BlockchainProvider<TelcoinNode>,
            DiskFileBlobStore,
        > = transaction_pool.into();
        let tn_execution = Arc::new(TNExecution);
        let rpc_builder = RpcModuleBuilder::default()
            .with_provider(self.blockchain_provider.clone())
            .with_pool(transaction_pool.clone())
            .with_network(network.clone())
            .with_executor(Box::new(self.task_spawner.clone()))
            .with_evm_config(self.evm_config.clone())
            // .with_events(self.blockchain_provider.clone())
            // .with_block_executor(self.evm_executor.clone())
            .with_consensus(tn_execution.clone());

        // //.node_configure namespaces
        let modules_config = self.node_config.rpc.transport_rpc_module_config();
        let eth_api = EthApi::builder(
            self.blockchain_provider.clone(),
            transaction_pool,
            network,
            // TODO: there is a trait definition blocking TNEvmConfig
            EthEvmConfig::new(self.blockchain_provider.chain_spec()),
        )
        .build();

        let mut server = rpc_builder.build(modules_config, eth_api);
        if let Err(e) = server.merge_configured(other) {
            tracing::error!(target: "tn::execution", "Error merging TN rpc module: {e:?}");
        }

        server
    }

    /// Start running the RPC server for this instance.
    pub async fn start_rpc(&self, server: &RpcServer) -> TnRethResult<RpcServerHandle> {
        let server_config = self.node_config.rpc.rpc_server_config();
        Ok(server_config.start(server).await?)
    }

    /// Provide the state for the latest block in this instance.
    pub fn latest(&self) -> TnRethResult<StateProviderBox> {
        Ok(self.blockchain_provider.latest()?)
    }

    /// Create a new temp RethEnv using a specified chain spec.
    pub fn new_for_temp_chain<P: AsRef<Path>>(
        chain: Arc<RethChainSpec>,
        db_path: P,
        task_manager: &TaskManager,
    ) -> eyre::Result<Self> {
        let node_config = NodeConfig {
            datadir: DatadirArgs {
                datadir: MaybePlatformPath::from(db_path.as_ref().to_path_buf()),
                // default static path should resolve to: `DEFAULT_ROOT_DIR/<CHAIN_ID>/static_files`
                static_files_path: None,
            },
            chain,
            ..NodeConfig::default()
        };
        let reth_config = RethConfig(node_config);
        let database = Self::new_database(&reth_config, db_path)?;
        Self::new(&reth_config, task_manager, database, None, RewardsCounter::default())
    }

    /// Convenience method for compiling storage and bytecode to include genesis.
    pub fn create_consensus_registry_genesis_accounts(
        validators: Vec<NodeInfo>,
        genesis: Genesis,
        initial_stake_config: ConsensusRegistry::StakeConfig,
        owner_address: Address,
    ) -> eyre::Result<Genesis> {
        // create temporary reth env for execution
        let tmp_chain: Arc<RethChainSpec> = Arc::new(genesis.clone().into());
        let task_manager = TaskManager::new("Temp Task Manager");
        let tmp_dir = TempDir::new().unwrap();
        let reth_env =
            RethEnv::new_for_temp_chain(tmp_chain.clone(), tmp_dir.path(), &task_manager)?;

        let state = StateProviderDatabase::new(reth_env.latest()?);
        let mut cached_reads = CachedReads::default();
        let mut db = State::builder()
            .with_database(cached_reads.as_db_mut(state))
            .with_bundle_update()
            .build();

        // deploy blsg1 library separately first, scoped to release borrow on db before registry
        let blsg1_address = {
            let mut tn_evm = reth_env.evm_config.evm_factory().create_evm(
                &mut db,
                reth_env.evm_config.evm_env(&tmp_chain.sealed_genesis_header()),
            );

            let blsg1_initcode_binding =
                Self::fetch_value_from_json_str(BLSG1_JSON, Some("bytecode.object"))?;
            let blsg1_initcode =
                hex::decode(blsg1_initcode_binding.as_str().ok_or_eyre("invalid blsg1 json")?)?;
            let ResultAndState { result, state } =
                tn_evm.transact_pre_genesis_create(owner_address, blsg1_initcode.into())?;
            debug!(target: "engine", "create blsg1 library result:\n{:#?}", result);

            // commit state to db so it persists
            tn_evm.db_mut().commit(state);

            // tmp BlsG1 library address is owner's first create tx on tmp chain
            owner_address.create(0)
        };

        // merge transitions but keep the library state in db
        db.merge_transitions(BundleRetention::PlainState);

        // prepare registry deployment
        let (validators, proofs): (Vec<_>, Vec<_>) = validators
            .iter()
            .map(|v| {
                let validator = ConsensusRegistry::ValidatorInfo {
                    blsPubkey: v.bls_public_key.to_bytes().into(),
                    validatorAddress: v.execution_address,
                    activationEpoch: 0,
                    exitEpoch: 0,
                    currentStatus: ConsensusRegistry::ValidatorStatus::Active,
                    isRetired: false,
                    isDelegated: false,
                    stakeVersion: 0,
                };
                let proof = ConsensusRegistry::ProofOfPossession {
                    uncompressedPubkey: v.bls_public_key.serialize().into(),
                    uncompressedSignature: v.proof_of_possession.serialize().into(),
                };

                (validator, proof)
            })
            .unzip();

        let total_stake_balance = initial_stake_config
            .stakeAmount
            .checked_mul(U256::from(validators.len()))
            .ok_or_eyre("Failed to calculate total stake for consensus registry at genesis")?;
        debug!(target: "engine", ?initial_stake_config, "calling constructor for consensus registry");

        let constructor_args = ConsensusRegistry::constructorCall {
            genesisConfig_: initial_stake_config,
            initialValidators_: validators,
            proofsOfPossession: proofs,
            owner_: owner_address,
        }
        .abi_encode();

        // generate calldata for creation
        let registry_initcode_binding =
            Self::fetch_value_from_json_str(CONSENSUS_REGISTRY_JSON, Some("bytecode.object"))?;
        let registry_initcode_str =
            registry_initcode_binding.as_str().ok_or_eyre("invalid registry json")?;
        // link the BlsG1 library address into the registry bytecode
        let linked_registry_initcode =
            Self::link_solidity_library(registry_initcode_str, &blsg1_address.encode_hex())?;

        let mut create_registry = linked_registry_initcode;
        create_registry.extend(constructor_args);

        // after adding bls proof of possession, registry precompile exceeds size limit so disable
        // it for tmp chain
        let mut tmp_evm_no_eip170 = reth_env.evm_config.evm_env(&tmp_chain.sealed_genesis_header());
        tmp_evm_no_eip170.cfg_env.limit_contract_code_size = Some(0x12000000);

        // deploy registry now that it can use the previously deployed blsg1 lib
        let tmp_registry_address = {
            let mut tn_evm =
                reth_env.evm_config.evm_factory().create_evm(&mut db, tmp_evm_no_eip170);
            let ResultAndState { result, state } =
                tn_evm.transact_pre_genesis_create(owner_address, create_registry.into())?;
            debug!(target: "engine", "create consensus registry result:\n{:#?}", result);

            tn_evm.db_mut().commit(state);

            // tmp BlsG1 library address is owner's second create tx on tmp chain
            owner_address.create(1)
        };

        // execute the transactions to get final bundle state
        db.merge_transitions(BundleRetention::PlainState);
        let BundleState { state, contracts, reverts, state_size, reverts_size } = db.take_bundle();

        debug!(target: "engine", "contracts:\n{:#?}", contracts);
        debug!(target: "engine", "reverts:\n{:#?}", reverts);
        debug!(target: "engine", "state_size:{:#?}", state_size);
        debug!(target: "engine", "reverts_size:{:#?}", reverts_size);

        // construct real genesis using known values & tmp chain storage result
        let tmp_registry_storage = state.get(&tmp_registry_address).map(|account| {
            account.storage.iter().map(|(k, v)| ((*k).into(), v.present_value.into())).collect()
        });
        let registry_runtimecode_binding = Self::fetch_value_from_json_str(
            CONSENSUS_REGISTRY_JSON,
            Some("deployedBytecode.object"),
        )?;
        let registry_runtimecode_str =
            registry_runtimecode_binding.as_str().ok_or_eyre("invalid registry json")?;
        let registry_runtimecode =
<<<<<<< HEAD
            hex::decode(deployed_bytecode_binding.as_str().ok_or_eyre("invalid registry json")?)?;

        let issuance_json_binding =
            Self::fetch_value_from_json_str(ISSUANCE_JSON, Some("deployedBytecode.object"))?;
        let issuance_runtimecode =
            hex::decode(issuance_json_binding.as_str().ok_or_eyre("invalid issuance json")?)?;
        let genesis = genesis.extend_accounts([
=======
            Self::link_solidity_library(registry_runtimecode_str, &blsg1_address.encode_hex())?;

        let blsg1_runtimecode_binding =
            Self::fetch_value_from_json_str(BLSG1_JSON, Some("deployedBytecode.object"))?;
        let blsg1_runtimecode =
            hex::decode(blsg1_runtimecode_binding.as_str().ok_or_eyre("invalid blsg1 json")?)?;
        let genesis = genesis.extend_accounts([
            (blsg1_address, GenesisAccount::default().with_code(Some(blsg1_runtimecode.into()))),
>>>>>>> 7ab694d3
            (
                CONSENSUS_REGISTRY_ADDRESS,
                GenesisAccount::default()
                    .with_balance(U256::from(total_stake_balance))
                    .with_code(Some(registry_runtimecode.into()))
<<<<<<< HEAD
                    .with_storage(tmp_storage),
            ),
            (
                ISSUANCE_ADDRESS,
                GenesisAccount::default().with_code(Some(issuance_runtimecode.into())),
=======
                    .with_storage(tmp_registry_storage),
>>>>>>> 7ab694d3
            ),
        ]);

        Ok(genesis)
    }

    /// Links a library address into contract bytecode
    ///
    /// Replaces Solidity's `__$<34 chars of library hash>$__` placeholder
    pub fn link_solidity_library(
        bytecode_hex: &str,
        library_address: &str,
    ) -> eyre::Result<Vec<u8>> {
        const PLACEHOLDER_PREFIX: &str = "__$";
        const PLACEHOLDER_SUFFIX: &str = "$__";
        const PLACEHOLDER_LEN: usize = 40; // __$ + 34 chars + $__
        let library_address_unprefixed =
            library_address.strip_prefix("0x").unwrap_or(library_address);
        let mut result = String::with_capacity(bytecode_hex.len());
        let mut chars = bytecode_hex.chars().peekable();

        while let Some(ch) = chars.next() {
            // check if we're at the start of a placeholder
            if ch == '_' && chars.peek() == Some(&'_') {
                let mut potential_placeholder = String::from("_");

                // collect the next 39 characters (we already have the first _)
                for _ in 1..PLACEHOLDER_LEN {
                    if let Some(next_ch) = chars.next() {
                        potential_placeholder.push(next_ch);
                    } else {
                        break;
                    }
                }

                // check it matches the placeholder pattern
                if potential_placeholder.starts_with(PLACEHOLDER_PREFIX)
                    && potential_placeholder.ends_with(PLACEHOLDER_SUFFIX)
                    && potential_placeholder.len() == PLACEHOLDER_LEN
                {
                    // it's a valid placeholder, replace with address
                    result.push_str(library_address_unprefixed);
                } else {
                    // not a placeholder, add the characters back
                    result.push_str(&potential_placeholder);
                }
            } else {
                result.push(ch);
            }
        }

        hex::decode(result).map_err(Into::into)
    }

    /// Fetches json info from the given string
    ///
    /// If a key is specified, return the corresponding nested object.
    /// Otherwise return the entire JSON
    /// With a generic this could be adjused to handle YAML also
    pub fn fetch_value_from_json_str(json_content: &str, key: Option<&str>) -> eyre::Result<Value> {
        let json: Value = serde_json::from_str(json_content)?;
        let result = match key {
            Some(path) => {
                let key: Vec<&str> = path.split('.').collect();
                let mut current_value = &json;
                for &k in &key {
                    current_value =
                        current_value.get(k).ok_or_else(|| eyre::eyre!("key '{}' not found", k))?;
                }
                current_value.clone()
            }
            None => json,
        };

        Ok(result)
    }

    /// Read the latest committee and epoch information from the [ConsensusRegistry] on-chain.
    ///
    /// The protocol needs the BLS pubkey for the authorities.
    /// - get current epoch info
    /// - getValidator token id by address
    /// - getValidator info by token id
    pub fn epoch_state_from_canonical_tip(&self) -> eyre::Result<EpochState> {
        // create EVM with latest state
        let canonical_tip = self.canonical_tip();
        debug!(target: "engine", ?canonical_tip, "retrieving epoch state from canonical tip");
        let state_provider = self.blockchain_provider.state_by_block_hash(canonical_tip.hash())?;
        let state = StateProviderDatabase::new(&state_provider);
        let mut db = State::builder().with_database(state).with_bundle_update().build();
        debug!(target: "engine", state=?db.bundle_state, hashes=?db.block_hashes, "retrieving epoch state from canonical tip");
        let mut tn_evm = self
            .evm_config
            .evm_factory()
            .create_evm(&mut db, self.evm_config.evm_env(&canonical_tip));

        // current epoch number
        let epoch = self.get_current_epoch_number(&mut tn_evm)?;

        // current epoch info
        let epoch_info = self.get_current_epoch_info(&mut tn_evm)?;
        debug!(target: "engine", ?epoch, ?epoch_info, "retrieved epoch info from canonical tip for next epoch");

        // retrieve closing timestamp for previous epoch
        let epoch_start = self
            .header_by_number(epoch_info.blockHeight.saturating_sub(1))?
            .ok_or_eyre("failed to retrieve closing epoch information")?
            .timestamp;

        // retrieve the committee
        let validators = self.get_committee_validators_by_epoch(epoch, &mut tn_evm)?;
        let epoch_state = EpochState { epoch, epoch_info, validators, epoch_start };
        debug!(target: "engine", ?epoch_state, "returning epoch state from canonical tip");

        Ok(epoch_state)
    }

    /// Read the latest committee and epoch information from the [ConsensusRegistry] on-chain.
    pub fn validators_for_epoch(
        &self,
        epoch: u32,
    ) -> eyre::Result<Vec<ConsensusRegistry::ValidatorInfo>> {
        // create EVM with latest state
        let canonical_tip = self.canonical_tip();
        debug!(target: "engine", ?canonical_tip, "retrieving validators for epoch {epoch}");
        let state_provider = self.blockchain_provider.state_by_block_hash(canonical_tip.hash())?;
        let state = StateProviderDatabase::new(&state_provider);
        let mut db = State::builder().with_database(state).with_bundle_update().build();
        debug!(target: "engine", state=?db.bundle_state, hashes=?db.block_hashes, "retrieving epoch state from canonical tip");
        let mut tn_evm = self
            .evm_config
            .evm_factory()
            .create_evm(&mut db, self.evm_config.evm_env(&canonical_tip));

        self.get_committee_validators_by_epoch(epoch, &mut tn_evm)
    }

    /// Extract the epoch number from a header's nonce.
    pub fn extract_epoch_from_header(header: &ExecHeader) -> Epoch {
        let nonce: u64 = header.nonce.into();
        (nonce >> 32) as u32
    }

    /// Read the curret epoch number from the [ConsensusRegistry] on-chain.
    fn get_current_epoch_number<DB>(&self, evm: &mut TNEvm<DB>) -> eyre::Result<u32>
    where
        DB: alloy_evm::Database,
    {
        let calldata = ConsensusRegistry::getCurrentEpochCall {}.abi_encode().into();
        self.call_consensus_registry::<_, u32>(evm, calldata)
    }

    /// Read the curret epoch info from the [ConsensusRegistry] on-chain.
    fn get_current_epoch_info<DB>(
        &self,
        evm: &mut TNEvm<DB>,
    ) -> eyre::Result<ConsensusRegistry::EpochInfo>
    where
        DB: alloy_evm::Database,
    {
        let calldata = ConsensusRegistry::getCurrentEpochInfoCall {}.abi_encode().into();
        self.call_consensus_registry::<_, ConsensusRegistry::EpochInfo>(evm, calldata)
    }

    /// Retrieve all `ValidatorInfo` in the committee for the provided epoch.
    fn get_committee_validators_by_epoch<DB>(
        &self,
        epoch: Epoch,
        evm: &mut TNEvm<DB>,
    ) -> eyre::Result<Vec<ConsensusRegistry::ValidatorInfo>>
    where
        DB: alloy_evm::Database,
    {
        let calldata = ConsensusRegistry::getCommitteeValidatorsCall { epoch }.abi_encode().into();
        self.call_consensus_registry::<_, Vec<ConsensusRegistry::ValidatorInfo>>(evm, calldata)
    }

    /// Helper function to call `ConsensusRegistry` state on-chain.
    fn call_consensus_registry<DB, T>(
        &self,
        evm: &mut TNEvm<DB>,
        calldata: Bytes,
    ) -> eyre::Result<T>
    where
        DB: alloy_evm::Database,
        T: alloy::sol_types::SolValue,
        T: From<
            <<T as alloy::sol_types::SolValue>::SolType as alloy::sol_types::SolType>::RustType,
        >,
    {
        let state =
            self.read_state_on_chain(evm, SYSTEM_ADDRESS, CONSENSUS_REGISTRY_ADDRESS, calldata)?;

        // retrieve data from state
        match state.result {
            ExecutionResult::Success { output, .. } => {
                let data = output.into_data();
                // use SolValue to decode the result
                let decoded = alloy::sol_types::SolValue::abi_decode(&data)?;
                Ok(decoded)
            }
            e => Err(eyre::eyre!("failed to read validators from state: {e:?}")),
        }
    }

    /// Read state on-chain.
    fn read_state_on_chain<DB>(
        &self,
        evm: &mut TNEvm<DB>,
        caller: Address,
        contract: Address,
        calldata: Bytes,
    ) -> TnRethResult<ResultAndState>
    where
        DB: alloy_evm::Database,
    {
        // read from state
        let res = match evm.transact_system_call(caller, contract, calldata) {
            Ok(res) => res,
            Err(e) => {
                // fatal error
                error!(target: "engine", ?caller, ?contract, "failed to read state: {}", e);
                return Err(TnRethError::EVMCustom(format!(
                    "system call failed reading state: {e}"
                )));
            }
        };

        Ok(res)
    }
}

#[cfg(test)]
mod tests {
    use super::*;
    use crate::test_utils::TransactionFactory;
    use alloy::primitives::utils::parse_ether;
    use rand::{rngs::StdRng, SeedableRng as _};
    use tempfile::TempDir;
    use tn_types::{
        generate_proof_of_possession_bls, BlsKeypair, BlsSignature, Certificate, CommittedSubDag,
        ConsensusHeader, ConsensusOutput, FromHex, NodeP2pInfo, ReputationScores,
        SignatureVerificationState,
    };

    /// Helper function for creating a consensus output for tests.
    fn consensus_output_for_tests() -> ConsensusOutput {
        let mut leader = Certificate::default();
        // set signature for deterministic test results
        leader.set_signature_verification_state(SignatureVerificationState::VerifiedDirectly(
            BlsSignature::default(),
        ));
        leader.header_mut_for_test().created_at = tn_types::now();
        let sub_dag_index = 0;
        leader.header.round = sub_dag_index as u32;
        let reputation_scores = ReputationScores::default();
        let previous_sub_dag = None;
        let beneficiary = Address::from_hex("0x5555555555555555555555555555555555555555")
            .expect("beneficiary address from str");
        ConsensusOutput {
            sub_dag: CommittedSubDag::new(
                vec![leader.clone(), Certificate::default()],
                leader,
                sub_dag_index,
                reputation_scores,
                previous_sub_dag,
            )
            .into(),
            close_epoch: true,
            batches: Default::default(), // empty
            beneficiary,
            batch_digests: Default::default(), // empty
            parent_hash: ConsensusHeader::default().digest(),
            number: 0,
            extra: Default::default(),
            early_finalize: false,
        }
    }

    /// Build a block from TNPayload and transactions.
    fn execute_payload_and_update_canonical_chain(
        reth_env: &RethEnv,
        payload: TNPayload,
        transactions: Vec<Vec<u8>>,
    ) -> eyre::Result<ExecutedBlockWithTrieUpdates> {
        let block = reth_env.build_block_from_batch_payload(payload, transactions)?;
        // update chain state - normally handled by tn_engine::payload_builder
        let canonical_header = block.recovered_block.clone_sealed_header();
        let canonical_in_memory_state = reth_env.blockchain_provider.canonical_in_memory_state();
        canonical_in_memory_state
            .update_chain(NewCanonicalChain::Commit { new: vec![block.clone()] });
        canonical_in_memory_state.set_canonical_head(canonical_header.clone());
        reth_env.finish_executing_output(vec![block.clone()])?;
        reth_env.finalize_block(canonical_header.clone())?;
        Ok(block)
    }

    #[tokio::test]
    async fn test_close_epochs() -> eyre::Result<()> {
        let validator_1 = Address::from_slice(&[0x11; 20]);
        let validator_2 = Address::from_slice(&[0x22; 20]);
        let validator_3 = Address::from_slice(&[0x33; 20]);
        let validator_4 = Address::from_slice(&[0x44; 20]);
        let validator_5 = Address::from_slice(&[0x55; 20]);

        // create validator wallet for staking later
        let mut new_validator_eoa =
            TransactionFactory::new_random_from_seed(&mut StdRng::seed_from_u64(6));

        // create initial validators for testing
        let all_validators = [
            validator_1,
            validator_2,
            validator_3,
            validator_4,
            validator_5,
            new_validator_eoa.address(),
        ];

        // create validator info objects for each address
        let mut validators: Vec<_> = all_validators
            .iter()
            .enumerate()
            .map(|(i, addr)| {
                // use deterministic seed
                let mut rng = StdRng::seed_from_u64(i as u64);
                let bls = BlsKeypair::generate(&mut rng);
                let bls_pubkey = bls.public();
                let pop =
                    generate_proof_of_possession_bls(&bls, addr).expect("pop generation failed");
                NodeInfo {
                    name: format!("validator-{i}"),
                    bls_public_key: *bls_pubkey,
                    p2p_info: NodeP2pInfo::default(),
                    execution_address: *addr,
                    proof_of_possession: pop,
                }
            })
            .collect();

        debug!(target: "engine", "created validators for consensus registry {:#?}", validators);

        let epoch_duration = 60 * 60 * 24; // 24hrs
        let initial_stake_config = ConsensusRegistry::StakeConfig {
            stakeAmount: U256::from(parse_ether("1_000_000").unwrap()),
            minWithdrawAmount: U256::from(parse_ether("1_000").unwrap()),
            epochIssuance: U256::from(parse_ether("20_000_000").unwrap())
                .checked_div(U256::from(28))
                .expect("u256 div checked"),
            epochDuration: epoch_duration,
        };

        // create genesis with funded governance safe
        let mut governance_multisig =
            TransactionFactory::new_random_from_seed(&mut StdRng::seed_from_u64(33));
        let governance = governance_multisig.address();
        let tmp_genesis = tn_types::test_genesis().extend_accounts([
            (
                governance,
                GenesisAccount::default().with_balance(U256::from((50_000_000 * 10) ^ 18)), // 50mil TEL
            ),
            (
                new_validator_eoa.address(),
                GenesisAccount::default()
                    .with_balance(initial_stake_config.stakeAmount.saturating_mul(U256::from(2))), // double stake
            ),
        ]);

        // remove last validator so only 5 form the initial committees
        let new_validator = validators.pop().expect("six validators");

        // update genesis with consensus registry storage
        let genesis = RethEnv::create_consensus_registry_genesis_accounts(
            validators.clone(),
            tmp_genesis,
            initial_stake_config.clone(),
            governance,
        )?;

        // update genesis again to include stake for new validator
        let chain: Arc<RethChainSpec> = Arc::new(genesis.into());
        let calldata =
            ConsensusRegistry::mintCall { validatorAddress: new_validator.execution_address }
                .abi_encode()
                .into();
        let mint_nft = governance_multisig.create_eip1559_encoded(
            chain.clone(),
            None,
            100,
            Some(CONSENSUS_REGISTRY_ADDRESS),
            U256::ZERO,
            calldata,
        );
        let proof = ConsensusRegistry::ProofOfPossession {
            uncompressedPubkey: new_validator.bls_public_key.serialize().into(),
            uncompressedSignature: new_validator.proof_of_possession.serialize().into(),
        };
        let calldata = ConsensusRegistry::stakeCall {
            blsPubkey: new_validator.bls_public_key.to_bytes().into(),
            proofOfPossession: proof,
        }
        .abi_encode()
        .into();
        let stake_tx = new_validator_eoa.create_eip1559_encoded(
            chain.clone(),
            None,
            100,
            Some(CONSENSUS_REGISTRY_ADDRESS),
            initial_stake_config.stakeAmount,
            calldata,
        );
        let calldata = ConsensusRegistry::activateCall {}.abi_encode().into();
        let activate_tx = new_validator_eoa.create_eip1559_encoded(
            chain.clone(),
            None,
            100,
            Some(CONSENSUS_REGISTRY_ADDRESS),
            U256::ZERO,
            calldata,
        );

        // create new env with initialized consensus registry for tests
        let tmp_dir = TempDir::new().unwrap();
        let task_manager = TaskManager::new("Test Task Manager");
        let reth_env =
            RethEnv::new_for_temp_chain(chain.clone(), tmp_dir.path(), &task_manager).unwrap();
        let mut expected_epoch = 0;
        let expected_committee = validators.iter().map(|v| v.execution_address).collect();
        let mut expected_epoch_info = ConsensusRegistry::EpochInfo {
            committee: expected_committee,
            blockHeight: 0,
            epochDuration: epoch_duration,
            epochIssuance: initial_stake_config.epochIssuance,
            stakeVersion: 0,
        };

        // assert epoch state is correct
        let EpochState { epoch, epoch_info, validators: committee, epoch_start } =
            reth_env.epoch_state_from_canonical_tip()?;
        debug!(target:"evm", ?epoch, ?epoch_info, ?committee, ?epoch, "original epoch state from canonical tip in genesis");
        assert_eq!(epoch, expected_epoch);
        assert_eq!(epoch_start, chain.genesis_timestamp());
        assert_eq!(epoch_info, expected_epoch_info);

        // assert committee matches validator args for constructor
        for v in &validators {
            let on_chain = committee
                .iter()
                .find(|info| info.validatorAddress == v.execution_address)
                .expect("validator on-chain");
            assert_eq!(on_chain.blsPubkey.as_ref(), v.bls_public_key.to_bytes());
            assert_eq!(on_chain.activationEpoch, epoch);
            assert_eq!(on_chain.exitEpoch, 0);
            assert!(!on_chain.isRetired);
            assert!(!on_chain.isDelegated);
            assert_eq!(on_chain.stakeVersion, 0);
        }

        // close epoch with deterministic signature as source of randomness
        // and execute the first block with txs for new validator to stake
        let mut consensus_output = consensus_output_for_tests();
        consensus_output.close_epoch = false;
        let payload = TNPayload::new_for_test(chain.sealed_genesis_header(), &consensus_output);
        let block1 = execute_payload_and_update_canonical_chain(
            &reth_env,
            payload,
            vec![mint_nft, stake_tx, activate_tx],
        )?;
        let canonical_header = block1.recovered_block.clone_sealed_header();

        // now close the first epoch
        expected_epoch += 1;
        let consensus_output = consensus_output_for_tests();
        let payload = TNPayload::new_for_test(canonical_header, &consensus_output);
        let block2 = execute_payload_and_update_canonical_chain(&reth_env, payload, vec![])?;
        let canonical_header = block2.recovered_block.clone_sealed_header();

        // now close the second epoch so the new validator is active
        let consensus_output = consensus_output_for_tests();
        let payload = TNPayload::new_for_test(canonical_header, &consensus_output);
        let block3 = execute_payload_and_update_canonical_chain(&reth_env, payload, vec![])?;
        let canonical_header = block3.recovered_block.clone_sealed_header();

        // read new epoch state
        let EpochState { epoch, epoch_info, validators: committee, epoch_start } =
            reth_env.epoch_state_from_canonical_tip()?;
        debug!(target:"evm", ?epoch, ?epoch_info, ?committee, ?epoch, "new epoch state from canonical tip");
        // assert epoch info updated
        expected_epoch += 1;
        expected_epoch_info.blockHeight = 4;
        assert_eq!(expected_epoch, epoch);
        assert_eq!(epoch_start, canonical_header.timestamp);
        assert_eq!(epoch_info, expected_epoch_info);

        // create evm to read custom contract call
        let state = StateProviderDatabase::new(reth_env.latest()?);
        let mut cached_reads = CachedReads::default();
        let mut db = State::builder()
            .with_database(cached_reads.as_db_mut(state))
            .with_bundle_update()
            .build();
        let mut tn_evm = reth_env
            .evm_config
            .evm_factory()
            .create_evm(&mut db, reth_env.evm_config.evm_env(canonical_header.header()));

        // read new committee (always 2 epochs ahead)
        let calldata = ConsensusRegistry::getEpochInfoCall { epoch: epoch + 1 }.abi_encode().into();
        let new_epoch_info = reth_env
            .call_consensus_registry::<_, ConsensusRegistry::EpochInfo>(&mut tn_evm, calldata)?;

        // ensure validators in increasing order by address
        let expected_new_committee = vec![
            validator_1,
            validator_2,
            validator_3,
            validator_4,
            new_validator.execution_address,
        ];

        let expected = ConsensusRegistry::EpochInfo {
            committee: expected_new_committee,
            blockHeight: 0,
            // epoch duration set at the start
            epochDuration: Default::default(),
            // values should remain the same
            epochIssuance: Default::default(),
            stakeVersion: 0,
        };

        debug!(target: "engine", "new epoch info:{:#?}", new_epoch_info);
        assert_eq!(new_epoch_info, expected);

        // assert new committee matches validator args for constructor
        // this should be the case for the first 3 epochs
        for v in &validators {
            let on_chain = committee
                .iter()
                .find(|info| info.validatorAddress == v.execution_address)
                .expect("validator on-chain");
            assert_eq!(on_chain.blsPubkey.as_ref(), v.bls_public_key.to_bytes());
            assert_eq!(on_chain.activationEpoch, 0);
            assert_eq!(on_chain.exitEpoch, 0);
            assert!(!on_chain.isRetired);
            assert!(!on_chain.isDelegated);
            assert_eq!(on_chain.stakeVersion, 0);
        }

        Ok(())
    }

    #[test]
    fn test_rpc_validator() {
        let mut mods: Option<RpcModuleSelection> = None;
        RethConfig::validate_rpc_modules(&mut mods);
        assert!(mods.is_none());
        let mut mods = Some(RpcModuleSelection::All);
        RethConfig::validate_rpc_modules(&mut mods);
        if let Some(RpcModuleSelection::Selection(mods)) = &mut mods {
            for r in ALL_MODULES {
                assert!(mods.remove(&r));
            }
        };
    }
}<|MERGE_RESOLUTION|>--- conflicted
+++ resolved
@@ -102,11 +102,7 @@
     EpochState, CONSENSUS_REGISTRY_ADDRESS, SYSTEM_ADDRESS,
 };
 use tempfile::TempDir;
-<<<<<<< HEAD
-use tn_config::{NodeInfo, CONSENSUS_REGISTRY_JSON, ISSUANCE_ADDRESS, ISSUANCE_JSON};
-=======
-use tn_config::{NodeInfo, BLSG1_JSON, CONSENSUS_REGISTRY_JSON};
->>>>>>> 7ab694d3
+use tn_config::{NodeInfo, BLSG1_JSON, CONSENSUS_REGISTRY_JSON, ISSUANCE_ADDRESS, ISSUANCE_JSON};
 use tn_types::{
     gas_accumulator::RewardsCounter, Address, BlockBody, BlockHashOrNumber, BlockHeader as _,
     BlockNumHash, BlockNumber, Epoch, ExecHeader, Genesis, GenesisAccount, RecoveredBlock,
@@ -1073,38 +1069,30 @@
         let registry_runtimecode_str =
             registry_runtimecode_binding.as_str().ok_or_eyre("invalid registry json")?;
         let registry_runtimecode =
-<<<<<<< HEAD
-            hex::decode(deployed_bytecode_binding.as_str().ok_or_eyre("invalid registry json")?)?;
+            Self::link_solidity_library(registry_runtimecode_str, &blsg1_address.encode_hex())?;
+
+        let blsg1_runtimecode_binding =
+            Self::fetch_value_from_json_str(BLSG1_JSON, Some("deployedBytecode.object"))?;
+        let blsg1_runtimecode =
+            hex::decode(blsg1_runtimecode_binding.as_str().ok_or_eyre("invalid blsg1 json")?)?;
 
         let issuance_json_binding =
             Self::fetch_value_from_json_str(ISSUANCE_JSON, Some("deployedBytecode.object"))?;
         let issuance_runtimecode =
             hex::decode(issuance_json_binding.as_str().ok_or_eyre("invalid issuance json")?)?;
         let genesis = genesis.extend_accounts([
-=======
-            Self::link_solidity_library(registry_runtimecode_str, &blsg1_address.encode_hex())?;
-
-        let blsg1_runtimecode_binding =
-            Self::fetch_value_from_json_str(BLSG1_JSON, Some("deployedBytecode.object"))?;
-        let blsg1_runtimecode =
-            hex::decode(blsg1_runtimecode_binding.as_str().ok_or_eyre("invalid blsg1 json")?)?;
-        let genesis = genesis.extend_accounts([
+            
             (blsg1_address, GenesisAccount::default().with_code(Some(blsg1_runtimecode.into()))),
->>>>>>> 7ab694d3
             (
-                CONSENSUS_REGISTRY_ADDRESS,
-                GenesisAccount::default()
-                    .with_balance(U256::from(total_stake_balance))
-                    .with_code(Some(registry_runtimecode.into()))
-<<<<<<< HEAD
-                    .with_storage(tmp_storage),
-            ),
+                    CONSENSUS_REGISTRY_ADDRESS,
+                    GenesisAccount::default()
+                        .with_balance(U256::from(total_stake_balance))
+                        .with_code(Some(registry_runtimecode.into()))
+                        .with_storage(tmp_registry_storage),
+                ),
             (
                 ISSUANCE_ADDRESS,
                 GenesisAccount::default().with_code(Some(issuance_runtimecode.into())),
-=======
-                    .with_storage(tmp_registry_storage),
->>>>>>> 7ab694d3
             ),
         ]);
 
