--- conflicted
+++ resolved
@@ -59,17 +59,12 @@
 tempfile = { workspace = true }
 serde_json = { workspace = true }
 tokio = { workspace = true, features = ["macros", "time"] }
-<<<<<<< HEAD
-secp256k1 = { workspace = true }
-reth-ethereum-primitives = { workspace = true }
-=======
 reth-ethereum-primitives = { workspace = true }
 secp256k1 = { workspace = true, optional = true }
->>>>>>> 5b70626e
 
 [dev-dependencies]
 tn-types = { workspace = true, features = ["test-utils"] }
 
 [features]
 default = []
-test-utils = []+test-utils = ["secp256k1"]