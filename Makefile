<<<<<<< HEAD
.PHONY: help attest udeps check test test-faucet fmt clippy docker-login docker-adiri docker-push docker-builder docker-builder-init up down validators pr
=======
.PHONY: help attest udeps check test test-faucet fmt clippy docker-login docker-adiri docker-push docker-builder docker-builder-init up down validators init-submodules update-tn-contracts revert-submodule
>>>>>>> a999d5f8

# full path for the Makefile
ROOT_DIR:=$(shell dirname $(realpath $(firstword $(MAKEFILE_LIST))))
BASE_DIR:=$(shell basename $(ROOT_DIR))

.DEFAULT: help

# Default tag is latest if not specified
TAG ?= latest

help:
	@echo ;
	@echo "make attest" ;
	@echo "    :::> Run CI locally and submit signed attestation to Adiri testnet." ;
	@echo ;
	@echo "make udeps" ;
	@echo "    :::> Check unused dependencies in the entire project by package." ;
	@echo "    :::> Dev needs 'cargo-udeps' installed." ;
	@echo "    :::> Dev also needs rust nightly and protobuf (on mac). ";
	@echo "    :::> To install run: 'cargo install cargo-udeps --locked'." ;
	@echo ;
	@echo "make check" ;
	@echo "    :::> Cargo check workspace with all features activated." ;
	@echo ;
	@echo "make test" ;
	@echo "    :::> Run all tests in workspace with all features using 4 threads." ;
	@echo ;
	@echo "make test-faucet" ;
	@echo "    :::> Test faucet integration test in main binary." ;
	@echo ;
	@echo "make fmt" ;
	@echo "    :::> cargo +nightly fmt" ;
	@echo ;
	@echo "make clippy" ;
	@echo "    :::> Cargo +nightly clippy for all features with fix enabled." ;
	@echo ;
	@echo "make docker-login" ;
	@echo "    :::> Setup docker registry using gcloud artifacts." ;
	@echo ;
	@echo "make docker-adiri" ;
	@echo "    :::> Build telcoin-network binary and push to gcloud artifact registry with latest image tag." ;
	@echo ;
	@echo "make docker-push" ;
	@echo "    :::> Push adiri:latest image to gcloud artifact registry." ;
	@echo ;
	@echo "make docker-builder" ;
	@echo "    :::> Create docker builder for building telcoin-network binary container images." ;
	@echo ;
	@echo "make docker-builder-init" ;
	@echo "    :::> Bootstrap the docker builder for building telcoin-network binary container images." ;
	@echo ;
	@echo "make up" ;
	@echo "    :::> Launch docker compose file with 4 local validators in detached state." ;
	@echo ;
	@echo "make down" ;
	@echo "    :::> Bring the docker compose containers down and remove orphans and volumes." ;
	@echo ;
	@echo "make validators" ;
	@echo "    :::> Run 4 validators locally (outside of docker)." ;
	@echo ;

# run CI locally and submit attestation githash to on-chain program
attest:
	./etc/test-and-attest.sh ;

# check for unused dependencies
udeps:
	find . -type f -name Cargo.toml -exec sed -rne 's/^name = "(.*)"/\1/p' {} + | xargs -I {} sh -c "echo '\n\n{}:' && cargo +nightly udeps --package {}" ;

check:
	cargo check --workspace --features faucet ;

# run workspace unit tests
test:
	cargo test --workspace --no-fail-fast -- --show-output ;

# run faucet integration test
test-faucet:
	cargo test --package telcoin-network --features faucet --test it ;

# format using +nightly toolchain
fmt:
	cargo +nightly fmt ;

# clippy formatter + try to fix problems
clippy:
	cargo +nightly clippy --workspace --all-features --fix ;

# login to gcloud artifact registry for managing docker images
docker-login:
	gcloud auth application-default login ;
	gcloud auth configure-docker us-docker.pkg.dev ;

# build and push latest adiri image for amd64 and arm64
docker-adiri:
	docker buildx build -f ./etc/Dockerfile --platform linux/amd64,linux/arm64 -t us-docker.pkg.dev/telcoin-network/tn-public/adiri:$(TAG) . --push ;

# push local adiri:latest to the gcloud artifact registry
docker-push:
	docker push us-docker.pkg.dev/telcoin-network/tn-public/adiri:latest ;

# docker buildx used for multiple processor image building
docker-builder:
	docker buildx create --name tn-builder --use ;

# inpect and bootstrap docker buildx for multiple processor image building
docker-builder-init:
	docker buildx inspect --bootstrap ;

# bring docker compose up
up:
	docker compose -f ./etc/compose.yaml up --build --remove-orphans --detach ;

# bring docker compose down
down:
	docker compose -f ./etc/compose.yaml down --remove-orphans -v ;

# alternative approach to run 4 local validator nodes outside of docker on local machine
validators:
	./etc/local-testnet.sh ;

# init submodules
init-submodules:
	git submodule update --init --recursive ;

# update tn-contracts submodule
update-tn-contracts:
	git submodule update --remote ;

<<<<<<< HEAD
# workspace tests that don't require faucet credentials
open-tests:
	cargo test --workspace --exclude tn-faucet --no-fail-fast -- --show-output ;

# local checks to ensure PR is ready
pr:
	make fmt && \
	make clippy && \
	make open-tests
=======
# revert submodule - useful for excluding updates on a particular branch
revert-submodule:
	@echo "Reverting submodule pointer in tn-contracts..."
	$(eval COMMIT_SHA := $(shell git ls-tree HEAD tn-contracts | awk '{print $$3}'))
	@echo "Checking out $(COMMIT_SHA)"
	cd tn-contracts && git checkout $(COMMIT_SHA)
>>>>>>> a999d5f8
<|MERGE_RESOLUTION|>--- conflicted
+++ resolved
@@ -1,8 +1,4 @@
-<<<<<<< HEAD
-.PHONY: help attest udeps check test test-faucet fmt clippy docker-login docker-adiri docker-push docker-builder docker-builder-init up down validators pr
-=======
-.PHONY: help attest udeps check test test-faucet fmt clippy docker-login docker-adiri docker-push docker-builder docker-builder-init up down validators init-submodules update-tn-contracts revert-submodule
->>>>>>> a999d5f8
+.PHONY: help attest udeps check test test-faucet fmt clippy docker-login docker-adiri docker-push docker-builder docker-builder-init up down validators pr init-submodules update-tn-contracts revert-submodule
 
 # full path for the Makefile
 ROOT_DIR:=$(shell dirname $(realpath $(firstword $(MAKEFILE_LIST))))
@@ -132,21 +128,19 @@
 update-tn-contracts:
 	git submodule update --remote ;
 
-<<<<<<< HEAD
+# revert submodule - useful for excluding updates on a particular branch
+revert-submodule:
+	@echo "Reverting submodule pointer in tn-contracts..."
+	$(eval COMMIT_SHA := $(shell git ls-tree HEAD tn-contracts | awk '{print $$3}'))
+	@echo "Checking out $(COMMIT_SHA)"
+	cd tn-contracts && git checkout $(COMMIT_SHA)
+
 # workspace tests that don't require faucet credentials
-open-tests:
+public-tests:
 	cargo test --workspace --exclude tn-faucet --no-fail-fast -- --show-output ;
 
 # local checks to ensure PR is ready
 pr:
 	make fmt && \
 	make clippy && \
-	make open-tests
-=======
-# revert submodule - useful for excluding updates on a particular branch
-revert-submodule:
-	@echo "Reverting submodule pointer in tn-contracts..."
-	$(eval COMMIT_SHA := $(shell git ls-tree HEAD tn-contracts | awk '{print $$3}'))
-	@echo "Checking out $(COMMIT_SHA)"
-	cd tn-contracts && git checkout $(COMMIT_SHA)
->>>>>>> a999d5f8
+	make public-tests