--- conflicted
+++ resolved
@@ -162,12 +162,7 @@
     let registry_deployed_bytecode = json_val.as_str().ok_or_eyre("Couldn't fetch bytecode")?;
 
     // create genesis with a proxy
-<<<<<<< HEAD
     let genesis = genesis_with_registry(hex::decode(registry_deployed_bytecode).unwrap())?;
-    let chain: Arc<RethChainSpec> = Arc::new(genesis.into());
-=======
-    let genesis = genesis_with_proxy(registry_impl_deployed_bytecode.clone())?;
->>>>>>> dc93be71
 
     // spawn testnet for RPC calls
     spawn_local_testnet(
