//! Test the epoch boundary and validator shuffles.

use crate::util::create_validator_info;
use alloy::{
    primitives::utils::parse_ether,
    providers::{Provider, ProviderBuilder},
    sol_types::SolCall,
};
use clap::Parser as _;
use rand::{rngs::StdRng, SeedableRng as _};
use std::{
    panic,
    path::{Path, PathBuf},
    process::{Child, Command},
    sync::Arc,
};
use telcoin_network::genesis::GenesisArgs;
use tn_config::{Config, ConfigFmt, ConfigTrait as _, NodeInfo};
use tn_reth::{
    system_calls::{ConsensusRegistry, CONSENSUS_REGISTRY_ADDRESS},
    test_utils::TransactionFactory,
    RethChainSpec,
};
use tn_types::{
    test_utils::CommandParser, Address, EpochCertificate, EpochRecord, Genesis, GenesisAccount,
    U256,
};
use tokio::time::timeout;
use tracing::{debug, info};

const NEW_VALIDATOR: &str = "new-validator";
const NODE_PASSWORD: &str = "sup3rsecuur";
const INITIAL_STAKE_AMOUNT: &str = "1_000_000";
const MIN_EPOCHS_TO_TEST: usize = 6;
// 3s is too aggressive
const EPOCH_DURATION: u64 = 5;

async fn test_epoch_boundary_inner(
    genesis: Genesis,
    mut governance_wallet: TransactionFactory,
    temp_path: &Path,
    new_validator: &mut TransactionFactory,
) -> eyre::Result<()> {
    // create transactions to make new validator eligible for future epochs
    let chain: Arc<RethChainSpec> = Arc::new(genesis.into());
    let txs = generate_new_validator_txs(temp_path, chain, new_validator, &mut governance_wallet)?;

    // create rpc client for node1 default rpc address
    let rpc_url = "http://127.0.0.1:8545".to_string();
    let provider = ProviderBuilder::new().connect_http(rpc_url.parse()?);

    // wait for node rpc to become available
    timeout(std::time::Duration::from_secs(20), async {
        let mut result = provider.get_chain_id().await;
        while let Err(e) = result {
            debug!(target: "epoch-test", "provider error getting chain id: {e:?}");
            tokio::time::sleep(std::time::Duration::from_secs(1)).await;

            // make next request
            result = provider.get_chain_id().await;
        }
    })
    .await?;

    // submit txs to: issue NFT, stake, and activate new validator
    for tx in txs {
        let pending = &provider.send_raw_transaction(&tx).await?;
        debug!(target: "epoch-test", "pending tx: {pending:?}");
    }

    // retrieve current committee
    let consensus_registry = ConsensusRegistry::new(CONSENSUS_REGISTRY_ADDRESS, &provider);
    let mut current_epoch_info = consensus_registry.getCurrentEpochInfo().call().await?;

    let mut last_epoch_block_height = current_epoch_info.blockHeight;

    // track the number of times the new validator was in the epoch committee
    let mut new_validator_in_committee_count = 0;

    // sleep for first epoch with 1s offset and begin assertions loop
    tokio::time::sleep(std::time::Duration::from_secs(EPOCH_DURATION + 1)).await;

    let mut last_pause = 100;
    let mut shuffled = false;
    // the new validator has a 1/6 chance of being selected for the new committee
    //
    // if the new validator hasn't been shuffled in by the minimum number of epochs to test,
    // continue looping up to 99% probability that new validator is shuffled into committee
    //
    // probability (if purely random):
    // 1 - (5/6)^n >= 0.99
    // n ~= 25 iterations
    for i in 0..25 {
        let new_epoch_info = consensus_registry.getCurrentEpochInfo().call().await?;
        if new_epoch_info == current_epoch_info && last_pause != i {
            tokio::time::sleep(std::time::Duration::from_secs(EPOCH_DURATION / 2)).await;
            last_pause = i + 1;
            continue;
        }
        last_pause = i;
        assert!(new_epoch_info != current_epoch_info, "Old and new epoch equal on iteration {i}");
        assert!(new_epoch_info.blockHeight > last_epoch_block_height);
        assert_eq!(new_epoch_info.epochDuration as u64, EPOCH_DURATION);

        // count the number of times the new validator is in committee
        if new_epoch_info.committee.contains(&new_validator.address()) {
            new_validator_in_committee_count += 1;
        }

        // if min number of epochs have transitioned, assert new validator has been shuffled in
        // at least once to end the test
        if i > MIN_EPOCHS_TO_TEST && new_validator_in_committee_count > 0 {
            shuffled = true;
            break;
        }

        // store the last seen epoch info that is expected to change every epoch
        last_epoch_block_height = new_epoch_info.blockHeight;
        current_epoch_info = new_epoch_info;

        // sleep for epoch duration
        tokio::time::sleep(std::time::Duration::from_secs(EPOCH_DURATION)).await;
    }

    if shuffled {
        // Do a check to make sure all the nodes have valid (certified) Epoch Records.
        // TODO issue 375, should use tn_latestHeader RPC for this when fixed.
        let latest_epoch = last_pause;
        for p in 8540..=8545 {
            let rpc_url = format!("http://127.0.0.1:{p}");
            let provider = ProviderBuilder::new().connect_http(rpc_url.parse()?);
            for epoch in 0..=latest_epoch {
                let (epoch_rec, cert): (EpochRecord, EpochCertificate) =
<<<<<<< HEAD
                    provider.raw_request("tn_epochRecord".into(), (epoch,)).await.unwrap_or_else(
                        |_| panic!("Failed to get epoch record for epoch {epoch}, port {p}"),
                    );
=======
                    provider.raw_request("tn_epochRecord".into(), (epoch,)).await?;
>>>>>>> 022133dd
                assert!(epoch_rec.verify_with_cert(&cert), "invalid epoch record!");
            }
        }

        Ok(())
    } else {
        // return error if loop didn't return
        Err(eyre::eyre!("new validator not shuffled into committee!"))
    }
}

fn kill_procs(procs: &Vec<Arc<std::sync::Mutex<Child>>>) {
    // We need to capture the result above and then kill all the procs.
    for proc in procs.iter() {
        let _ = proc.lock().unwrap().kill();
    }
    for proc in procs {
        let _ = proc.lock().unwrap().wait();
    }
}

#[ignore = "only run independently from all other it tests"]
#[tokio::test]
/// Test a new node joining the network and being shuffled into the committee.
async fn test_epoch_boundary() -> eyre::Result<()> {
    tn_types::test_utils::init_test_tracing();
    // create validator and governance wallets for adding new validator later
    let mut new_validator = TransactionFactory::new_random_from_seed(&mut StdRng::seed_from_u64(6));
    let mut committee = vec![
        ("validator-1", Address::from_slice(&[0x11; 20])),
        ("validator-2", Address::from_slice(&[0x22; 20])),
        ("validator-3", Address::from_slice(&[0x33; 20])),
        ("validator-4", Address::from_slice(&[0x44; 20])),
        ("validator-5", Address::from_slice(&[0x55; 20])),
    ];

    // setup genesis
    let temp_dir = tempfile::TempDir::with_prefix("epoch_boundary")?;
    let temp_path = temp_dir.path();

    let governance_wallet =
        TransactionFactory::new_random_from_seed(&mut StdRng::seed_from_u64(33));
    let genesis = create_genesis_for_test(
        temp_path,
        new_validator.address(),
        governance_wallet.address(),
        &committee,
    )?;

    // start nodes (committee + new validator)
    committee.push((NEW_VALIDATOR, new_validator.address()));
    let procs = start_nodes(temp_path, &committee)?;
    let procs: Vec<Arc<std::sync::Mutex<Child>>> =
        procs.into_iter().map(|c| Arc::new(std::sync::Mutex::new(c))).collect();
    let procs_clone = procs.clone();
    // Use a panic hook to make sure we kill the node procs on a panic (assert failure).
    let org_panic = panic::take_hook();
    panic::set_hook(Box::new(move |a| {
        kill_procs(&procs_clone);
        org_panic(a);
    }));

    let r =
        test_epoch_boundary_inner(genesis, governance_wallet, temp_path, &mut new_validator).await;
    kill_procs(&procs);
    r
}

/// Create genesis for this test.
///
/// Funds a new validator and the governance wallet to issue NFTs.
/// This method also configures the initial committee to start the network.
fn create_genesis_for_test(
    temp_path: &Path,
    new_validator: Address,
    governance_wallet: Address,
    committee: &Vec<(&str, Address)>,
) -> eyre::Result<Genesis> {
    // use same passphrase for all nodes
    let passphrase = Some(NODE_PASSWORD.to_string());

    // create validator info for "new" validator to join
    let new_validator_path = temp_path.join(NEW_VALIDATOR);
    create_validator_info(&new_validator_path, &new_validator.to_string(), passphrase.clone())?;

    // fund governance to issue NFT and new validator to stake
    let accounts = vec![
        (
            governance_wallet,
            GenesisAccount::default().with_balance(U256::from(parse_ether("50_000_000")?)), /* 50mil TEL */
        ),
        (
            new_validator,
            GenesisAccount::default().with_balance(U256::from(parse_ether("2_000_000")?)), /* double stake */
        ),
    ];

    let shared_genesis_dir = temp_path.join("shared-genesis");

    // create the initial committee of validators and create genesis
    let genesis = config_committee(
        temp_path,
        &shared_genesis_dir,
        passphrase,
        governance_wallet,
        accounts,
        committee,
    )?;

    // copy genesis for new validator
    std::fs::create_dir_all(new_validator_path.join("genesis"))?;
    std::fs::copy(
        shared_genesis_dir.join("genesis/committee.yaml"),
        new_validator_path.join("genesis/committee.yaml"),
    )?;
    std::fs::copy(
        shared_genesis_dir.join("genesis/genesis.yaml"),
        new_validator_path.join("genesis/genesis.yaml"),
    )?;
    std::fs::copy(
        shared_genesis_dir.join("parameters.yaml"),
        new_validator_path.join("parameters.yaml"),
    )?;

    Ok(genesis)
}

/// Configure the initial committee and fund accounts for network genesis.
///
/// All data is written to file.
fn config_committee(
    temp_path: &Path,
    shared_genesis_dir: &Path,
    passphrase: Option<String>,
    consensus_registry_owner: Address,
    accounts: Vec<(Address, GenesisAccount)>,
    validators: &Vec<(&str, Address)>,
) -> eyre::Result<Genesis> {
    // create shared genesis dir
    let copy_path = shared_genesis_dir.join("genesis/validators");
    std::fs::create_dir_all(&copy_path)?;
    // create validator info and copy to shared genesis dir
    for (v, addr) in validators.iter() {
        let dir = temp_path.join(v);
        // init genesis ceremony to create committee files
        create_validator_info(&dir, &addr.to_string(), passphrase.clone())?;

        // copy to shared genesis dir
        std::fs::copy(dir.join("node-info.yaml"), copy_path.join(format!("{v}.yaml")))?;
    }

    // configuration for ConesnsusRegistry to pass through CLI
    let min_withdrawal = "1_000";
    let epoch_rewards = "1000";

    info!(target: "epoch-test", "creating committee!");

    // create committee from shared genesis dir
    let create_committee_command = CommandParser::<GenesisArgs>::parse_from([
        "tn",
        "--basefee-address",
        "0x9999999999999999999999999999999999999999",
        "--consensus-registry-owner",
        &consensus_registry_owner.to_string(),
        "--initial-stake-per-validator",
        INITIAL_STAKE_AMOUNT,
        "--min-withdraw-amount",
        min_withdrawal,
        "--epoch-block-rewards",
        epoch_rewards,
        "--epoch-duration-in-secs",
        &EPOCH_DURATION.to_string(),
        "--dev-funded-account",
        "test-source",
        "--max-header-delay-ms",
        "1000",
        "--min-header-delay-ms",
        "500",
    ]);
    create_committee_command.args.execute(shared_genesis_dir.to_path_buf())?;

    // update genesis with funded accounts
    let data_dir = shared_genesis_dir.join("genesis/genesis.yaml");
    let genesis: Genesis = Config::load_from_path(&data_dir, ConfigFmt::YAML)?;
    let genesis = genesis.extend_accounts(accounts);
    Config::write_to_path(&data_dir, &genesis, ConfigFmt::YAML)?;

    // distribute updated genesis to all validators
    for (v, _addr) in validators.iter() {
        let dir = temp_path.join(v);
        std::fs::create_dir_all(dir.join("genesis"))?;
        // copy genesis files back to validator dirs
        std::fs::copy(
            shared_genesis_dir.join("genesis/committee.yaml"),
            dir.join("genesis/committee.yaml"),
        )?;
        std::fs::copy(
            shared_genesis_dir.join("genesis/genesis.yaml"),
            dir.join("genesis/genesis.yaml"),
        )?;
        std::fs::copy(shared_genesis_dir.join("parameters.yaml"), dir.join("parameters.yaml"))?;
    }

    Ok(genesis)
}

/// Start the network using the node cli command.
fn start_nodes(temp_path: &Path, validators: &Vec<(&str, Address)>) -> eyre::Result<Vec<Child>> {
    let mut children = Vec::new();
    for (v, _) in validators.into_iter() {
        let dir = temp_path.join(v);
        let mut instance = v.chars().last().expect("validator instance").to_string();

        // assign instance for "new-validator"
        if instance == "r" {
            instance = "6".to_string();
            info!(target: "epoch-test", ?v, "starting new validator");
        }
        let mut exe_path = PathBuf::from(
            std::env::var("CARGO_MANIFEST_DIR").expect("Missing CARGO_MANIFEST_DIR!"),
        );
        exe_path.push("../../target/debug/telcoin-network");
        let mut command = Command::new(exe_path);
        command
            .env("TN_BLS_PASSPHRASE", NODE_PASSWORD.to_string())
            .arg("node")
            .arg("--datadir")
            .arg(&*dir.to_string_lossy())
            .arg("--instance")
            .arg(format!("{}", instance))
            .arg("--http");

        #[cfg(feature = "faucet")]
        command
            .arg("--public-key") // If the binary is built with the faucet need this to start...
            .arg("0223382261d641424b8d8b63497a811c56f85ee89574f9853474c3e9ab0d690d99")
            .arg("--google-kms")
            .arg("--faucet-contract")
            .arg("0x0000000000000000000000000000000000000000");

        children.push(command.spawn().expect("failed to execute"));
    }

    Ok(children)
}

/// Generate all the transactions needed for the new validator to be shuffled into the committee.
fn generate_new_validator_txs(
    temp_path: &Path,
    chain: Arc<RethChainSpec>,
    new_validator: &mut TransactionFactory,
    governance_wallet: &mut TransactionFactory,
) -> eyre::Result<Vec<Vec<u8>>> {
    // read bls public key from fs for new validator
    let new_validator_path = temp_path.join(NEW_VALIDATOR);
    let new_validator_info = Config::load_from_path_or_default::<NodeInfo>(
        new_validator_path.join("node-info.yaml").as_path(),
        ConfigFmt::YAML,
    )?;

    // governance issue nft to new validator tx
    let calldata = ConsensusRegistry::mintCall { validatorAddress: new_validator.address() }
        .abi_encode()
        .into();
    let mint_nft = governance_wallet.create_eip1559_encoded(
        chain.clone(),
        None,
        100,
        Some(CONSENSUS_REGISTRY_ADDRESS),
        U256::ZERO,
        calldata,
    );

    // stake tx
    let proof = ConsensusRegistry::ProofOfPossession {
        uncompressedPubkey: new_validator_info.bls_public_key.serialize().into(),
        uncompressedSignature: new_validator_info.proof_of_possession.serialize().into(),
    };
    let calldata = ConsensusRegistry::stakeCall {
        blsPubkey: new_validator_info.bls_public_key.compress().into(),
        proofOfPossession: proof,
    }
    .abi_encode()
    .into();
    let stake_tx = new_validator.create_eip1559_encoded(
        chain.clone(),
        None,
        100,
        Some(CONSENSUS_REGISTRY_ADDRESS),
        parse_ether(INITIAL_STAKE_AMOUNT)?,
        calldata,
    );

    // activation tx
    let calldata = ConsensusRegistry::activateCall {}.abi_encode().into();
    let activate_tx = new_validator.create_eip1559_encoded(
        chain.clone(),
        None,
        100,
        Some(CONSENSUS_REGISTRY_ADDRESS),
        U256::ZERO,
        calldata,
    );

    Ok(vec![mint_nft, stake_tx, activate_tx])
}<|MERGE_RESOLUTION|>--- conflicted
+++ resolved
@@ -131,13 +131,7 @@
             let provider = ProviderBuilder::new().connect_http(rpc_url.parse()?);
             for epoch in 0..=latest_epoch {
                 let (epoch_rec, cert): (EpochRecord, EpochCertificate) =
-<<<<<<< HEAD
-                    provider.raw_request("tn_epochRecord".into(), (epoch,)).await.unwrap_or_else(
-                        |_| panic!("Failed to get epoch record for epoch {epoch}, port {p}"),
-                    );
-=======
                     provider.raw_request("tn_epochRecord".into(), (epoch,)).await?;
->>>>>>> 022133dd
                 assert!(epoch_rec.verify_with_cert(&cert), "invalid epoch record!");
             }
         }
