--- conflicted
+++ resolved
@@ -75,11 +75,7 @@
         // Once that is no longer true then should remove this retry loop.
         loop {
             debug!(target: "epoch-test", "pending tx: {pending:?}");
-<<<<<<< HEAD
-            match timeout(Duration::from_secs(3), pending.watch()).await {
-=======
             match timeout(Duration::from_secs(5), pending.watch()).await {
->>>>>>> 3385b7cf
                 Err(_) => {
                     pending = provider.send_raw_transaction(&tx).await?;
                     continue;
