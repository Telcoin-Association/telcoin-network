--- conflicted
+++ resolved
@@ -60,12 +60,8 @@
     std::thread::sleep(Duration::from_millis(3000));
     // This validator should be down now, confirm.
     if get_balance(&client_urls[2], &to_account.to_string(), 5).is_ok() {
-<<<<<<< HEAD
         error!(target: "restart-test", "tests1: get_balancer worked for shutdown validator - returning error!");
-        return Err(Report::msg(format!("Validator not down!")));
-=======
         return Err(Report::msg("Validator not down!".to_string()));
->>>>>>> 2b8754e2
     }
 
     debug!(target: "restart-test", "restarting child2...");
