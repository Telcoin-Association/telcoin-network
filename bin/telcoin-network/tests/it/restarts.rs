--- conflicted
+++ resolved
@@ -20,10 +20,7 @@
     time::Duration,
 };
 use tn_types::{get_available_tcp_port, keccak256, test_utils::init_test_tracing, Address};
-<<<<<<< HEAD
-use tokio::runtime::{Builder, Runtime};
-=======
->>>>>>> a748c586
+use tokio::runtime::Builder;
 use tracing::{error, info};
 
 /// One unit of TEL (10^18) measured in wei.
@@ -228,12 +225,7 @@
     // create temp path for test
     let temp_path = tmp_guard.path().to_path_buf();
     {
-<<<<<<< HEAD
-        let rt = Builder::new_current_thread().enable_io().enable_time().build()?;
-        rt.block_on(config_local_testnet(&temp_path, Some("restart_test".to_string()), None))
-=======
         config_local_testnet(&temp_path, Some("restart_test".to_string()), None)
->>>>>>> a748c586
             .expect("failed to config");
     }
     let mut exe_path =
@@ -547,15 +539,7 @@
     } else {
         rpc_params!("latest", true)
     };
-<<<<<<< HEAD
     Ok(call_rpc(node, "eth_getBlockByNumber", params.clone(), 10)?)
-=======
-    let mut block = call_rpc(node, "eth_getBlockByNumber", Some(&params), 15)?;
-    while block.is_empty() {
-        block = call_rpc(node, "eth_getBlockByNumber", Some(&params), 15)?;
-    }
-    Ok(serde_json::from_str(&block)?)
->>>>>>> a748c586
 }
 
 fn get_block_number(node: &str) -> eyre::Result<u64> {
