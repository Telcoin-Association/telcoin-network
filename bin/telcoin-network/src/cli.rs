--- conflicted
+++ resolved
@@ -111,30 +111,16 @@
     ///     pub enable: bool,
     /// }
     ///
-<<<<<<< HEAD
-    /// Cli::parse()
-    ///     .run(|builder, my_args: MyArgs| async move {
-    ///         // launch the node
-    ///
-    ///         Ok(())
-    ///     })
-    ///     .unwrap();
-    /// ````
-    pub fn run<L>(mut self, launcher: L) -> eyre::Result<()>
-=======
-    /// #[tokio::main]
-    /// async fn main() {
+    /// fn main() {
     ///     if let Err(err) = telcoin_network::cli::Cli::<MyArgs>::parse()
-    ///         .run(|builder, _, tn_datadir| async move { launch_node(builder, tn_datadir).await })
-    ///         .await
+    ///         .run(|builder, _, tn_datadir| launch_node(builder, tn_datadir))
     ///     {
     ///         eprintln!("Error: {err:?}");
     ///         std::process::exit(1);
     ///     }
     /// }
     /// ```
-    pub async fn run<L, Fut>(mut self, launcher: L) -> eyre::Result<()>
->>>>>>> 044f360a
+    pub fn run<L>(mut self, launcher: L) -> eyre::Result<()>
     where
         L: FnOnce(TnBuilder<Arc<DatabaseEnv>>, Ext, DataDirChainPath) -> eyre::Result<()>,
     {
