--- conflicted
+++ resolved
@@ -112,12 +112,7 @@
 mod tests {
     use crate::{cli::Cli, NoArgs};
     use clap::Parser;
-<<<<<<< HEAD
-    use tempfile::tempdir;
     use tn_config::{Config, ConfigFmt, ConfigTrait, NodeInfo};
-=======
-    use tn_config::{Config, ConfigFmt, ConfigTrait, ValidatorInfo};
->>>>>>> c47b2049
 
     /// Test that generate keys command works.
     /// This test also ensures that confy is able to
@@ -147,13 +142,8 @@
         tn.run(Some("gen_keys_test".to_string()), |_, _, _, _| Ok(()))
             .expect("generate keys command");
 
-<<<<<<< HEAD
         Config::load_from_path_or_default::<NodeInfo>(
-            tempdir.join("node-info.yaml").as_path(),
-=======
-        Config::load_from_path_or_default::<ValidatorInfo>(
-            temp_path.join("validator.yaml").as_path(),
->>>>>>> c47b2049
+            temp_path.join("node-info.yaml").as_path(),
             ConfigFmt::YAML,
         )
         .expect("config loaded yaml okay");
