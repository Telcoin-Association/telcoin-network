--- conflicted
+++ resolved
@@ -55,7 +55,6 @@
     )]
     pub chain: Arc<RethChainSpec>,
 
-<<<<<<< HEAD
     /// The precompile config yaml dir.
     #[arg(
         long, 
@@ -64,11 +63,6 @@
         verbatim_doc_comment
     )]
     pub precompiles_config_path: Option<PathBuf>,
-=======
-    /// The path to the consensus registry storage yaml file.
-    #[arg(long, value_name = "CONSENSUS_REGISTRY_PATH", verbatim_doc_comment)]
-    pub consensus_registry: Option<PathBuf>,
->>>>>>> b197eedf
 
     /// The owner's address for initializing the `ConsensusRegistry` in genesis.
     ///
@@ -109,11 +103,7 @@
     #[arg(
         long = "epoch-block-rewards",
         alias = "block_rewards_per_epoch",
-<<<<<<< HEAD
         help_heading = "The minimal amount a validator can withdraw. The default is 20mil TEL per 28 days.",
-=======
-        help_heading = "The amount of TEL (incl 18 decimals) for the committee starting at genesis.",
->>>>>>> b197eedf
         default_value_t = U256::from(20_000_000e18).checked_div(U256::from(28)).expect("U256 div works"),
         verbatim_doc_comment
     )]
@@ -133,11 +123,7 @@
     #[arg(
         long = "rwtel-contract-address",
         alias = "rwtel",
-<<<<<<< HEAD
         help_heading = "The length of each epoch in seconds.",
-=======
-        help_heading = "The address for RWTEL contract.",
->>>>>>> b197eedf
         default_value_t = RWTEL_ADDRESS,
         verbatim_doc_comment
     )]
@@ -176,21 +162,14 @@
             epochDuration: self.epoch_duration,
         };
 
-<<<<<<< HEAD
         let consensus_registry = RethEnv::create_consensus_registry_genesis_account(
             validators,
             genesis.clone(),
-=======
-        let updated_genesis = RethEnv::create_consensus_registry_accounts_for_genesis(
-            validators,
-            genesis,
->>>>>>> b197eedf
             initial_stake_config,
             self.consensus_registry_owner,
             self.rwtel_address,
         )?;
 
-<<<<<<< HEAD
         let its_config_dir = self.precompiles_config_path.clone()
             .expect("missing precompiles dir")
             .join("its-config.yaml");
@@ -202,8 +181,6 @@
             precompiles
         );
 
-=======
->>>>>>> b197eedf
         // updated genesis with registry information
         network_genesis.update_chain(updated_genesis.into());
 
