--- conflicted
+++ resolved
@@ -37,11 +37,8 @@
 tn-config = { workspace = true }
 rayon = { workspace = true }
 dirs-next = { workspace = true }
-<<<<<<< HEAD
 bs58 = { workspace = true }
-=======
 serde_yaml = { workspace = true }
->>>>>>> c9aac88e
 
 # main
 rpassword = { workspace = true }
